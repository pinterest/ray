import datetime
import io
import json
import functools
import glob
import itertools
import os
import platform
import shutil
import subprocess
import sys
import tarfile
from collections import defaultdict
from pathlib import Path
from typing import List, Optional, Tuple, Dict

import click
import docker

print = functools.partial(print, file=sys.stderr, flush=True)
DOCKER_USERNAME = "raytravisbot"
DOCKER_CLIENT = docker.from_env()
PYTHON_WHL_VERSION = "cp3"
ADDITIONAL_PLATFORMS = ["aarch64"]

DOCKER_HUB_REPO = "rayproject"

DOCKER_HUB_DESCRIPTION = {
    "base-deps": (
        f"Internal Image, refer to https://hub.docker.com/r/{DOCKER_HUB_REPO}/ray"
    ),
    "ray-deps": (
        f"Internal Image, refer to https://hub.docker.com/r/{DOCKER_HUB_REPO}/ray"
    ),
    "ray": "Official Docker Images for Ray, the distributed computing API.",
    "ray-ml": "Developer ready Docker Image for Ray.",
    "ray-worker-container": "Internal Image for CI test",
}

PY_MATRIX = {
    "py37": "3.7",
    "py38": "3.8",
    "py39": "3.9",
    "py310": "3.10",
    "py311": "3.11",
}

# Versions for which we build the ray-ml image
ML_IMAGES_PY_VERSIONS = {"py38", "py39", "py310"}

BASE_IMAGES = {
    "cu121": "nvidia/cuda:12.1.1-cudnn8-devel-ubuntu20.04",
    "cu118": "nvidia/cuda:11.8.0-cudnn8-devel-ubuntu20.04",
    "cu117": "nvidia/cuda:11.7.1-cudnn8-devel-ubuntu20.04",
    "cu116": "nvidia/cuda:11.6.2-cudnn8-devel-ubuntu20.04",
    "cu115": "nvidia/cuda:11.5.2-cudnn8-devel-ubuntu20.04",
    "cpu": "ubuntu:focal",
}

CUDA_FULL = {
    "cu121": "CUDA 12.1",
    "cu118": "CUDA 11.8",
    "cu117": "CUDA 11.7",
    "cu116": "CUDA 11.6",
    "cu115": "CUDA 11.5",
}

# The CUDA version to use for the ML Docker image.
# If changing the CUDA version in the below line, you should also change the base Docker
# image being used in ~/ci/docker/Dockerfile.base.gpu to match the same image being used
# here.
ML_CUDA_VERSION = "cu118"

DEFAULT_PYTHON_VERSION = "py38"

IMAGE_NAMES = list(DOCKER_HUB_DESCRIPTION.keys())

RELEASE_PR_PIPELINE_ID = "d912884a-5198-497d-9ac3-178420500b6e"


def _with_suffix(tag: str, suffix: Optional[str] = None) -> str:
    if suffix:
        return tag + "-" + suffix
    return tag


def _get_branch() -> str:
    branch = os.environ.get("TRAVIS_BRANCH") or os.environ.get("BUILDKITE_BRANCH")
    if not branch:
        print("Branch not found!")
        print(os.environ)
        print("Environment is above ^^")
        return ""
    return branch


_BRANCH = _get_branch()


<<<<<<< HEAD
def _release_build() -> bool:
    branch = _BRANCH
    return branch and branch.startswith("releases/")


def _valid_branch() -> bool:
    branch = _BRANCH
    return branch == "master" or _release_build()
=======
def _release_build(branch: Optional[str] = None) -> bool:
    if not branch:
        branch = _BRANCH
    return branch and branch.startswith("releases/")


def _valid_branch(branch: Optional[str] = None) -> bool:
    if not branch:
        branch = _BRANCH
    return branch == "master" or _release_build(branch)
>>>>>>> 613b97d8


def _get_curr_dir() -> str:
    return os.path.dirname(os.path.realpath(__file__))


def _get_root_dir() -> str:
    return os.path.join(_get_curr_dir(), "../../")


def _get_commit_sha() -> str:
    sha = os.environ.get("TRAVIS_COMMIT") or os.environ.get("BUILDKITE_COMMIT") or ""
    if len(sha) < 6:
        print("INVALID SHA FOUND")
        return "ERROR"
    return sha[:6]


_COMMIT_SHA = _get_commit_sha()


def _configure_human_version():
    global _BRANCH
    global _COMMIT_SHA
    _BRANCH = input(
        "Provide a 'branch name'. For releases, it " "should be `releases/x.x.x`"
    )
    _COMMIT_SHA = input("Provide a SHA (used for tag value)")


def _get_wheel_name(minor_version_number) -> str:
    if minor_version_number:
        matches = [
            file
            for file in glob.glob(
                f"{_get_root_dir()}/.whl/ray-*{PYTHON_WHL_VERSION}"
                f"{minor_version_number}*-manylinux*"
            )
            if "+" not in file  # Exclude dbg, asan  builds
        ]
        assert len(matches) == 1, (
            f"Found ({len(matches)}) matches for 'ray-*{PYTHON_WHL_VERSION}"
            f"{minor_version_number}*-manylinux*' instead of 1.\n"
            f"wheel matches: {matches}"
        )
        return os.path.basename(matches[0])
    else:
        matches = glob.glob(f"{_get_root_dir()}/.whl/*{PYTHON_WHL_VERSION}*-manylinux*")
        return [os.path.basename(i) for i in matches]


def _check_if_docker_files_modified():
    stdout = subprocess.check_output(
        [
            sys.executable,
            f"{_get_curr_dir()}/../pipeline/determine_tests_to_run.py",
            "--output=json",
        ]
    )
    affected_env_var_list = json.loads(stdout)
    affected = (
        "RAY_CI_DOCKER_AFFECTED" in affected_env_var_list
        or "RAY_CI_PYTHON_DEPENDENCIES_AFFECTED" in affected_env_var_list
    )
    print(f"Docker affected: {affected}")
    return affected


def _build_docker_image(
    image_name: str,
    py_version: str,
    image_type: str,
    suffix: Optional[str] = None,
    no_cache=True,
):
    """Builds Docker image with the provided info.

    image_name: The name of the image to build. Must be one of
        IMAGE_NAMES.
    py_version: The Python version to build the image for.
        Must be one of PY_MATRIX.keys()
    image_type: The image type to build. Must be one of
        BASE_IMAGES.keys()
    suffix: Suffix to add to the tags (e.g. "aarch64" for "ray:sha256-aarch64")
    no_cache: If True, don't use caching when building the image.
    """

    if image_name not in IMAGE_NAMES:
        raise ValueError(
            f"The provided image name {image_name} is not "
            f"recognized. Image names must be one of {IMAGE_NAMES}"
        )

    if py_version not in PY_MATRIX.keys():
        raise ValueError(
            f"The provided python version {py_version} is not "
            f"recognized. Python version must be one of"
            f" {PY_MATRIX.keys()}"
        )

    if image_type not in BASE_IMAGES.keys():
        raise ValueError(
            f"The provided CUDA version {image_type} is not "
            f"recognized. CUDA version must be one of"
            f" {BASE_IMAGES.keys()}"
        )

    build_args = {}
    build_args["PYTHON_VERSION"] = PY_MATRIX[py_version]
    # I.e. "py310"[3:] == 10
    assert py_version[:3] == "py3"
    python_minor_version = py_version[3:]
<<<<<<< HEAD
=======

    if py_version == "py37":
        constraints_file = "requirements_compiled_py37.txt"
    else:
        constraints_file = "requirements_compiled.txt"

    build_args["CONSTRAINTS_FILE"] = constraints_file
>>>>>>> 613b97d8

    if platform.processor() in ADDITIONAL_PLATFORMS:
        build_args["HOSTTYPE"] = platform.processor()

    device_tag = f"{image_type}"

    if image_name == "base-deps":
        base_image = BASE_IMAGES[image_type]
    else:
        base_image = _with_suffix(f"-{py_version}-{device_tag}", suffix=suffix)

    if image_name != "ray-worker-container":
        build_args["BASE_IMAGE"] = base_image

    if image_name in ["ray", "ray-deps", "ray-worker-container"]:
        wheel = _get_wheel_name(python_minor_version)
        build_args["WHEEL_PATH"] = f".whl/{wheel}"
        # Add pip option "--find-links .whl/" to ensure ray-cpp wheel
        # can be found.
        build_args["FIND_LINKS_PATH"] = ".whl"

    tagged_name = f"{DOCKER_HUB_REPO}/{image_name}:nightly-{py_version}-{device_tag}"

    tagged_name = _with_suffix(tagged_name, suffix=suffix)

    for i in range(2):
        cleanup = DOCKER_CLIENT.containers.prune().get("SpaceReclaimed")
        if cleanup is not None:
            print(f"Cleaned up {cleanup / (2 ** 20)}MB")

        labels = {
            "image-name": image_name,
            "python-version": PY_MATRIX[py_version],
            "ray-commit": _COMMIT_SHA,
        }
        if image_type in CUDA_FULL:
            labels["cuda-version"] = CUDA_FULL[image_type]

        output = DOCKER_CLIENT.api.build(
            path=os.path.join(_get_root_dir(), "docker", image_name),
            tag=tagged_name,
            nocache=no_cache,
            labels=labels,
            buildargs=build_args,
        )

        cmd_output = []
        try:
            start = datetime.datetime.now()
            current_iter = start
            for line in output:
                cmd_output.append(line.decode("utf-8"))
                if datetime.datetime.now() - current_iter >= datetime.timedelta(
                    minutes=5
                ):
                    current_iter = datetime.datetime.now()
                    elapsed = datetime.datetime.now() - start
                    print(
                        f"Still building {tagged_name} after "
                        f"{elapsed.seconds} seconds"
                    )
                    if elapsed >= datetime.timedelta(minutes=15):
                        print("Additional build output:")
                        print(*cmd_output, sep="\n")
                        # Clear cmd_output after printing, so the next
                        # iteration will not print out the same lines.
                        cmd_output = []
        except Exception as e:
            print(f"FAILURE with error {e}")

        if len(DOCKER_CLIENT.api.images(tagged_name)) == 0:
            print(f"ERROR building: {tagged_name}. Output below:")
            print(*cmd_output, sep="\n")
            if i == 1:
                raise Exception("FAILED TO BUILD IMAGE")
            print("TRYING AGAIN")
        else:
            break

    print("BUILT: ", tagged_name)
    return tagged_name


def _extract_files_from_docker(docker_image: str, files: Dict[str, str]):
    """Extract files from docker container image and save to local disk.

    ``files`` is a dict mapping from paths inside the docker container to
    local paths on the host system.
    """
    # Create container
    container = DOCKER_CLIENT.containers.create(docker_image)
    for container_path, local_path in files.items():
        # Get tar stream of file
        stream, stat = container.get_archive(f"{container_path}")
        # Create local directory containing target file
        local_path = Path(local_path)
        local_path.parent.mkdir(exist_ok=True)
        # Read tar stream into bytes IO
        with tarfile.open(fileobj=io.BytesIO(b"".join(d for d in stream))) as tar:
            # Extract file from tar archive into local path
            with open(local_path, "wb") as f:
                for r in tar.extractfile(os.path.basename(container_path)):
                    f.write(r)
    container.remove()


def extract_image_infos(images: List[str], target_dir: str):
    for image in images:
        image_basename = image.replace("rayproject/", "")
        _extract_files_from_docker(
            image,
            {
                "/home/ray/pip-freeze.txt": (
                    f"{target_dir}/{image_basename}_" f"pip-freeze.txt"
                )
            },
        )


def copy_wheels(human_build):
    if human_build:
        print(
            "Please download images using:\n"
            "`pip download --python-version <py_version> ray==<ray_version>"
        )
    root_dir = _get_root_dir()
    wheels = _get_wheel_name(None)
    for wheel in wheels:
        source = os.path.join(root_dir, ".whl", wheel)
        ray_dst = os.path.join(root_dir, "docker/ray/.whl/")
        ray_dep_dst = os.path.join(root_dir, "docker/ray-deps/.whl/")
        ray_worker_container_dst = os.path.join(
            root_dir, "docker/ray-worker-container/.whl/"
        )
        os.makedirs(ray_dst, exist_ok=True)
        shutil.copy(source, ray_dst)
        os.makedirs(ray_dep_dst, exist_ok=True)
        shutil.copy(source, ray_dep_dst)
        os.makedirs(ray_worker_container_dst, exist_ok=True)
        shutil.copy(source, ray_worker_container_dst)


def check_staleness(repository, tag):
    DOCKER_CLIENT.api.pull(repository=repository, tag=tag)

    age = DOCKER_CLIENT.api.inspect_image(f"{repository}:{tag}")["Created"]
    short_date = datetime.datetime.strptime(age.split("T")[0], "%Y-%m-%d")
    is_stale = (datetime.datetime.now() - short_date) > datetime.timedelta(days=14)
    return is_stale


def build_for_all_versions(
    image_name, py_versions, image_types, suffix, **kwargs
) -> List[str]:
    """Builds the given Docker image for all Python & CUDA versions"""
    tagged_names = []
    for py_version in py_versions:
        for image_type in image_types:
            tagged_name = _build_docker_image(
                image_name,
                py_version=py_version,
                image_type=image_type,
                suffix=suffix,
                **kwargs,
            )
            tagged_names.append(tagged_name)
    return tagged_names


def build_base_images(py_versions, image_types, suffix):
    build_for_all_versions(
        "base-deps", py_versions, image_types, suffix=suffix, no_cache=False
    )
    build_for_all_versions(
        "ray-deps", py_versions, image_types, suffix=suffix, no_cache=False
    )


def build_or_pull_base_images(
    py_versions: List[str],
    image_types: List[str],
    rebuild_base_images: bool = True,
    suffix: Optional[str] = None,
) -> bool:
    """Returns images to tag and build."""
    repositories = [f"{DOCKER_HUB_REPO}/base-deps", f"{DOCKER_HUB_REPO}/ray-deps"]
    tags = [
        f"nightly-{py_version}-{image_type}"
        for py_version, image_type in itertools.product(py_versions, image_types)
    ]

    try:
        is_stale = check_staleness(repositories[0], tags[0])

        # We still pull even if we have to rebuild the base images to help with
        # caching.
        for repository in repositories:
            for tag in tags:
                DOCKER_CLIENT.api.pull(repository=repository, tag=tag)
    except Exception as e:
        print(e)
        is_stale = True

    if rebuild_base_images or _release_build() or is_stale:
        build_base_images(py_versions, image_types, suffix=suffix)
        return True
    else:
        print("Just pulling images!")
        return False


def prep_ray_base():
    root_dir = _get_root_dir()
    requirements_files = [
        "python/requirements_compiled.txt",
        "python/requirements_compiled_py37.txt",
    ]
    for requirement_file in requirements_files:
        shutil.copy(
            os.path.join(root_dir, requirement_file),
            os.path.join(root_dir, "docker/ray/"),
        )


def prep_ray_ml():
    root_dir = _get_root_dir()

    requirements_files = [
        "python/requirements.txt",
        "python/requirements_compiled.txt",
    ]
    ml_requirements_files = [
        "python/requirements/docker/ray-docker-requirements.txt",
        "python/requirements/ml/core-requirements.txt",
        "python/requirements/ml/data-requirements.txt",
        "python/requirements/ml/dl-gpu-requirements.txt",
        "python/requirements/ml/dl-cpu-requirements.txt",
        "python/requirements/ml/tune-requirements.txt",
        "python/requirements/ml/tune-test-requirements.txt",
        "python/requirements/ml/rllib-requirements.txt",
        "python/requirements/ml/rllib-test-requirements.txt",
        "python/requirements/ml/train-requirements.txt",
        "python/requirements/ml/train-test-requirements.txt",
    ]
    # We don't need these in the ml docker image (or they are installed elsewhere)
    ignore_requirements = [
        "python/requirements/compat/requirements_legacy_compat.txt",
        "python/requirements/ml/data-test-requirements.txt",
    ]

    files_on_disk = glob.glob(
        f"{root_dir}/python/**/*-requirements.txt", recursive=True
    )
    for file_on_disk in files_on_disk:
        rel = os.path.relpath(file_on_disk, start=root_dir)
        print(rel)
        if not rel.startswith("python/requirements/ml"):
            continue
        elif rel not in ml_requirements_files and rel not in ignore_requirements:
            raise RuntimeError(
                f"A new requirements file was found in the repository, but it has "
                f"not been added to `build-docker-images.py` "
                f"(and the `ray-ml/Dockerfile`): {rel}"
            )

    for requirement_file in requirements_files + ml_requirements_files:
        shutil.copy(
            os.path.join(root_dir, requirement_file),
            os.path.join(root_dir, "docker/ray-ml/"),
        )


def _get_docker_creds() -> Tuple[str, str]:
    docker_password = os.environ.get("DOCKER_PASSWORD")
    assert docker_password, "DOCKER_PASSWORD not set."
    return DOCKER_USERNAME, docker_password


def _docker_push(image, tag):
    print(f"PUSHING: {image}:{tag}, result:")
    # This docker API is janky. Without "stream=True" it returns a
    # massive string filled with every progress bar update, which can
    # cause CI to back up.
    #
    # With stream=True, it's a line-at-a-time generator of the same
    # info. So we can slow it down by printing every couple hundred
    # lines
    i = 0
    for progress_line in DOCKER_CLIENT.api.push(image, tag=tag, stream=True):
        if i % 100 == 0:
            print(progress_line)


def _tag_and_push(
    full_image_name: str,
    old_tag: str,
    new_tag: str,
    merge_build: bool = False,
    release_pr_build: bool = False,
):
    # Do not tag release builds because they are no longer up to
    # date after the branch cut.
    if "nightly" in new_tag and (_release_build() or release_pr_build):
        return
    if old_tag != new_tag:
        DOCKER_CLIENT.api.tag(
            image=f"{full_image_name}:{old_tag}",
            repository=full_image_name,
            tag=new_tag,
        )
    if not merge_build and not release_pr_build:
        print(
            "Not pushing build. "
            "Otherwise we would have pushed to: {full_image_name}:{new_tag}"
        )
    else:
        _docker_push(full_image_name, new_tag)


def _create_new_tags(all_tags, old_str, new_str):
    new_tags = []
    for full_tag in all_tags:
        new_tag = full_tag.replace(old_str, new_str)
        new_tags.append(new_tag)
    return new_tags


def create_image_tags(
    image_name: str,
    py_versions: List[str],
    image_types: List[str],
    specific_tag: Optional[str] = None,
    version: str = "nightly",
    suffix: Optional[str] = None,
):
    # Mapping from old tags to new tags.
    # These are the tags we will push.
    # The key is the full image name, and the values are all the tags
    # for that image.
    tag_mapping = defaultdict(list)
    for py_name in py_versions:
        for image_type in image_types:
            if image_name == "ray-ml":
                if image_type not in [
                    ML_CUDA_VERSION,
                    "cpu",
                ]:
                    print(
                        "ML Docker image is not built for the following "
                        f"device type: {image_type}"
                    )
                    continue
                if py_name not in ML_IMAGES_PY_VERSIONS:
                    print(
                        "ML Docker iamge is not build for the following "
                        f"python version: {py_name}"
                    )
                    continue

            tag = _with_suffix(f"{version}-{py_name}-{image_type}", suffix=suffix)

            tag_mapping[tag].append(tag)

    # If no device is specified, it should map to CPU image.
    # For ray-ml image, if no device specified, it should map to GPU image.
    # "-gpu" tag should refer to the ML_CUDA_VERSION
    for old_tag in tag_mapping.keys():
        if "cpu" in old_tag and image_name != "ray-ml":
            new_tags = _create_new_tags(
                tag_mapping[old_tag], old_str="-cpu", new_str=""
            )
            tag_mapping[old_tag].extend(new_tags)
        elif ML_CUDA_VERSION in old_tag:
            new_tags = _create_new_tags(
                tag_mapping[old_tag], old_str=f"-{ML_CUDA_VERSION}", new_str="-gpu"
            )
            tag_mapping[old_tag].extend(new_tags)

            if image_name == "ray-ml":
                new_tags = _create_new_tags(
                    tag_mapping[old_tag], old_str=f"-{ML_CUDA_VERSION}", new_str=""
                )
                tag_mapping[old_tag].extend(new_tags)

    # No Python version specified should refer to DEFAULT_PYTHON_VERSION
    for old_tag in tag_mapping.keys():
        if DEFAULT_PYTHON_VERSION in old_tag:
            new_tags = _create_new_tags(
                tag_mapping[old_tag],
                old_str=f"-{DEFAULT_PYTHON_VERSION}",
                new_str="",
            )
            tag_mapping[old_tag].extend(new_tags)

    # For all tags, create Date/Sha tags
    if specific_tag:
        for old_tag in tag_mapping.keys():
            new_tags = _create_new_tags(
                tag_mapping[old_tag],
                old_str=version,
                new_str=specific_tag,
            )
            tag_mapping[old_tag].extend(new_tags)

    return tag_mapping


# For non-release builds, push "nightly" & "sha"
# For release builds, push "nightly" & "latest" & "x.x.x"
def push_and_tag_images(
    py_versions: List[str],
    image_types: List[str],
    merge_build: bool = False,
    release_pr_build: bool = False,
    image_list: Optional[List[str]] = None,
    suffix: Optional[str] = None,
):
    date_tag = datetime.datetime.now().strftime("%Y-%m-%d")
    sha_tag = _COMMIT_SHA
    if _release_build():
        release_name = _BRANCH[len("releases/") :]
        date_tag = release_name + "." + date_tag
        sha_tag = release_name + "." + sha_tag
    if release_pr_build:
        pr = f"pr-{os.environ['BUILDKITE_PULL_REQUEST']}"
        date_tag = pr + "." + date_tag
        sha_tag = pr + "." + sha_tag

    for image_name in image_list:
        full_image_name = f"rayproject/{image_name}"

        tag_mapping = create_image_tags(
            image_name=image_name,
            py_versions=py_versions,
            image_types=image_types,
            specific_tag=date_tag if "-deps" in image_name else sha_tag,
            version="nightly",
            suffix=suffix,
        )

        print(f"These tags will be created for {image_name}: ", tag_mapping)

        # Sanity checking.
        for old_tag in tag_mapping.keys():
            if DEFAULT_PYTHON_VERSION in old_tag:
                if "-cpu" in old_tag:
                    assert (
                        _with_suffix("nightly-cpu", suffix=suffix)
                        in tag_mapping[old_tag]
                    )
                    if "-deps" in image_name:
                        assert (
                            _with_suffix("nightly", suffix=suffix)
                            in tag_mapping[old_tag]
                        )
                        assert (
                            _with_suffix(f"{date_tag}-cpu", suffix=suffix)
                            in tag_mapping[old_tag]
                        )
                        assert (
                            _with_suffix(f"{date_tag}", suffix=suffix)
                            in tag_mapping[old_tag]
                        )
                    elif image_name == "ray":
                        assert (
                            _with_suffix("nightly", suffix=suffix)
                            in tag_mapping[old_tag]
                        )
                        assert (
                            _with_suffix(f"{sha_tag}-cpu", suffix=suffix)
                            in tag_mapping[old_tag]
                        )
                        assert (
                            _with_suffix(f"{sha_tag}", suffix=suffix)
                            in tag_mapping[old_tag]
                        )
                    # For ray-ml, nightly should refer to the GPU image.
                    elif image_name == "ray-ml":
                        assert (
                            _with_suffix(f"{sha_tag}-cpu", suffix=suffix)
                            in tag_mapping[old_tag]
                        )
                    else:
                        raise RuntimeError(f"Invalid image name: {image_name}")

                elif ML_CUDA_VERSION in old_tag:
                    assert (
                        _with_suffix("nightly-gpu", suffix=suffix)
                        in tag_mapping[old_tag]
                    )
                    if "-deps" in image_name:
                        assert (
                            _with_suffix(f"{date_tag}-gpu", suffix=suffix)
                            in tag_mapping[old_tag]
                        )
                    elif image_name == "ray":
                        assert (
                            _with_suffix(f"{sha_tag}-gpu", suffix=suffix)
                            in tag_mapping[old_tag]
                        )
                    # For ray-ml, nightly should refer to the GPU image.
                    elif image_name == "ray-ml":
                        assert (
                            _with_suffix("nightly", suffix=suffix)
                            in tag_mapping[old_tag]
                        )
                        assert (
                            _with_suffix(f"{sha_tag}", suffix=suffix)
                            in tag_mapping[old_tag]
                        )
                        assert (
                            _with_suffix(f"{sha_tag}-gpu", suffix=suffix)
                            in tag_mapping[old_tag]
                        )
                    else:
                        raise RuntimeError(f"Invalid image name: {image_name}")

        # Tag and push all images.
        for old_tag in tag_mapping.keys():
            for new_tag in tag_mapping[old_tag]:
                _tag_and_push(
                    full_image_name,
                    old_tag=old_tag,
                    new_tag=new_tag,
                    merge_build=merge_build,
                    release_pr_build=release_pr_build,
                )


# Push infra here:
# https://github.com/christian-korneck/docker-pushrm/blob/master/README-containers.md#push-a-readme-file-to-dockerhub # noqa
def push_readmes(merge_build: bool):
    if not merge_build:
        print("Not pushing README because this is a PR build.")
        return
    username, password = _get_docker_creds()
    for image, tag_line in DOCKER_HUB_DESCRIPTION.items():
        environment = {
            "DOCKER_USER": username,
            "DOCKER_PASS": password,
            "PUSHRM_FILE": f"/myvol/docker/{image}/README.md",
            "PUSHRM_DEBUG": 1,
            "PUSHRM_SHORT": tag_line,
        }
        cmd_string = f"{DOCKER_HUB_REPO}/{image}"

        print(
            DOCKER_CLIENT.containers.run(
                "chko/docker-pushrm:1",
                command=cmd_string,
                volumes={
                    os.path.abspath(_get_root_dir()): {
                        "bind": "/myvol",
                        "mode": "rw",
                    }
                },
                environment=environment,
                remove=True,
                detach=False,
                stderr=True,
                stdout=True,
                tty=False,
            )
        )


# Build base-deps/ray-deps only on file change, 2 weeks, per release
# Build ray, ray-ml every time
# build-docker-images.py --py-versions py38 --build-type PR --rebuild-all
MERGE = "MERGE"
HUMAN = "HUMAN"
PR = "PR"
RELEASE_PR = "RELEASE_PR"
BUILDKITE = "BUILDKITE"
LOCAL = "LOCAL"
BUILD_TYPES = [MERGE, HUMAN, PR, RELEASE_PR, BUILDKITE, LOCAL]


@click.command()
@click.option(
    "--py-versions",
    "-V",
    default=["py38"],
    type=click.Choice(list(PY_MATRIX.keys())),
    multiple=True,
    help="Which python versions to build. "
    "Must be in (py37, py38, py39, py310, py311)",
)
@click.option(
    "--device-types",
    "-T",
    default=[],
    type=click.Choice(list(BASE_IMAGES.keys())),
    multiple=True,
    help="Which device types (CPU/CUDA versions) to build images for. "
    "If not specified, images will be built for all device types.",
)
@click.option(
    "--build-type",
    type=click.Choice(BUILD_TYPES),
    required=True,
    help="Whether to bypass checking if docker is affected",
)
@click.option(
    "--suffix",
    type=click.Choice(ADDITIONAL_PLATFORMS),
    help="Suffix to append to the build tags",
)
@click.option(
    "--build-base/--no-build-base",
    default=True,
    help="Whether to build base-deps & ray-deps",
)
@click.option(
    "--only-build-worker-container/--no-only-build-worker-container",
    default=False,
    help="Whether only to build ray-worker-container",
)
def main(
    py_versions: Tuple[str],
    device_types: Tuple[str],
    build_type: str,
    suffix: Optional[str] = None,
    build_base: bool = True,
    only_build_worker_container: bool = False,
):
    py_versions = (
        list(py_versions) if isinstance(py_versions, (list, tuple)) else [py_versions]
    )
    image_types = (
        list(device_types)
        if isinstance(device_types, (list, tuple))
        else list(BASE_IMAGES.keys())
    )

    assert set(list(CUDA_FULL.keys()) + ["cpu"]) == set(BASE_IMAGES.keys())

    # Make sure the python images and cuda versions we build here are
    # consistent with the ones used with fix-latest-docker.sh script.
    py_version_file = os.path.join(
        _get_root_dir(), "docker/retag-lambda", "python_versions.txt"
    )
    with open(py_version_file) as f:
        py_file_versions = f.read().splitlines()
        assert set(PY_MATRIX.keys()) == set(py_file_versions), (
            PY_MATRIX.keys(),
            py_file_versions,
        )

    cuda_version_file = os.path.join(
        _get_root_dir(), "docker/retag-lambda", "cuda_versions.txt"
    )

    with open(cuda_version_file) as f:
        cuda_file_versions = f.read().splitlines()
        assert set(BASE_IMAGES.keys()) == set(cuda_file_versions + ["cpu"]), (
            BASE_IMAGES.keys(),
            cuda_file_versions + ["cpu"],
        )

    print(
        "Building the following python versions: ",
        [PY_MATRIX[py_version] for py_version in py_versions],
    )
    print("Building images for the following devices: ", image_types)
    print("Building base images: ", build_base)

    is_buildkite = build_type == BUILDKITE
    is_local = build_type == LOCAL

    if build_type == BUILDKITE:
        if os.environ.get("BUILDKITE_PULL_REQUEST", "") == "false":
            build_type = MERGE
        elif os.environ.get("BUILDKITE_PIPELINE_ID", "") == RELEASE_PR_PIPELINE_ID:
            build_type = RELEASE_PR
        else:
            build_type = PR

    if build_type == HUMAN:
        # If manually triggered, request user for branch and SHA value to use.
        _configure_human_version()

    if not (
        build_type in {HUMAN, MERGE, BUILDKITE, LOCAL, RELEASE_PR}
        or _check_if_docker_files_modified()
        or only_build_worker_container
    ):
        return

    # Starts building!

    is_merge = build_type == MERGE
    # Buildkite is authenticated in the background.
    if is_merge and not is_buildkite and not is_local:
        # We do this here because we want to be authenticated for
        # Docker pulls as well as pushes (to avoid rate-limits).
        username, password = _get_docker_creds()
        DOCKER_CLIENT.api.login(username=username, password=password)
    copy_wheels(build_type == HUMAN)
    is_base_images_built = build_or_pull_base_images(
        py_versions, image_types, build_base, suffix=suffix
    )

    if only_build_worker_container:
        build_for_all_versions(
            "ray-worker-container", py_versions, image_types, suffix=suffix
        )
        # TODO Currently don't push ray_worker_container
        return

<<<<<<< HEAD
    # Build Ray Docker images.
    all_tagged_images = []
=======
        if only_build_worker_container:
            build_for_all_versions(
                "ray-worker-container", py_versions, image_types, suffix=suffix
            )
            # TODO Currently don't push ray_worker_container
        else:
            # Build Ray Docker images.
            prep_ray_base()

            all_tagged_images = []
>>>>>>> 613b97d8

    all_tagged_images += build_for_all_versions(
        "ray", py_versions, image_types, suffix=suffix
    )

    # List of images to tag and push to docker hub
    images_to_tag_and_push = []

    if is_base_images_built:
        images_to_tag_and_push += ["base-deps", "ray-deps"]

    # Always tag/push ray
    images_to_tag_and_push += ["ray"]

    # Only build ML Docker images for ML_CUDA_VERSION or cpu.
    if platform.processor() not in ADDITIONAL_PLATFORMS:
        ml_image_types = [
            image_type
            for image_type in image_types
            if image_type in [ML_CUDA_VERSION, "cpu"]
        ]
    else:
        # Do not build ray-ml e.g. for arm64
        ml_image_types = []

    # Only build ray-ml image for pythons in ML_IMAGES_PY_VERSIONS
    ml_py_versions = [
        py_version for py_version in py_versions if py_version in ML_IMAGES_PY_VERSIONS
    ]

    if len(ml_image_types) > 0:
        prep_ray_ml()
        all_tagged_images += build_for_all_versions(
            "ray-ml",
            ml_py_versions,
            image_types=ml_image_types,
            suffix=suffix,
        )
        images_to_tag_and_push += ["ray-ml"]

    if is_buildkite:
        extract_image_infos(all_tagged_images, target_dir="/artifact-mount/.image-info")

    if build_type in {MERGE, RELEASE_PR}:
        valid_branch = _valid_branch()
        if (not valid_branch) and is_merge:
            print(f"Invalid Branch found: {_get_branch()}")
        push_and_tag_images(
            py_versions,
            image_types,
            merge_build=valid_branch and is_merge,
            release_pr_build=build_type == RELEASE_PR,
            image_list=images_to_tag_and_push,
            suffix=suffix,
        )


def _fix_docker_images(
    image: str = "ray-ml",
    version: str = "nightly",
    repo: str = DOCKER_HUB_REPO,
):
    """Print commands to manually update docker images post-release.

    This function prints commands that can be run to add new layers to
    fix docker images post-release, e.g. when dependencies have to be fixed
    or public keys expired.

    The commands can be copied/pasted and executed in a shell.

    Example:
        FIX_IMAGE=ray-ml FIX_VERSION=2.3.0 python build-docker-images.py

    """
    tags = create_image_tags(
        image_name=image,
        py_versions=list(PY_MATRIX.keys()),
        image_types=list(BASE_IMAGES.keys()),
        specific_tag=None,  # Set to `latest` for latest image fixes
        version=version,
        suffix=None,
    )
    print(dict(tags))

    # Pull images we want to rebuild
    for base_tag in tags:
        base_image = f"{repo}/{image}:{base_tag}"

        print(f"docker pull {base_image}")

    # Re-tag these base images as e.g. pinned/ray-ml:tag
    # This is so we can re-run the build command safely.
    pinned_base_image = {}
    for base_tag in tags:
        base_image = f"{repo}/{image}:{base_tag}"
        pinned_image = f"pinned/{image}:{base_tag}"

        pinned_base_image[base_image] = pinned_image

        print(f"docker tag {base_image} {pinned_image}")

    # Create commands to build the new layer for the base images.
    for base_tag in tags:
        base_image = f"{repo}/{image}:{base_tag}"
        pinned_image = pinned_base_image[base_image]

        print(f"docker build --build-arg BASE_IMAGE={pinned_image} -t {base_image} .")
        for subtag in tags[base_tag]:
            if subtag == base_tag:
                continue

            # This will overwrite the rayproject/ray-ml:tag image
            # - but we still have the pinned/ image if we want to re-run!
            target_image = f"{repo}/{image}:{subtag}"
            print(f"docker tag {base_image} {target_image}")

    # Lastly, push new layers
    print(f"docker push --all-tags {repo}/{image}")


if __name__ == "__main__":
    fix_image = os.environ.get("FIX_IMAGE")
    if not fix_image:
        main()
    else:
        _fix_docker_images(fix_image, os.environ.get("FIX_VERSION"))<|MERGE_RESOLUTION|>--- conflicted
+++ resolved
@@ -97,16 +97,6 @@
 _BRANCH = _get_branch()
 
 
-<<<<<<< HEAD
-def _release_build() -> bool:
-    branch = _BRANCH
-    return branch and branch.startswith("releases/")
-
-
-def _valid_branch() -> bool:
-    branch = _BRANCH
-    return branch == "master" or _release_build()
-=======
 def _release_build(branch: Optional[str] = None) -> bool:
     if not branch:
         branch = _BRANCH
@@ -117,7 +107,6 @@
     if not branch:
         branch = _BRANCH
     return branch == "master" or _release_build(branch)
->>>>>>> 613b97d8
 
 
 def _get_curr_dir() -> str:
@@ -230,8 +219,6 @@
     # I.e. "py310"[3:] == 10
     assert py_version[:3] == "py3"
     python_minor_version = py_version[3:]
-<<<<<<< HEAD
-=======
 
     if py_version == "py37":
         constraints_file = "requirements_compiled_py37.txt"
@@ -239,7 +226,6 @@
         constraints_file = "requirements_compiled.txt"
 
     build_args["CONSTRAINTS_FILE"] = constraints_file
->>>>>>> 613b97d8
 
     if platform.processor() in ADDITIONAL_PLATFORMS:
         build_args["HOSTTYPE"] = platform.processor()
@@ -950,21 +936,10 @@
         # TODO Currently don't push ray_worker_container
         return
 
-<<<<<<< HEAD
     # Build Ray Docker images.
+    prep_ray_base()
+
     all_tagged_images = []
-=======
-        if only_build_worker_container:
-            build_for_all_versions(
-                "ray-worker-container", py_versions, image_types, suffix=suffix
-            )
-            # TODO Currently don't push ray_worker_container
-        else:
-            # Build Ray Docker images.
-            prep_ray_base()
-
-            all_tagged_images = []
->>>>>>> 613b97d8
 
     all_tagged_images += build_for_all_versions(
         "ray", py_versions, image_types, suffix=suffix
