import re
from dataclasses import dataclass, field
from enum import Enum
from typing import Dict, List, Optional, Tuple

<<<<<<< HEAD
=======
from ray.autoscaler._private.autoscaler import NodeStatus
from ray.autoscaler.tags import NODE_KIND_HEAD, NODE_KIND_UNMANAGED, NODE_KIND_WORKER
>>>>>>> d201d942
from ray.autoscaler.v2.instance_manager.common import InstanceUtil
from ray.core.generated.autoscaler_pb2 import NodeState
from ray.core.generated.instance_manager_pb2 import Instance

# TODO(rickyx): once we have graceful shutdown, we could populate
# the failure detail with the actual termination message. As of now,
# we will use a more generic message to include cases such as:
# (idle termination, node death, crash, preemption, etc)
NODE_DEATH_CAUSE_RAYLET_DIED = "NodeTerminated"


# e.g., cpu_4_ondemand.
NodeType = str


# e.g. head node or worker node.
class NodeKind(Enum):

<<<<<<< HEAD
    HEAD = "head"
    WORKER = "worker"
    UNKNOWN = "unknown"


# TODO(rickyx): we should try to come up with a mutually exclusive
# or a state machine for this set of node status. Right now,
# different cloud providers have different set of status.
class NodeStatus(Enum):
    """
    NodeStatus represents the status of a cloud instance/node.
    """

    UNKNOWN = "unknown"
    # These are more specific to cluster launchers.
    UNINITIALIZED = "uninitialized"
    WAITING_FOR_SSH = "waiting-for-ssh"
    SYNCING_FILES = "syncing-files"
    SETTING_UP = "setting-up"
    UPDATE_FAILED = "update-failed"
    UP_TO_DATE = "up-to-date"

    # These are more specific to kuberay.
    RUNNING = "running"
    PENDING = "pending"
    TERMINATED = "terminated"
=======
    # Head node kind
    HEAD = NODE_KIND_HEAD
    # Worker node kind
    WORKER = NODE_KIND_WORKER
    # Unmanaged node kind (e.g. user started cloud instance or non
    # ray node, this happens in KubeRay)
    UNMANAGED = NODE_KIND_UNMANAGED
>>>>>>> d201d942


@dataclass
class ResourceUsage:
    # Resource name.
    resource_name: str = ""
    # Total resource.
    total: float = 0.0
    # Resource used.
    used: float = 0.0


@dataclass
class NodeUsage:
    # The node resource usage.
    usage: List[ResourceUsage]
    # How long the node has been idle.
    idle_time_ms: int


@dataclass
class NodeInfo:
    # The instance type name, e.g. p3.2xlarge
    instance_type_name: str
    # ray node type name.
    ray_node_type_name: str
    # Cloud instance id.
    instance_id: str
    # Ip address of the node when alive.
    ip_address: str
    # The status of the node. Optional for pending nodes.
    node_status: Optional[str] = None
    # ray node id in hex. None if still pending.
    node_id: Optional[str] = None
    # Resource usage breakdown if node is running.
    resource_usage: Optional[NodeUsage] = None
    # Failure detail if the node failed.
    failure_detail: Optional[str] = None
    # Descriptive details.
    details: Optional[str] = None
    # Activity on the node.
    node_activity: Optional[List[str]] = None

    def total_resources(self) -> Dict[str, float]:
        if self.resource_usage is None:
            return {}
        return {r.resource_name: r.total for r in self.resource_usage.usage}

    def available_resources(self) -> Dict[str, float]:
        if self.resource_usage is None:
            return {}
        return {r.resource_name: r.total - r.used for r in self.resource_usage.usage}

    def used_resources(self) -> Dict[str, float]:
        if self.resource_usage is None:
            return {}
        return {r.resource_name: r.used for r in self.resource_usage.usage}


@dataclass
class LaunchRequest:
    class Status(Enum):
        FAILED = "FAILED"
        PENDING = "PENDING"

    # The instance type name, e.g. p3.2xlarge
    instance_type_name: str
    # ray node type name.
    ray_node_type_name: str
    # count.
    count: int
    # State: (e.g. PENDING, FAILED)
    state: Status
    # When the launch request was made in unix timestamp in secs.
    request_ts_s: int
    # When the launch request failed unix timestamp in secs if failed.
    failed_ts_s: Optional[int] = None
    # Request details, e.g. error reason if the launch request failed.
    details: Optional[str] = None


@dataclass
class ResourceRequestByCount:
    # Bundles in the demand.
    bundle: Dict[str, float]
    # Number of bundles with the same shape.
    count: int

    def __str__(self) -> str:
        return f"[{self.count} {self.bundle}]"


@dataclass
class ResourceDemand:
    # The bundles in the demand with shape and count info.
    bundles_by_count: List[ResourceRequestByCount]


@dataclass
class PlacementGroupResourceDemand(ResourceDemand):
    # Details string (parsed into below information)
    details: str
    # Placement group's id.
    pg_id: Optional[str] = None
    # Strategy, e.g. STRICT_SPREAD
    strategy: Optional[str] = None
    # Placement group's state, e.g. PENDING
    state: Optional[str] = None

    def __post_init__(self):
        if not self.details:
            return

        # Details in the format of <pg_id>:<strategy>|<state>, parse
        # it into the above fields.
        pattern = r"^.*:.*\|.*$"
        match = re.match(pattern, self.details)
        if not match:
            return

        pg_id, details = self.details.split(":")
        strategy, state = details.split("|")
        self.pg_id = pg_id
        self.strategy = strategy
        self.state = state


@dataclass
class RayTaskActorDemand(ResourceDemand):
    pass


@dataclass
class ClusterConstraintDemand(ResourceDemand):
    pass


@dataclass
class ResourceDemandSummary:
    # Placement group demand.
    placement_group_demand: List[PlacementGroupResourceDemand] = field(
        default_factory=list
    )
    # Ray task actor demand.
    ray_task_actor_demand: List[RayTaskActorDemand] = field(default_factory=list)
    # Cluster constraint demand.
    cluster_constraint_demand: List[ClusterConstraintDemand] = field(
        default_factory=list
    )


@dataclass
class Stats:
    # How long it took to get the GCS request.
    # This is required when initializing the Stats since it should be calculated before
    # the request was made.
    gcs_request_time_s: float
    # How long it took to get all live instances from node provider.
    none_terminated_node_request_time_s: Optional[float] = None
    # How long for autoscaler to process the scaling decision.
    autoscaler_iteration_time_s: Optional[float] = None
    # The last seen autoscaler state version from Ray.
    autoscaler_version: Optional[str] = None
    # The last seen cluster state resource version.
    cluster_resource_state_version: Optional[str] = None
    # Request made time unix timestamp: when the data was pulled from GCS.
    request_ts_s: Optional[int] = None


@dataclass
class ClusterStatus:
    # Healthy nodes information (non-idle)
    active_nodes: List[NodeInfo] = field(default_factory=list)
    # Idle node information
    idle_nodes: List[NodeInfo] = field(default_factory=list)
    # Pending launches.
    pending_launches: List[LaunchRequest] = field(default_factory=list)
    # Failed launches.
    failed_launches: List[LaunchRequest] = field(default_factory=list)
    # Pending nodes.
    pending_nodes: List[NodeInfo] = field(default_factory=list)
    # Failures
    failed_nodes: List[NodeInfo] = field(default_factory=list)
    # Resource usage summary for entire cluster.
    cluster_resource_usage: List[ResourceUsage] = field(default_factory=list)
    # Demand summary.
    resource_demands: ResourceDemandSummary = field(
        default_factory=ResourceDemandSummary
    )
    # Query metics
    stats: Stats = field(default_factory=Stats)

    def total_resources(self) -> Dict[str, float]:
        return {r.resource_name: r.total for r in self.cluster_resource_usage}

    def available_resources(self) -> Dict[str, float]:
        return {r.resource_name: r.total - r.used for r in self.cluster_resource_usage}

    # TODO(rickyx): we don't show infeasible requests as of now.
    # (They will just be pending forever as part of the demands)
    # We should show them properly in the future.


@dataclass
class AutoscalerInstance:
    """
    AutoscalerInstance represents an instance that's managed by the autoscaler.
    This includes two states:
        1. the instance manager state: information of the underlying cloud instance.
        2. the ray node state, e.g. resources, ray node status.

    The two states are linked by the cloud instance id, which should be set
    when the ray node is started.
    """

    # The cloud instance id. It could be None if the instance hasn't been assigned
    # a cloud instance id, e.g. the instance is still in QUEUED or REQUESTED status.
    cloud_instance_id: Optional[str] = None

    # The ray node state status. It could be None when no ray node is running
    # or has run on the cloud instance: for example, ray is still being installed
    # or the instance manager hasn't had a cloud instance assigned (e.g. QUEUED,
    # REQUESTED).
    ray_node: Optional[NodeState] = None

    # The instance manager instance state. It would be None when the ray_node is not
    # None.
    # It could be None iff:
    #   1. There's a ray node, but the instance manager hasn't discovered the
    #   cloud instance that's running this ray process yet. This could happen since
    #   the instance manager only discovers instances periodically.
    #
    #   2. There was a ray node running on the cloud instance, which was already stopped
    #   and removed from the instance manager state. But the ray state is still lagging
    #   behind.
    #
    #   3. There is a ray node that's unmanaged by the instance manager.
    #
    im_instance: Optional[Instance] = None

    # | cloud_instance_id | ray_node | im_instance |
    # |-------------------|----------|-------------|
    # | None              | None     | None        | Not possible.
    # | None              | None     | not None    | OK. An instance hasn't had ray running on it yet. # noqa E501
    # | None              | Not None | None        | OK. Possible if the ray node is not started by autoscaler. # noqa E501
    # | None              | Not None | not None    | Not possible - no way to link im instance with ray node. # noqa E501
    # | not None          | None     | None        | Not possible since cloud instance id is either part of im state or ray node. # noqa E501
    # | not None          | None     | not None    | OK. e.g. An instance that's not running ray yet. # noqa E501
    # | not None          | Not None | None        | OK. See scenario 1, 2, 3 above.
    # | not None          | Not None | not None    | OK. An instance that's running ray.
    def validate(self) -> Tuple[bool, str]:
        """Validate the autoscaler instance state.

        Returns:
            A tuple of (valid, error_msg) where:
            - valid is whether the state is valid
            - error_msg is the error message for the validation results.
        """

        state_combinations = {
            # (cloud_instance_id is None, ray_node is None, im_instance is None): (valid, error_msg) # noqa E501
            (True, True, True): (False, "Not possible"),
            (True, True, False): (True, ""),
            (True, False, True): (
                True,
                "There's a ray node w/o cloud instance id, must be started not "
                "by autoscaler",
            ),
            (True, False, False): (
                False,
                "Not possible - no way to link im instance with ray node",
            ),
            (False, True, True): (
                False,
                "Not possible since cloud instance id is either part of "
                "im state or ray node",
            ),
            (False, True, False): (True, ""),
            (False, False, True): (True, ""),
            (False, False, False): (True, ""),
        }

        valid, error_msg = state_combinations[
            (
                self.cloud_instance_id is None,
                self.ray_node is None,
                self.im_instance is None,
            )
        ]
        if not valid:
            return valid, error_msg

        if self.im_instance is not None and self.ray_node is None:
            # We don't see a ray node, but tracking an im instance.
            if self.cloud_instance_id is None:
                if InstanceUtil.is_cloud_instance_allocated(self.im_instance.status):
                    return (
                        False,
                        "instance should be in a status where cloud instance "
                        "is not allocated.",
                    )
            else:
                if not InstanceUtil.is_cloud_instance_allocated(
                    self.im_instance.status
                ):
                    return (
                        False,
                        "instance should be in a status where cloud instance is "
                        "allocated.",
                    )

        if self.ray_node is not None:
            if self.cloud_instance_id != self.ray_node.instance_id:
                return False, "cloud instance id doesn't match."

        if self.im_instance is not None and self.cloud_instance_id is not None:
            if self.cloud_instance_id != self.im_instance.cloud_instance_id:
                return False, "cloud instance id doesn't match."

        return True, ""

    def is_ray_running(self) -> bool:
        """Whether the ray node is running."""
        return self.ray_node is not None and self.ray_node.status in [
            NodeStatus.RUNNING,
            NodeStatus.IDLE,
        ]

    def is_ray_stop(self) -> bool:
        """Whether the ray node is stopped."""
        return self.ray_node is None or self.ray_node.status in [
            NodeStatus.DEAD,
        ]<|MERGE_RESOLUTION|>--- conflicted
+++ resolved
@@ -3,13 +3,8 @@
 from enum import Enum
 from typing import Dict, List, Optional, Tuple
 
-<<<<<<< HEAD
-=======
-from ray.autoscaler._private.autoscaler import NodeStatus
-from ray.autoscaler.tags import NODE_KIND_HEAD, NODE_KIND_UNMANAGED, NODE_KIND_WORKER
->>>>>>> d201d942
 from ray.autoscaler.v2.instance_manager.common import InstanceUtil
-from ray.core.generated.autoscaler_pb2 import NodeState
+from ray.core.generated.autoscaler_pb2 import NodeState, NodeStatus
 from ray.core.generated.instance_manager_pb2 import Instance
 
 # TODO(rickyx): once we have graceful shutdown, we could populate
@@ -21,47 +16,6 @@
 
 # e.g., cpu_4_ondemand.
 NodeType = str
-
-
-# e.g. head node or worker node.
-class NodeKind(Enum):
-
-<<<<<<< HEAD
-    HEAD = "head"
-    WORKER = "worker"
-    UNKNOWN = "unknown"
-
-
-# TODO(rickyx): we should try to come up with a mutually exclusive
-# or a state machine for this set of node status. Right now,
-# different cloud providers have different set of status.
-class NodeStatus(Enum):
-    """
-    NodeStatus represents the status of a cloud instance/node.
-    """
-
-    UNKNOWN = "unknown"
-    # These are more specific to cluster launchers.
-    UNINITIALIZED = "uninitialized"
-    WAITING_FOR_SSH = "waiting-for-ssh"
-    SYNCING_FILES = "syncing-files"
-    SETTING_UP = "setting-up"
-    UPDATE_FAILED = "update-failed"
-    UP_TO_DATE = "up-to-date"
-
-    # These are more specific to kuberay.
-    RUNNING = "running"
-    PENDING = "pending"
-    TERMINATED = "terminated"
-=======
-    # Head node kind
-    HEAD = NODE_KIND_HEAD
-    # Worker node kind
-    WORKER = NODE_KIND_WORKER
-    # Unmanaged node kind (e.g. user started cloud instance or non
-    # ray node, this happens in KubeRay)
-    UNMANAGED = NODE_KIND_UNMANAGED
->>>>>>> d201d942
 
 
 @dataclass
