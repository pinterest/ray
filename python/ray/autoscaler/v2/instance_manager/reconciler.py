import logging
import math
import time
from abc import ABC, abstractmethod
from collections import defaultdict
from typing import Dict, List, Optional, Set, Tuple

from ray._private.protobuf_compat import message_to_dict
from ray.autoscaler.v2.instance_manager.common import InstanceUtil
from ray.autoscaler.v2.instance_manager.config import (
    AutoscalingConfig,
    InstanceReconcileConfig,
)
from ray.autoscaler.v2.instance_manager.instance_manager import InstanceManager
from ray.autoscaler.v2.instance_manager.node_provider import (
    CloudInstance,
    CloudInstanceId,
    CloudInstanceProviderError,
    ICloudInstanceProvider,
    LaunchNodeError,
    TerminateNodeError,
)
from ray.autoscaler.v2.instance_manager.ray_installer import RayInstallError
from ray.autoscaler.v2.scheduler import IResourceScheduler
from ray.autoscaler.v2.schema import NodeType
from ray.core.generated.autoscaler_pb2 import (
    AutoscalingState,
    ClusterResourceState,
    NodeState,
    NodeStatus,
)
from ray.core.generated.instance_manager_pb2 import GetInstanceManagerStateRequest
from ray.core.generated.instance_manager_pb2 import Instance as IMInstance
from ray.core.generated.instance_manager_pb2 import (
    InstanceUpdateEvent as IMInstanceUpdateEvent,
)
from ray.core.generated.instance_manager_pb2 import (
    StatusCode,
    UpdateInstanceManagerStateRequest,
)

logger = logging.getLogger(__name__)


class IInstanceUpdater(ABC):
    """
    An interface to for making instance update.
    """

    @abstractmethod
    def make_update(self, instance: IMInstance) -> Optional[IMInstanceUpdateEvent]:
        """
        Make an instance update for the instance.

        Args:
            instance: The instance to make update.

        Returns:
            The instance update event if there's an update. None otherwise.
        """
        raise NotImplementedError


class TimeoutInstanceUpdater(IInstanceUpdater):
    """
    An instance updater that updates the instance to a new status if it's stuck in the
    current status for too long.
    """

    def __init__(
        self,
        cur_status: IMInstance.InstanceStatus,
        timeout_s: int,
        new_status: Optional["IMInstance.InstanceStatus"] = None,
    ):
        """
        Args:
            cur_status: The current status of the instance.
            timeout_s: The timeout in seconds.
            new_status: The new status to transition to if the instance is stuck in the
                current status for too long.
        """
        self.cur_status = cur_status
        self.timeout_s = timeout_s
        self.new_status = new_status

    def make_update(self, instance: IMInstance) -> Optional[IMInstanceUpdateEvent]:
        if InstanceUtil.has_timeout(instance, self.timeout_s):
            return IMInstanceUpdateEvent(
                instance_id=instance.instance_id,
                new_instance_status=self.new_status,
                details=(
                    f"Timeout={self.timeout_s}s at status "
                    f"{IMInstance.InstanceStatus.Name(self.cur_status)}"
                ),
            )
        return None


class StuckRequestedInstanceUpdater(IInstanceUpdater):
    """
    An instance updater that makes updates for instances stuck in the REQUESTED status
    for too long.
    """

    def __init__(
        self,
        timeout_s: int,
        max_num_request_to_allocate: int,
    ):
        """
        Args:
            timeout_s: The timeout in seconds.
            max_num_request_to_allocate: The maximum number of times an instance
                could be requested to allocate.
        """
        self.max_num_request_to_allocate = max_num_request_to_allocate
        self.timeout_s = timeout_s

    def make_update(self, instance: IMInstance) -> Optional[IMInstanceUpdateEvent]:
        if not InstanceUtil.has_timeout(instance, self.timeout_s):
            # Not timeout yet, be patient.
            return None

        all_request_times_ns = sorted(
            InstanceUtil.get_status_transition_times_ns(
                instance, select_instance_status=IMInstance.REQUESTED
            )
        )

        # Fail the allocation if we have tried too many times.
        if len(all_request_times_ns) >= self.max_num_request_to_allocate:
            return IMInstanceUpdateEvent(
                instance_id=instance.instance_id,
                new_instance_status=IMInstance.ALLOCATION_FAILED,
                details=(
                    "Failed to allocate cloud instance after "
                    f"{len(all_request_times_ns)} attempts"
                ),
            )

        # Retry the allocation if we could by transitioning to QUEUED again.
        return IMInstanceUpdateEvent(
            instance_id=instance.instance_id,
            new_instance_status=IMInstance.QUEUED,
            details=f"QUEUED again after timeout={self.timeout_s}s",
        )


class Reconciler:
    """
    A singleton class that reconciles the instance states of the instance manager
    for autoscaler.

    """

    @staticmethod
    def reconcile(
        instance_manager: InstanceManager,
        scheduler: IResourceScheduler,
        cloud_provider: ICloudInstanceProvider,
        ray_cluster_resource_state: ClusterResourceState,
        non_terminated_cloud_instances: Dict[CloudInstanceId, CloudInstance],
        cloud_provider_errors: List[CloudInstanceProviderError],
        ray_install_errors: List[RayInstallError],
        autoscaling_config: AutoscalingConfig,
        _logger: Optional[logging.Logger] = None,
    ) -> AutoscalingState:
        """
        The reconcile method computes InstanceUpdateEvents for the instance manager
        by:

        1. Reconciling the instance manager's instances with external states like
        the cloud provider's, the ray cluster's states, the ray installer's results.
        It performs "passive" status transitions for the instances (where the status
        transition should only be reflecting the external states of the cloud provider
        and the ray cluster, and should not be actively changing them)

        2. Stepping the instances to the active states by computing instance status
        transitions that are needed and updating the instance manager's state.
        These transitions should be "active" where the transitions have side effects
        (through InstanceStatusSubscriber) to the cloud provider and the ray cluster.

        Args:
            instance_manager: The instance manager to reconcile.
            ray_cluster_resource_state: The ray cluster's resource state.
            non_terminated_cloud_instances: The non-terminated cloud instances from
                the cloud provider.
            cloud_provider_errors: The errors from the cloud provider.
            ray_install_errors: The errors from RayInstaller.

        """
        Reconciler._sync_from(
            instance_manager=instance_manager,
            ray_nodes=ray_cluster_resource_state.node_states,
            non_terminated_cloud_instances=non_terminated_cloud_instances,
            cloud_provider_errors=cloud_provider_errors,
            ray_install_errors=ray_install_errors,
        )

        autoscaling_state = AutoscalingState()
        Reconciler._step_next(
            autoscaling_state=autoscaling_state,
            instance_manager=instance_manager,
            scheduler=scheduler,
            cloud_provider=cloud_provider,
            ray_cluster_resource_state=ray_cluster_resource_state,
            non_terminated_cloud_instances=non_terminated_cloud_instances,
            autoscaling_config=autoscaling_config,
            _logger=_logger,
        )
        return autoscaling_state

    @staticmethod
    def _sync_from(
        instance_manager: InstanceManager,
        ray_nodes: List[NodeState],
        non_terminated_cloud_instances: Dict[CloudInstanceId, CloudInstance],
        cloud_provider_errors: List[CloudInstanceProviderError],
        ray_install_errors: List[RayInstallError],
    ):
        """
        Reconcile the instance states of the instance manager from external states like
        the cloud provider's, the ray cluster's states, the ray installer's results,
        etc.

        For each instance, we try to figure out if we need to transition the instance
        status to a new status, and if so, what the new status should be.

        These transitions should be purely "passive", meaning they should only be
        reflecting the external states of the cloud provider and the ray cluster,
        and should not be actively changing the states of the cloud provider or the ray
        cluster.

        More specifically, we will reconcile status transitions for:
            1.  QUEUED/REQUESTED -> ALLOCATED:
                When a instance with launch request id (indicating a previous launch
                request was made) could be assigned to an unassigned cloud instance
                of the same instance type.
            2.  REQUESTED -> ALLOCATION_FAILED:
                When there's an error from the cloud provider for launch failure so
                that the instance becomes ALLOCATION_FAILED.
            3.  * -> RAY_RUNNING:
                When a ray node on a cloud instance joins the ray cluster, we will
                transition the instance to RAY_RUNNING.
            4.  * -> TERMINATED:
                When the cloud instance is already terminated, we will transition the
                instance to TERMINATED.
            5.  TERMINATING -> TERMINATION_FAILED:
                When there's an error from the cloud provider for termination failure.
            6.  * -> RAY_STOPPED:
                When ray was stopped on the cloud instance, we will transition the
                instance to RAY_STOPPED.
            7.  * -> RAY_INSTALL_FAILED:
                When there's an error from RayInstaller.

        Args:
            instance_manager: The instance manager to reconcile.
            ray_nodes: The ray cluster's states of ray nodes.
            non_terminated_cloud_instances: The non-terminated cloud instances from
                the cloud provider.
            cloud_provider_errors: The errors from the cloud provider.
            ray_install_errors: The errors from RayInstaller.

        """

        # Handle 1 & 2 for cloud instance allocation.
        Reconciler._handle_cloud_instance_allocation(
            instance_manager,
            non_terminated_cloud_instances,
            cloud_provider_errors,
        )
        Reconciler._handle_cloud_instance_terminated(
            instance_manager, non_terminated_cloud_instances
        )
        Reconciler._handle_ray_status_transition(instance_manager, ray_nodes)

        Reconciler._handle_cloud_instance_termination_errors(
            instance_manager, cloud_provider_errors
        )

        Reconciler._handle_ray_install_failed(instance_manager, ray_install_errors)

    @staticmethod
    def _step_next(
        autoscaling_state: AutoscalingState,
        instance_manager: InstanceManager,
        scheduler: IResourceScheduler,
        cloud_provider: ICloudInstanceProvider,
        ray_cluster_resource_state: ClusterResourceState,
        non_terminated_cloud_instances: Dict[CloudInstanceId, CloudInstance],
        autoscaling_config: AutoscalingConfig,
        _logger: Optional[logging.Logger] = None,
    ):
        """
        Step the reconciler to the next state by computing instance status transitions
        that are needed and updating the instance manager's state.

        Specifically, we will:
            1. Shut down leak cloud instances
                Leaked cloud instances that are not managed by the instance manager.
            2. Terminating instances with ray stopped or ray install failure.
            3. Scale up/down the cluster:
              (* -> RAY_STOPPING)
                b. Extra cloud due to max nodes config.
                c. Cloud instances with outdated configs.
            4. Create new instances
              (new QUEUED)
                Create new instances based on the IResourceScheduler's decision for
                scaling up.
            5. Request cloud provider to launch new instances.
              (QUEUED -> REQUESTED)
            6. Install ray
              (ALLOCATED -> RAY_INSTALLING)
                When ray could be installed and launched.
            7. Handle any stuck instances with timeouts.

        Args:
            instance_manager: The instance manager to reconcile.
            scheduler: The resource scheduler to make scaling decisions.
            ray_cluster_resource_state: The ray cluster's resource state.
            non_terminated_cloud_instances: The non-terminated cloud instances from
                the cloud provider.

        """

        Reconciler._handle_extra_cloud_instances(
            instance_manager, non_terminated_cloud_instances
        )

<<<<<<< HEAD
        Reconciler._handle_stuck_instances(
            instance_manager=instance_manager,
            reconcile_config=autoscaling_config.get_instance_reconcile_config(),
            _logger=_logger or logger,
        )

=======
>>>>>>> 73a0d9ed
        Reconciler._handle_instances_launch(
            instance_manager=instance_manager, autoscaling_config=autoscaling_config
        )

    #######################################################
    # Utility methods for reconciling instance states.
    #######################################################

    @staticmethod
    def _handle_cloud_instance_allocation(
        instance_manager: InstanceManager,
        non_terminated_cloud_instances: Dict[CloudInstanceId, CloudInstance],
        cloud_provider_errors: List[CloudInstanceProviderError],
    ):
        im_instances, version = Reconciler._get_im_instances(instance_manager)
        updates = {}

        # Compute intermediate states.
        instances_with_launch_requests: List[IMInstance] = [
            instance for instance in im_instances if instance.launch_request_id
        ]
        assigned_cloud_instance_ids: Set[CloudInstanceId] = {
            instance.cloud_instance_id for instance in im_instances
        }
        launch_errors: Dict[str, LaunchNodeError] = {
            error.request_id: error
            for error in cloud_provider_errors
            if isinstance(error, LaunchNodeError)
        }
        unassigned_cloud_instances_by_type: Dict[
            str, List[CloudInstance]
        ] = defaultdict(list)

        for cloud_instance_id, cloud_instance in non_terminated_cloud_instances.items():
            if cloud_instance_id not in assigned_cloud_instance_ids:
                unassigned_cloud_instances_by_type[cloud_instance.node_type].append(
                    cloud_instance
                )

        # Sort the request instance by the increasing request time.
        instances_with_launch_requests.sort(
            key=lambda instance: InstanceUtil.get_status_transition_times_ns(
                instance, IMInstance.REQUESTED
            )
        )

        # For each instance, try to allocate or fail the allocation.
        for instance in instances_with_launch_requests:
            # Try allocate or fail with errors.
            update_event = Reconciler._try_resolve_pending_allocation(
                instance, unassigned_cloud_instances_by_type, launch_errors
            )
            if not update_event:
                continue

            logger.debug(
                "Updating {}({}) with {}".format(
                    instance.instance_id,
                    IMInstance.InstanceStatus.Name(instance.status),
                    message_to_dict(update_event),
                )
            )
            updates[instance.instance_id] = update_event

        # Update the instance manager for the events.
        Reconciler._update_instance_manager(instance_manager, version, updates)

    @staticmethod
    def _try_resolve_pending_allocation(
        im_instance: IMInstance,
        unassigned_cloud_instances_by_type: Dict[str, List[CloudInstance]],
        launch_errors: Dict[str, LaunchNodeError],
    ) -> Optional[IMInstanceUpdateEvent]:
        """
        Allocate, or fail the cloud instance allocation for the instance.

        Args:
            im_instance: The instance to allocate or fail.
            unassigned_cloud_instances_by_type: The unassigned cloud instances by type.
            launch_errors: The launch errors from the cloud provider.

        Returns:
            Instance update to ALLOCATED: if there's a matching unassigned cloud
                instance with the same type.
            Instance update to ALLOCATION_FAILED: if the instance allocation failed
                with errors.
            None: if there's no update.

        """
        unassigned_cloud_instance = None

        # Try to allocate an unassigned cloud instance.
        # TODO(rickyx): We could also look at the launch request id
        # on the cloud node and the im instance later once all node providers
        # support request id. For now, we only look at the instance type.
        if len(unassigned_cloud_instances_by_type.get(im_instance.instance_type, [])):
            unassigned_cloud_instance = unassigned_cloud_instances_by_type[
                im_instance.instance_type
            ].pop()

        if unassigned_cloud_instance:
            return IMInstanceUpdateEvent(
                instance_id=im_instance.instance_id,
                new_instance_status=IMInstance.ALLOCATED,
                cloud_instance_id=unassigned_cloud_instance.cloud_instance_id,
            )

        # If there's a launch error, transition to ALLOCATION_FAILED.
        launch_error = launch_errors.get(im_instance.launch_request_id)
        if launch_error and launch_error.node_type == im_instance.instance_type:
            return IMInstanceUpdateEvent(
                instance_id=im_instance.instance_id,
                new_instance_status=IMInstance.ALLOCATION_FAILED,
                details=str(launch_error),
            )
        # No update.
        return None

    @staticmethod
    def _handle_ray_install_failed(
        instance_manager: InstanceManager, ray_install_errors: List[RayInstallError]
    ):

        instances, version = Reconciler._get_im_instances(instance_manager)
        updates = {}

        # Get all instances with RAY_INSTALLING status.
        instances_with_ray_installing = {
            instance.instance_id: instance
            for instance in instances
            if instance.status == IMInstance.RAY_INSTALLING
        }

        install_errors = {error.im_instance_id: error for error in ray_install_errors}

        # For each instance with RAY_INSTALLING status, check if there's any
        # install error.
        for instance_id, instance in instances_with_ray_installing.items():
            install_error = install_errors.get(instance_id)
            if install_error:
                updates[instance_id] = IMInstanceUpdateEvent(
                    instance_id=instance_id,
                    new_instance_status=IMInstance.RAY_INSTALL_FAILED,
                    details=install_error.details,
                )
                logger.debug(
                    "Updating {}({}) with {}".format(
                        instance_id,
                        IMInstance.InstanceStatus.Name(instance.status),
                        message_to_dict(updates[instance_id]),
                    )
                )

        # Update the instance manager for the events.
        Reconciler._update_instance_manager(instance_manager, version, updates)

    @staticmethod
    def _handle_cloud_instance_terminated(
        instance_manager: InstanceManager,
        non_terminated_cloud_instances: Dict[CloudInstanceId, CloudInstance],
    ):
        """
        For any IM (instance manager) instance with a cloud node id, if the mapped
        cloud instance is no longer running, transition the instance to TERMINATED.

        Args:
            instance_manager: The instance manager to reconcile.
            non_terminated_cloud_instances: The non-terminated cloud instances from
                the cloud provider.
        """
        updates = {}
        instances, version = Reconciler._get_im_instances(instance_manager)

        instances_with_cloud_instance_assigned = {
            instance.cloud_instance_id: instance
            for instance in instances
            if instance.cloud_instance_id
        }

        for (
            cloud_instance_id,
            instance,
        ) in instances_with_cloud_instance_assigned.items():
            if cloud_instance_id in non_terminated_cloud_instances.keys():
                # The cloud instance is still running.
                continue

            # The cloud instance is terminated.
            updates[instance.instance_id] = IMInstanceUpdateEvent(
                instance_id=instance.instance_id,
                new_instance_status=IMInstance.TERMINATED,
                details=f"Cloud instance {cloud_instance_id} is terminated.",
            )

            logger.debug(
                "Updating {}({}) with {}".format(
                    instance.instance_id,
                    IMInstance.InstanceStatus.Name(instance.status),
                    message_to_dict(updates[instance.instance_id]),
                )
            )

        Reconciler._update_instance_manager(instance_manager, version, updates)

    @staticmethod
    def _handle_cloud_instance_termination_errors(
        instance_manager: InstanceManager,
        cloud_provider_errors: List[CloudInstanceProviderError],
    ):
        """
        If any TERMINATING instances have termination errors, transition the instance to
        TERMINATION_FAILED.

        We will retry the termination for the TERMINATION_FAILED instances in the next
        reconciler step.

        Args:
            instance_manager: The instance manager to reconcile.
            cloud_provider_errors: The errors from the cloud provider.

        """
        instances, version = Reconciler._get_im_instances(instance_manager)
        updates = {}

        termination_errors = {
            error.cloud_instance_id: error
            for error in cloud_provider_errors
            if isinstance(error, TerminateNodeError)
        }

        terminating_instances_by_cloud_instance_id = {
            instance.cloud_instance_id: instance
            for instance in instances
            if instance.status == IMInstance.TERMINATING
        }

        for cloud_instance_id, failure in termination_errors.items():
            instance = terminating_instances_by_cloud_instance_id.get(cloud_instance_id)
            if not instance:
                # The instance is no longer in TERMINATING status.
                continue

            updates[instance.instance_id] = IMInstanceUpdateEvent(
                instance_id=instance.instance_id,
                new_instance_status=IMInstance.TERMINATION_FAILED,
                details=str(failure),
            )
            logger.debug(
                "Updating {}({}) with {}".format(
                    instance.instance_id,
                    IMInstance.InstanceStatus.Name(instance.status),
                    message_to_dict(updates[instance.instance_id]),
                )
            )

        Reconciler._update_instance_manager(instance_manager, version, updates)

    @staticmethod
    def _get_im_instances(
        instance_manager: InstanceManager,
    ) -> Tuple[List[IMInstance], int]:
        reply = instance_manager.get_instance_manager_state(
            request=GetInstanceManagerStateRequest()
        )
        assert reply.status.code == StatusCode.OK
        im_state = reply.state
        return im_state.instances, im_state.version

    @staticmethod
    def _update_instance_manager(
        instance_manager: InstanceManager,
        version: int,
        updates: Dict[str, IMInstanceUpdateEvent],
    ) -> None:
        if not updates:
            return

        updates = list(updates.values()) or []

        reply = instance_manager.update_instance_manager_state(
            request=UpdateInstanceManagerStateRequest(
                expected_version=version,
                updates=updates,
            )
        )
        # TODO: While it's possible that a version mismatch
        # happens, or some other failures could happen. But given
        # the current implementation:
        #   1. There's only 1 writer (the reconciler) for updating the instance
        #       manager states, so there shouldn't be version mismatch.
        #   2. Any failures in one reconciler step should be caught at a higher
        #       level and be retried in the next reconciler step. If the IM
        #       fails to be updated, we don't have sufficient info to handle it
        #       here.
        assert (
            reply.status.code == StatusCode.OK
        ), f"Failed to update instance manager: {reply}"

    @staticmethod
    def _handle_ray_status_transition(
        instance_manager: InstanceManager, ray_nodes: List[NodeState]
    ):
        """
        Handle the ray status transition for the instance manager.

        If a new ray node running on the instance, transition it to RAY_RUNNING.
        If a ray node stopped, transition it to RAY_STOPPED.
        If a ray node is draining, transition it to RAY_STOPPING.

        Args:
            instance_manager: The instance manager to reconcile.
            ray_nodes: The ray cluster's states of ray nodes.
        """
        instances, version = Reconciler._get_im_instances(instance_manager)
        updates = {}

        im_instances_by_cloud_instance_id = {
            i.cloud_instance_id: i for i in instances if i.cloud_instance_id
        }
        ray_nodes_by_cloud_instance_id = {}
        for n in ray_nodes:
            if n.instance_id:
                ray_nodes_by_cloud_instance_id[n.instance_id] = n
            else:
                # This should only happen to a ray node that's not managed by us.
                logger.warning(
                    f"Ray node {n.node_id.decode()} has no instance id. "
                    "This only happens to a ray node that's not managed by autoscaler. "
                    "If not, please file a bug at https://github.com/ray-project/ray"
                )

        for cloud_instance_id, ray_node in ray_nodes_by_cloud_instance_id.items():
            if cloud_instance_id not in im_instances_by_cloud_instance_id:
                # This is a ray node that's not managed by the instance manager.
                # or we haven't discovered the instance yet. There's nothing
                # much we could do here.
                logger.info(
                    f"Ray node {ray_node.node_id.decode()} has no matching instance in "
                    f"instance manager with cloud instance id={cloud_instance_id}."
                )
                continue

            im_instance = im_instances_by_cloud_instance_id[cloud_instance_id]
            reconciled_im_status = Reconciler._reconciled_im_status_from_ray_status(
                ray_node.status, im_instance.status
            )

            if reconciled_im_status != im_instance.status:
                updates[im_instance.instance_id] = IMInstanceUpdateEvent(
                    instance_id=im_instance.instance_id,
                    new_instance_status=reconciled_im_status,
                    details="Reconciled from ray node status "
                    f"{NodeStatus.Name(ray_node.status)} "
                    f"for ray node {ray_node.node_id.decode()}",
                    ray_node_id=ray_node.node_id.decode(),
                )
                logger.debug(
                    "Updating {}({}) with {}.".format(
                        im_instance.instance_id,
                        IMInstance.InstanceStatus.Name(im_instance.status),
                        message_to_dict(updates[im_instance.instance_id]),
                    )
                )

        Reconciler._update_instance_manager(instance_manager, version, updates)

    @staticmethod
    def _reconciled_im_status_from_ray_status(
        ray_status: NodeStatus, cur_im_status: IMInstance.InstanceStatus
    ) -> "IMInstance.InstanceStatus":
        """
        Reconcile the instance status from the ray node status.
        Args:
            ray_status: the current ray node status.
            cur_im_status: the current IM instance status.
        Returns:
            The reconciled IM instance status

        Raises:
            ValueError: If the ray status is unknown.
        """
        reconciled_im_status = None
        if ray_status in [NodeStatus.RUNNING, NodeStatus.IDLE]:
            reconciled_im_status = IMInstance.RAY_RUNNING
        elif ray_status == NodeStatus.DEAD:
            reconciled_im_status = IMInstance.RAY_STOPPED
        elif ray_status == NodeStatus.DRAINING:
            reconciled_im_status = IMInstance.RAY_STOPPING
        else:
            raise ValueError(f"Unknown ray status: {ray_status}")

        if (
            cur_im_status == reconciled_im_status
            or cur_im_status
            in InstanceUtil.get_reachable_statuses(reconciled_im_status)
        ):
            # No need to reconcile if the instance is already in the reconciled status
            # or has already transitioned beyond it.
            return cur_im_status

        return reconciled_im_status

    @staticmethod
    def _handle_instances_launch(
        instance_manager: InstanceManager, autoscaling_config: AutoscalingConfig
    ):

        instances, version = Reconciler._get_im_instances(instance_manager)

        queued_instances = []
        requested_instances = []
        allocated_instances = []

        for instance in instances:
            if instance.status == IMInstance.QUEUED:
                queued_instances.append(instance)
            elif instance.status == IMInstance.REQUESTED:
                requested_instances.append(instance)
            elif instance.cloud_instance_id:
                allocated_instances.append(instance)

        if not queued_instances:
            # No QUEUED instances
            return

        to_launch = Reconciler._compute_to_launch(
            queued_instances,
            requested_instances,
            allocated_instances,
            autoscaling_config.get_upscaling_speed(),
            autoscaling_config.get_max_concurrent_launches(),
        )

        # Transition the instances to REQUESTED for instance launcher to
        # launch them.
        updates = {}
        for instance_type, instances in to_launch.items():
            for instance in instances:
                # Reuse launch request id for any QUEUED instances that have been
                # requested before due to retry.
                launch_request_id = (
                    str(time.time_ns())
                    if len(instance.launch_request_id) == 0
                    else instance.launch_request_id
                )
                updates[instance.instance_id] = IMInstanceUpdateEvent(
                    instance_id=instance.instance_id,
                    new_instance_status=IMInstance.REQUESTED,
                    launch_request_id=launch_request_id,
                    instance_type=instance_type,
                )
                logger.debug(
                    "Updating {}({}) with {}".format(
                        instance.instance_id,
                        IMInstance.InstanceStatus.Name(instance.status),
                        message_to_dict(updates[instance.instance_id]),
                    )
                )

        Reconciler._update_instance_manager(instance_manager, version, updates)

    @staticmethod
    def _compute_to_launch(
        queued_instances: List[IMInstance],
        requested_instances: List[IMInstance],
        allocated_instances: List[IMInstance],
        upscaling_speed: float,
        max_concurrent_launches: int,
    ) -> Dict[NodeType, List[IMInstance]]:
        def _group_by_type(instances):
            instances_by_type = defaultdict(list)
            for instance in instances:
                instances_by_type[instance.instance_type].append(instance)
            return instances_by_type

        # Sort the instances by the time they were queued.
        def _sort_by_earliest_queued(instance: IMInstance) -> List[int]:
            queue_times = InstanceUtil.get_status_transition_times_ns(
                instance, IMInstance.QUEUED
            )
            return sorted(queue_times)

        queued_instances_by_type = _group_by_type(queued_instances)
        requested_instances_by_type = _group_by_type(requested_instances)
        allocated_instances_by_type = _group_by_type(allocated_instances)

        total_num_requested_to_launch = len(requested_instances)
        all_to_launch: Dict[NodeType : List[IMInstance]] = defaultdict(list)

        for (
            instance_type,
            queued_instances_for_type,
        ) in queued_instances_by_type.items():
            requested_instances_for_type = requested_instances_by_type.get(
                instance_type, []
            )
            allocated_instances_for_type = allocated_instances_by_type.get(
                instance_type, []
            )

            num_desired_to_upscale = max(
                1,
                math.ceil(
                    upscaling_speed
                    * (
                        len(requested_instances_for_type)
                        + len(allocated_instances_for_type)
                    )
                ),
            )

            # Enforce global limit, at most we can launch `max_concurrent_launches`
            num_to_launch = min(
                max_concurrent_launches - total_num_requested_to_launch,
                num_desired_to_upscale,
            )

            # Cap both ends 0 <= num_to_launch <= num_queued
            num_to_launch = max(0, num_to_launch)
            num_to_launch = min(len(queued_instances_for_type), num_to_launch)

            to_launch = sorted(queued_instances_for_type, key=_sort_by_earliest_queued)[
                :num_to_launch
            ]

            all_to_launch[instance_type].extend(to_launch)
            total_num_requested_to_launch += num_to_launch

        return all_to_launch

    @staticmethod
<<<<<<< HEAD
    def _handle_stuck_instances(
        instance_manager: InstanceManager,
        reconcile_config: InstanceReconcileConfig,
        _logger: logging.Logger,
    ):
        """
        Handle stuck instances with timeouts.

        Instances could be stuck in the following status and needs to be updated:
            - REQUESTED: cloud provider is slow/fails to launch instances.
            - ALLOCATED: ray fails to be started on the instance.
            - RAY_INSTALLING: ray fails to be installed on the instance.
            - TERMINATING: cloud provider is slow/fails to terminate instances.

        Instances could be in the following status which could be unbounded or
        transient, and we don't have a timeout mechanism to handle them. We would
        warn if they are stuck for too long:
            - RAY_STOPPING: ray taking time to drain.
            - QUEUED: cloud provider is slow to launch instances, resulting in long
                queue.

            Reconciler should handle below statuses, if not, could be slow
                reconcilation loop or a bug:
            - RAY_INSTALL_FAILED
            - RAY_STOPPED
            - TERMINATION_FAILED


        Args:
            instance_manager: The instance manager to reconcile.
            reconcile_config: The instance reconcile config.
            _logger: The logger to log the warning messages. It's used for testing.

        """
        instances, version = Reconciler._get_im_instances(instance_manager)

        instances_by_status = defaultdict(list)
        for instance in instances:
            instances_by_status[instance.status].append(instance)

        im_updates = {}
        for status, updater in [
            # Fail or retry the cloud instance allocation if it's stuck
            # in the REQUESTED state.
            (
                IMInstance.REQUESTED,
                StuckRequestedInstanceUpdater(
                    max_num_request_to_allocate=reconcile_config.max_num_retry_request_to_allocate,  # noqa
                    timeout_s=reconcile_config.request_status_timeout_s,
                ),
            ),
            # Leaked ALLOCATED instances should be terminated.
            # This usually happens when ray fails to be started on the instance, so
            # it's unable to be RAY_RUNNING after a long time.
            (
                IMInstance.ALLOCATED,
                TimeoutInstanceUpdater(
                    new_status=IMInstance.TERMINATING,
                    cur_status=IMInstance.ALLOCATED,
                    timeout_s=reconcile_config.allocate_status_timeout_s,
                ),
            ),
            # Fail the installation if it's stuck in RAY_INSTALLING for too long.
            # If RAY_INSTALLING is stuck for too long, it's likely that the instance
            # is not able to install ray, so we should also fail the installation.
            (
                IMInstance.RAY_INSTALLING,
                TimeoutInstanceUpdater(
                    new_status=IMInstance.RAY_INSTALL_FAILED,
                    cur_status=IMInstance.RAY_INSTALLING,
                    timeout_s=reconcile_config.ray_install_status_timeout_s,
                ),
            ),
            # If we tried to terminate the instance, but it doesn't terminate (disappear
            # from the cloud provider) after a long time, we fail the termination.
            # This will trigger another attempt to terminate the instance.
            (
                IMInstance.TERMINATING,
                TimeoutInstanceUpdater(
                    new_status=IMInstance.TERMINATION_FAILED,
                    cur_status=IMInstance.TERMINATING,
                    timeout_s=reconcile_config.terminating_status_timeout_s,
                ),
            ),
        ]:
            for instance in instances_by_status[status]:
                update = updater.make_update(instance)
                if not update:
                    continue
                im_updates[instance.instance_id] = update
                logger.info(
                    "Updating {}({}) with {}".format(
                        instance.instance_id,
                        IMInstance.InstanceStatus.Name(instance.status),
                        MessageToDict(im_updates[instance.instance_id]),
                    )
                )

        # These statues could be unbounded or transient, and we don't have a timeout
        # mechanism to handle them. We only warn if they are stuck for too long.
        for status in [
            # Ray taking time to drain. We could also have a timeout when Drain protocol
            # supports timeout.
            IMInstance.RAY_STOPPING,
            # These should just be transient, we will terminate instances with this
            # status in the next reconciler step.
            IMInstance.RAY_INSTALL_FAILED,
            IMInstance.RAY_STOPPED,
            IMInstance.TERMINATION_FAILED,
            # Instances could be in the QUEUED status for a long time if the cloud
            # provider is slow to launch instances.
            IMInstance.QUEUED,
        ]:
            Reconciler._warn_stuck_instances(
                instances_by_status[status],
                status=status,
                warn_interval_s=reconcile_config.transient_status_warn_interval_s,
                logger=_logger,
            )

        Reconciler._update_instance_manager(instance_manager, version, im_updates)

    @staticmethod
    def _warn_stuck_instances(
        instances: List[IMInstance],
        status: IMInstance.InstanceStatus,
        warn_interval_s: int,
        logger: logging.Logger,
    ):
        """Warn if any instance is stuck in a transient/unbounded status for too
        long.
        """
        for instance in instances:
            status_times_ns = InstanceUtil.get_status_transition_times_ns(
                instance, select_instance_status=status
            )
            assert len(status_times_ns) >= 1
            status_time_ns = sorted(status_times_ns)[-1]

            if time.time_ns() - status_time_ns > warn_interval_s * 1e9:
                logger.warning(
                    "Instance {}({}) is stuck in {} for {} seconds.".format(
                        instance.instance_id,
                        IMInstance.InstanceStatus.Name(instance.status),
                        IMInstance.InstanceStatus.Name(status),
                        (time.time_ns() - status_time_ns) // 1e9,
                    )
                )

    @staticmethod
=======
>>>>>>> 73a0d9ed
    def _handle_extra_cloud_instances(
        instance_manager: InstanceManager,
        non_terminated_cloud_instances: Dict[CloudInstanceId, CloudInstance],
    ):
        """
        Shut down extra cloud instances that are not managed by the instance manager.

        Since we have sync the IM states with the cloud provider's states in
        earlier step (`sync_from`), each non terminated cloud instance should either
        be:
            1. assigned to a newly ALLOCATED im instance
            2. already associated with an im instance that's running/terminating.

        Any cloud instance that's not managed by the IM should be considered leak.

        Args:
            instance_manager: The instance manager to reconcile.
            non_terminated_cloud_instances: The non-terminated cloud instances from
                the cloud provider.
        """
        instances, version = Reconciler._get_im_instances(instance_manager)

        cloud_instance_ids_managed_by_im = {
            instance.cloud_instance_id
            for instance in instances
            if instance.cloud_instance_id
        }

        leaked_cloud_instance_ids = []
        for cloud_instance_id, _ in non_terminated_cloud_instances.items():
            if cloud_instance_id in cloud_instance_ids_managed_by_im:
                continue

            leaked_cloud_instance_ids.append(cloud_instance_id)

        if not leaked_cloud_instance_ids:
            return

        # Update the IM with TERMINATING status for the leaked cloud instances.
        updates = {}

        for cloud_instance_id in leaked_cloud_instance_ids:
            updates[cloud_instance_id] = IMInstanceUpdateEvent(
                instance_id=InstanceUtil.random_instance_id(),  # Assign a new id.
                cloud_instance_id=cloud_instance_id,
                new_instance_status=IMInstance.TERMINATING,
                details="Leaked cloud instance",
            )

        Reconciler._update_instance_manager(instance_manager, version, updates)

        logger.warning(
            f"Terminating leaked cloud instances: {leaked_cloud_instance_ids}: no"
            " matching instance found in instance manager."
        )<|MERGE_RESOLUTION|>--- conflicted
+++ resolved
@@ -328,15 +328,12 @@
             instance_manager, non_terminated_cloud_instances
         )
 
-<<<<<<< HEAD
         Reconciler._handle_stuck_instances(
             instance_manager=instance_manager,
             reconcile_config=autoscaling_config.get_instance_reconcile_config(),
             _logger=_logger or logger,
         )
 
-=======
->>>>>>> 73a0d9ed
         Reconciler._handle_instances_launch(
             instance_manager=instance_manager, autoscaling_config=autoscaling_config
         )
@@ -868,7 +865,6 @@
         return all_to_launch
 
     @staticmethod
-<<<<<<< HEAD
     def _handle_stuck_instances(
         instance_manager: InstanceManager,
         reconcile_config: InstanceReconcileConfig,
@@ -1019,8 +1015,6 @@
                 )
 
     @staticmethod
-=======
->>>>>>> 73a0d9ed
     def _handle_extra_cloud_instances(
         instance_manager: InstanceManager,
         non_terminated_cloud_instances: Dict[CloudInstanceId, CloudInstance],
