--- conflicted
+++ resolved
@@ -14,6 +14,7 @@
 from ray.autoscaler._private.util import hash_launch_conf
 from ray.autoscaler.node_provider import NodeProvider as NodeProviderV1
 from ray.autoscaler.tags import (
+    NODE_KIND_HEAD,
     NODE_KIND_UNMANAGED,
     NODE_KIND_WORKER,
     STATUS_UNINITIALIZED,
@@ -25,12 +26,8 @@
     TAG_RAY_USER_NODE_TYPE,
 )
 from ray.autoscaler.v2.instance_manager.config import AutoscalingConfig
-<<<<<<< HEAD
 from ray.autoscaler.v2.schema import NodeType
-from ray.core.generated.instance_manager_pb2 import Instance, NodeKind
-=======
-from ray.autoscaler.v2.schema import NodeKind, NodeType
->>>>>>> d201d942
+from ray.core.generated.instance_manager_pb2 import NodeKind
 
 logger = logging.getLogger(__name__)
 
@@ -59,7 +56,6 @@
     node_kind: NodeKind
     # If the cloud instance is already running.
     is_running: bool
-<<<<<<< HEAD
     # Update request id from which the cloud instance is launched.
     # This could be None if the cloud instance couldn't be associated with requests
     # by the cloud provider: e.g. cloud provider doesn't support per-instance
@@ -68,10 +64,6 @@
     # to handle cloud instances w/o request ids.
     # TODO: make this a required field.
     request_id: Optional[str] = None
-=======
-    # The ray node kind, i.e. head or worker
-    node_kind: NodeKind
->>>>>>> d201d942
 
 
 class CloudInstanceProviderError(Exception):
@@ -102,15 +94,19 @@
         count: int,
         request_id: str,
         timestamp_ns: int,
+        details: str = "",
+        cause: Optional[Exception] = None,
     ) -> None:
         msg = (
             f"Failed to launch {count} nodes of type {node_type} with "
-            f"request id {request_id}."
+            f"request id {request_id}: {details}"
         )
         super().__init__(msg, timestamp_ns=timestamp_ns)
         self.node_type = node_type
         self.count = count
         self.request_id = request_id
+        if cause:
+            self.__cause__ = cause
 
     def __repr__(self) -> str:
         return (
@@ -130,13 +126,18 @@
         cloud_instance_id: CloudInstanceId,
         request_id: str,
         timestamp_ns: int,
+        details: str = "",
+        cause: Optional[Exception] = None,
     ) -> None:
         msg = (
-            f"Failed to terminate node {cloud_instance_id} with request id {request_id}"
+            f"Failed to terminate node {cloud_instance_id} with "
+            f"request id {request_id}: {details}"
         )
         super().__init__(msg, timestamp_ns=timestamp_ns)
         self.cloud_instance_id = cloud_instance_id
         self.request_id = request_id
+        if cause:
+            self.__cause__ = cause
 
     def __repr__(self) -> str:
         return (
@@ -344,7 +345,13 @@
         for cloud_instance_id in cloud_instance_ids:
             node_tags = self._v1_node_tags(cloud_instance_id)
             node_kind = node_tags.get(TAG_RAY_NODE_KIND, NODE_KIND_UNMANAGED)
-            node_kind = NodeKind(node_kind)
+            if node_kind == NODE_KIND_WORKER:
+                node_kind = NodeKind.WORKER
+            elif node_kind == NODE_KIND_HEAD:
+                node_kind = NodeKind.HEAD
+            else:
+                node_kind = NodeKind.UNMANAGED
+
             nodes[cloud_instance_id] = CloudInstance(
                 cloud_instance_id=cloud_instance_id,
                 node_type=node_tags.get(TAG_RAY_USER_NODE_TYPE, ""),
