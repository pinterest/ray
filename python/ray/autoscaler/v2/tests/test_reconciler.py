--- conflicted
+++ resolved
@@ -33,10 +33,7 @@
     LaunchRequest,
     TerminationRequest,
 )
-<<<<<<< HEAD
 from ray.core.generated.instance_manager_pb2 import Instance, NodeKind
-=======
->>>>>>> 0f257964
 
 s_to_ns = 1 * 1_000_000_000
 
@@ -175,12 +172,7 @@
         )
 
         cloud_instances = {
-<<<<<<< HEAD
             "c-1": CloudInstance("c-1", "type-1", "", True, NodeKind.WORKER),
-            "c-2": CloudInstance("c-2", "type-999", "", True, NodeKind.WORKER),
-=======
-            "c-1": CloudInstance("c-1", "type-1", "", True),
->>>>>>> 0f257964
         }
 
         Reconciler.reconcile(
