import time
import uuid
from typing import Dict, List, Optional, Set

from google.protobuf.json_format import MessageToDict

from ray.core.generated.instance_manager_pb2 import Instance, InstanceUpdateEvent

<<<<<<< HEAD

class InvalidInstanceUpdateError(ValueError):
    """Raised when an instance has an invalid status."""

    # The instance manager instance id.
    instance_id: str
    # The current status of the instance.
    cur_status: Instance.InstanceStatus
    # The new status to be set to.
    new_status: Instance.InstanceStatus
    # Extra details
    details: str

    def __init__(
        self,
        instance_id: str,
        cur_status: Instance.InstanceStatus,
        update: InstanceUpdateEvent,
        details: str,
    ):
        """
        Args:
            instance_id: The instance id.
            cur_status: The current status of the instance.
            update: The update to apply.
            details: The details of the error.
        """
        self.instance_id = instance_id
        self.cur_status = cur_status
        self.new_status = update.new_instance_status
        self.details = details

        msg = (
            f"Instance {instance_id} with current status "
            f"{Instance.InstanceStatus.Name(cur_status)} "
            f"cannot be updated by {MessageToDict(update)}: {details}"
        )

        super().__init__(msg)


=======
>>>>>>> 33d5b69d
class InstanceUtil:
    """
    A helper class to group updates and operations on an Instance object defined
    in instance_manager.proto
    """

    # Memoized reachable from sets, where the key is the instance status, and
    # the value is the set of instance status that is reachable from the key
    # instance status.
    _reachable_from: Optional[
        Dict["Instance.InstanceStatus", Set["Instance.InstanceStatus"]]
    ] = None

    @staticmethod
    def new_instance(
        instance_id: str,
        instance_type: str,
        status: Instance.InstanceStatus,
        details: str = "",
    ) -> Instance:
        """
        Returns a new instance with the given status.

        Args:
            instance_id: The instance id.
            instance_type: The instance type.
            status: The status of the new instance.
            details: The details of the status transition.
        """
        instance = Instance()
        instance.version = 0  # it will be populated by the underlying storage.
        instance.instance_id = instance_id
        instance.instance_type = instance_type
        instance.status = status
        InstanceUtil._record_status_transition(instance, status, details)
        return instance

    @staticmethod
    def random_instance_id() -> str:
        """
        Returns a random instance id.
        """
        return str(uuid.uuid4())

    @staticmethod
    def is_cloud_instance_allocated(instance_status: Instance.InstanceStatus) -> bool:
        """
        Returns True if the instance is in a status where there could exist
        a cloud instance allocated by the cloud provider.
        """
        assert instance_status != Instance.UNKNOWN
        return instance_status in {
            Instance.ALLOCATED,
            Instance.RAY_INSTALLING,
            Instance.RAY_RUNNING,
            Instance.RAY_STOPPING,
            Instance.RAY_STOPPED,
            Instance.TERMINATING,
            Instance.RAY_INSTALL_FAILED,
            Instance.TERMINATION_FAILED,
        }

    @staticmethod
    def is_ray_running_reachable(instance_status: Instance.InstanceStatus) -> bool:
        """
        Returns True if the instance is in a status where it may transition
        to RAY_RUNNING status.
        """
        return Instance.RAY_RUNNING in InstanceUtil.get_reachable_statuses(
            instance_status
        )

    @staticmethod
    def set_status(
        instance: Instance,
        new_instance_status: Instance.InstanceStatus,
        details: str = "",
    ) -> bool:
        """Transitions the instance to the new state.

        Args:
            instance: The instance to update.
            new_instance_status: The new status to transition to.
            details: The details of the transition.

        Returns:
            True if the status transition is successful, False otherwise.
        """
        if (
            new_instance_status
            not in InstanceUtil.get_valid_transitions()[instance.status]
        ):
            return False
        instance.status = new_instance_status
        InstanceUtil._record_status_transition(instance, new_instance_status, details)
        return True

    @staticmethod
    def _record_status_transition(
        instance: Instance, status: Instance.InstanceStatus, details: str
    ):
        """Records the status transition.

        Args:
            instance: The instance to update.
            status: The new status to transition to.
        """
        now_ns = time.time_ns()
        instance.status_history.append(
            Instance.StatusHistory(
                instance_status=status,
                timestamp_ns=now_ns,
                details=details,
            )
        )

    @staticmethod
    def has_timeout(instance: Instance, timeout_s: int) -> bool:
        """
        Returns True if the instance has been in the current status for more
        than the timeout_seconds.

        Args:
            instance: The instance to check.
            timeout_seconds: The timeout in seconds.

        Returns:
            True if the instance has been in the current status for more than
            the timeout_s seconds.
        """
        cur_status = instance.status

        status_times_ns = InstanceUtil.get_status_transition_times_ns(
            instance, select_instance_status=cur_status
        )
        assert len(status_times_ns) >= 1, (
            f"instance {instance.instance_id} has {len(status_times_ns)} "
            f"{Instance.InstanceStatus.Name(cur_status)} status"
        )
        status_time_ns = sorted(status_times_ns)[-1]
        if time.time_ns() - status_time_ns <= (timeout_s * 1e9):
            return False

        return True

    @staticmethod
    def get_valid_transitions() -> Dict[
        "Instance.InstanceStatus", Set["Instance.InstanceStatus"]
    ]:
        return {
            # This is the initial status of a new instance.
            Instance.QUEUED: {
                # Cloud provider requested to launch a node for the instance.
                # This happens when the a launch request is made to the node provider.
                Instance.REQUESTED
            },
            # When in this status, a launch request to the node provider is made.
            Instance.REQUESTED: {
                # Cloud provider allocated a cloud instance for the instance.
                # This happens when the cloud instance first appears in the list of
                # running cloud instances from the cloud instance provider.
                Instance.ALLOCATED,
                # Retry the allocation, become queueing again.
                Instance.QUEUED,
                # Cloud provider fails to allocate one. Either as a timeout or
                # the launch request fails immediately.
                Instance.ALLOCATION_FAILED,
            },
            # When in this status, the cloud instance is allocated and running. This
            # happens when the cloud instance is present in node provider's list of
            # running cloud instances.
            Instance.ALLOCATED: {
                # Ray needs to be install and launch on the provisioned cloud instance.
                # This happens when the cloud instance is allocated, and the autoscaler
                # is responsible for installing and launching ray on the cloud instance.
                # For node provider that manages the ray installation and launching,
                # this state is skipped.
                Instance.RAY_INSTALLING,
                # Ray is already installed on the provisioned cloud
                # instance. It could be any valid ray status.
                Instance.RAY_RUNNING,
                Instance.RAY_STOPPING,
                Instance.RAY_STOPPED,
                # Instance is requested to be stopped, e.g. instance leaked: no matching
                # Instance with the same type is found in the autoscaler's state.
                Instance.TERMINATING,
                # cloud instance somehow failed.
                Instance.TERMINATED,
            },
            # Ray process is being installed and started on the cloud instance.
            # This status is skipped for node provider that manages the ray
            # installation and launching. (e.g. Ray-on-Spark)
            Instance.RAY_INSTALLING: {
                # Ray installed and launched successfully, reported by the ray cluster.
                # Similar to the Instance.ALLOCATED -> Instance.RAY_RUNNING transition,
                # where the ray process is managed by the node provider.
                Instance.RAY_RUNNING,
                # Ray installation failed. This happens when the ray process failed to
                # be installed and started on the cloud instance.
                Instance.RAY_INSTALL_FAILED,
                # Wen the ray node is reported as stopped by the ray cluster.
                # This could happen that the ray process was stopped quickly after start
                # such that a ray running node  wasn't discovered and the RAY_RUNNING
                # transition was skipped.
                Instance.RAY_STOPPED,
                # cloud instance somehow failed during the installation process.
                Instance.TERMINATED,
            },
            # Ray process is installed and running on the cloud instance. When in this
            # status, a ray node must be present in the ray cluster.
            Instance.RAY_RUNNING: {
                # Ray is requested to be stopped to the ray cluster,
                # e.g. idle termination.
                Instance.RAY_STOPPING,
                # Ray is already stopped, as reported by the ray cluster.
                Instance.RAY_STOPPED,
                # cloud instance somehow failed.
                Instance.TERMINATED,
            },
            # When in this status, the ray process is requested to be stopped to the
            # ray cluster, but not yet present in the dead ray node list reported by
            # the ray cluster.
            Instance.RAY_STOPPING: {
                # Ray is stopped, and the ray node is present in the dead ray node list
                # reported by the ray cluster.
                Instance.RAY_STOPPED,
                # cloud instance somehow failed.
                Instance.TERMINATED,
            },
            # When in this status, the ray process is stopped, and the ray node is
            # present in the dead ray node list reported by the ray cluster.
            Instance.RAY_STOPPED: {
                # cloud instance is requested to be stopped.
                Instance.TERMINATING,
                # cloud instance somehow failed.
                Instance.TERMINATED,
            },
            # When in this status, the cloud instance is requested to be stopped to
            # the node provider.
            Instance.TERMINATING: {
                # When a cloud instance no longer appears in the list of running cloud
                # instances from the node provider.
                Instance.TERMINATED,
                # When the cloud instance failed to be terminated.
                Instance.TERMINATION_FAILED,
            },
            # When in this status, the cloud instance failed to be terminated by the
            # node provider. We will keep retrying.
            Instance.TERMINATION_FAILED: {
                # Retry the termination, become terminating again.
                Instance.TERMINATING,
            },
            # Whenever a cloud instance disappears from the list of running cloud
            # instances from the node provider, the instance is marked as stopped. Since
            # we guarantee 1:1 mapping of a Instance to a cloud instance, this is a
            # terminal state.
            Instance.TERMINATED: set(),  # Terminal state.
            # When in this status, the cloud instance failed to be allocated by the
            # node provider.
            Instance.ALLOCATION_FAILED: set(),  # Terminal state.
            Instance.RAY_INSTALL_FAILED: {
                # Autoscaler requests to shutdown the instance when ray install failed.
                Instance.TERMINATING,
                # cloud instance somehow failed.
                Instance.TERMINATED,
            },
            # Initial state before the instance is created. Should never be used.
            Instance.UNKNOWN: set(),
        }

    @staticmethod
    def get_status_transition_times_ns(
        instance: Instance,
        select_instance_status: Optional["Instance.InstanceStatus"] = None,
    ) -> List[int]:
        """
        Returns a list of timestamps of the instance status update.

        Args:
            instance: The instance.
            instance_status: The status to search for. If None, returns all
                status updates timestamps.

        Returns:
            The list of timestamps of the instance status updates.
        """
        ts_list = []
        for status_update in instance.status_history:
            if (
                select_instance_status
                and status_update.instance_status != select_instance_status
            ):
                continue
            ts_list.append(status_update.timestamp_ns)

        return ts_list

    @classmethod
    def get_reachable_statuses(
        cls,
        instance_status: Instance.InstanceStatus,
    ) -> Set["Instance.InstanceStatus"]:
        """
        Returns the set of instance status that is reachable from the given
        instance status following the status transitions.
        This method is memoized.
        Args:
            instance_status: The instance status to start from.
        Returns:
            The set of instance status that is reachable from the given instance
            status.
        """
        if cls._reachable_from is None:
            cls._compute_reachable()
        return cls._reachable_from[instance_status]

    @classmethod
    def _compute_reachable(cls):
        """
        Computes and memorize the from status sets for each status machine with
        a DFS search.
        """
        valid_transitions = cls.get_valid_transitions()

        def dfs(graph, start, visited):
            """
            Regular DFS algorithm to find all reachable nodes from a given node.
            """
            for next_node in graph[start]:
                if next_node not in visited:
                    # We delay adding the visited set here so we could capture
                    # the self loop.
                    visited.add(next_node)
                    dfs(graph, next_node, visited)
            return visited

        # Initialize the graphs
        cls._reachable_from = {}
        for status in Instance.InstanceStatus.values():
            # All nodes reachable from 'start'
            visited = set()
            cls._reachable_from[status] = dfs(valid_transitions, status, visited)<|MERGE_RESOLUTION|>--- conflicted
+++ resolved
@@ -6,50 +6,7 @@
 
 from ray.core.generated.instance_manager_pb2 import Instance, InstanceUpdateEvent
 
-<<<<<<< HEAD
-
-class InvalidInstanceUpdateError(ValueError):
-    """Raised when an instance has an invalid status."""
-
-    # The instance manager instance id.
-    instance_id: str
-    # The current status of the instance.
-    cur_status: Instance.InstanceStatus
-    # The new status to be set to.
-    new_status: Instance.InstanceStatus
-    # Extra details
-    details: str
-
-    def __init__(
-        self,
-        instance_id: str,
-        cur_status: Instance.InstanceStatus,
-        update: InstanceUpdateEvent,
-        details: str,
-    ):
-        """
-        Args:
-            instance_id: The instance id.
-            cur_status: The current status of the instance.
-            update: The update to apply.
-            details: The details of the error.
-        """
-        self.instance_id = instance_id
-        self.cur_status = cur_status
-        self.new_status = update.new_instance_status
-        self.details = details
-
-        msg = (
-            f"Instance {instance_id} with current status "
-            f"{Instance.InstanceStatus.Name(cur_status)} "
-            f"cannot be updated by {MessageToDict(update)}: {details}"
-        )
-
-        super().__init__(msg)
-
-
-=======
->>>>>>> 33d5b69d
+
 class InstanceUtil:
     """
     A helper class to group updates and operations on an Instance object defined
