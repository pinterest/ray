--- conflicted
+++ resolved
@@ -136,7 +136,6 @@
             ray_install_errors: The errors from RayInstaller.
 
         """
-<<<<<<< HEAD
 
         # Handle 1 & 2 for cloud instance allocation.
         Reconciler._handle_cloud_instance_allocation(
@@ -150,13 +149,6 @@
         Reconciler._handle_cloud_instance_termination_errors(
             instance_manager, cloud_provider_errors
         )
-
-        Reconciler._handle_ray_running(instance_manager, ray_nodes)
-        Reconciler._handle_ray_stopped(instance_manager, ray_nodes)
-        Reconciler._handle_ray_install_failed(instance_manager, ray_install_errors)
-=======
-        pass
->>>>>>> 42ffe231
 
     @staticmethod
     def _step_next(
@@ -198,7 +190,6 @@
                 the cloud provider.
 
         """
-<<<<<<< HEAD
         pass
 
     @staticmethod
@@ -306,24 +297,6 @@
         return None
 
     @staticmethod
-    def _handle_ray_running(
-        instance_manager: InstanceManager, ray_nodes: List[NodeState]
-    ):
-        pass
-
-    @staticmethod
-    def _handle_ray_stopped(
-        instance_manager: InstanceManager, ray_nodes: List[NodeState]
-    ):
-        pass
-
-    @staticmethod
-    def _handle_ray_install_failed(
-        instance_manager: InstanceManager, ray_install_errors: List[RayInstallError]
-    ):
-        pass
-
-    @staticmethod
     def _handle_cloud_instance_terminated(
         instance_manager: InstanceManager,
         non_terminated_cloud_instances: Dict[CloudInstanceId, CloudInstance],
@@ -451,7 +424,4 @@
         )
         assert (
             reply.status.code == StatusCode.OK
-        ), f"Failed to update instance manager: {reply}"
-=======
-        pass
->>>>>>> 42ffe231
+        ), f"Failed to update instance manager: {reply}"