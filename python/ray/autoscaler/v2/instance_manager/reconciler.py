import logging
from collections import defaultdict
from typing import Dict, List, Optional, Set, Tuple

from google.protobuf.json_format import MessageToDict

from ray.autoscaler.v2.instance_manager.common import InstanceUtil
from ray.autoscaler.v2.instance_manager.instance_manager import InstanceManager
from ray.autoscaler.v2.instance_manager.node_provider import (
    CloudInstance,
    CloudInstanceId,
    CloudInstanceProviderError,
    LaunchNodeError,
    TerminateNodeError,
)
from ray.autoscaler.v2.instance_manager.ray_installer import RayInstallError
from ray.autoscaler.v2.scheduler import IResourceScheduler
from ray.core.generated.autoscaler_pb2 import ClusterResourceState, NodeState
<<<<<<< HEAD
from ray.core.generated.instance_manager_pb2 import GetInstanceManagerStateRequest
from ray.core.generated.instance_manager_pb2 import Instance as IMInstance
from ray.core.generated.instance_manager_pb2 import (
    InstanceUpdateEvent as IMInstanceUpdateEvent,
)
from ray.core.generated.instance_manager_pb2 import (
    StatusCode,
    UpdateInstanceManagerStateRequest,
)
=======
>>>>>>> 928680b5

logger = logging.getLogger(__name__)


class Reconciler:
    """
    A singleton class that reconciles the instance states of the instance manager
    for autoscaler.

    """

    @staticmethod
    def reconcile(
        instance_manager: InstanceManager,
        scheduler: IResourceScheduler,
        ray_cluster_resource_state: ClusterResourceState,
        non_terminated_cloud_instances: Dict[CloudInstanceId, CloudInstance],
        cloud_provider_errors: List[CloudInstanceProviderError],
        ray_install_errors: List[RayInstallError],
    ):
        """
        The reconcile method computes InstanceUpdateEvents for the instance manager
        by:

        1. Reconciling the instance manager's instances with external states like
        the cloud provider's, the ray cluster's states, the ray installer's results.
        It performs "passive" status transitions for the instances (where the status
        transition should only be reflecting the external states of the cloud provider
        and the ray cluster, and should not be actively changing them)

        2. Stepping the instances to the next state by computing instance status
        transitions that are needed and updating the instance manager's state.
        These transitions should be "active" where the transitions have side effects
        (through InstanceStatusSubscriber) to the cloud provider and the ray cluster.

        Args:
            instance_manager: The instance manager to reconcile.
            ray_cluster_resource_state: The ray cluster's resource state.
            non_terminated_cloud_instances: The non-terminated cloud instances from
                the cloud provider.
            cloud_provider_errors: The errors from the cloud provider.
            ray_install_errors: The errors from RayInstaller.

        """
        Reconciler._sync_from(
            instance_manager,
            ray_cluster_resource_state.node_states,
            non_terminated_cloud_instances,
            cloud_provider_errors,
            ray_install_errors,
        )

        Reconciler._step_next(
            instance_manager,
            scheduler,
            ray_cluster_resource_state,
            non_terminated_cloud_instances,
        )

    @staticmethod
    def _sync_from(
        instance_manager: InstanceManager,
        ray_nodes: List[NodeState],
        non_terminated_cloud_instances: Dict[CloudInstanceId, CloudInstance],
        cloud_provider_errors: List[CloudInstanceProviderError],
        ray_install_errors: List[RayInstallError],
    ):
        """
        Reconcile the instance states of the instance manager from external states like
        the cloud provider's, the ray cluster's states, the ray installer's results,
        etc.

        For each instance, we try to figure out if we need to transition the instance
        status to a new status, and if so, what the new status should be.

        These transitions should be purely "passive", meaning they should only be
        reflecting the external states of the cloud provider and the ray cluster,
        and should not be actively changing the states of the cloud provider or the ray
        cluster.

        More specifically, we will reconcile status transitions for:
            1.  QUEUED/REQUESTED -> ALLOCATED:
                When a instance with launch request id (indicating a previous launch
                request was made) could be assigned to an unassigned cloud instance
                of the same instance type.
            2.  REQUESTED -> ALLOCATION_FAILED:
                When there's an error from the cloud provider for launch failure so
                that the instance becomes ALLOCATION_FAILED.
            3.  * -> RAY_RUNNING:
                When a ray node on a cloud instance joins the ray cluster, we will
                transition the instance to RAY_RUNNING.
            4.  * -> TERMINATED:
                When the cloud instance is already terminated, we will transition the
                instance to TERMINATED.
            5.  TERMINATING -> TERMINATION_FAILED:
                When there's an error from the cloud provider for termination failure.
            6.  * -> RAY_STOPPED:
                When ray was stopped on the cloud instance, we will transition the
                instance to RAY_STOPPED.
            7.  * -> RAY_INSTALL_FAILED:
                When there's an error from RayInstaller.

        Args:
            instance_manager: The instance manager to reconcile.
            ray_nodes: The ray cluster's states of ray nodes.
            non_terminated_cloud_instances: The non-terminated cloud instances from
                the cloud provider.
            cloud_provider_errors: The errors from the cloud provider.
            ray_install_errors: The errors from RayInstaller.

        """

        # Handle 1 & 2 for cloud instance allocation.
        Reconciler._handle_cloud_instance_allocation(
            instance_manager,
            non_terminated_cloud_instances,
            cloud_provider_errors,
        )
        Reconciler._handle_cloud_instance_terminated(
            instance_manager, non_terminated_cloud_instances
        )
        Reconciler._handle_cloud_instance_termination_errors(
            instance_manager, cloud_provider_errors
        )

        Reconciler._handle_ray_running(instance_manager, ray_nodes)
        Reconciler._handle_ray_stopped(instance_manager, ray_nodes)
        Reconciler._handle_ray_install_failed(instance_manager, ray_install_errors)

    @staticmethod
    def _step_next(
        instance_manager: InstanceManager,
        ray_cluster_resource_state: ClusterResourceState,
        scheduler: IResourceScheduler,
        ray_cluster_resource_state: ClusterResourceState,
        non_terminated_cloud_instances: Dict[CloudInstanceId, CloudInstance],
    ):
        """
        Step the reconciler to the next state by computing instance status transitions
        that are needed and updating the instance manager's state.

        Specifically, we will:
            1. Shut down extra cloud instances
              (* -> TERMINATING)
                a. Leaked cloud instances that are not managed by the instance manager.
                b. Extra cloud due to max nodes config.
                c. Cloud instances with outdated configs.
                d. Stopped ray nodes or failed to install ray nodes.
            2. Create new instances
              (new QUEUED)
                Create new instances based on the IResourceScheduler's decision for
                scaling up.
            3. Request cloud provider to launch new instances.
              (QUEUED -> REQUESTED)
            4. Install ray
              (ALLOCATED -> RAY_INSTALLING)
                When ray needs to be manually installed.
            5. Drain ray nodes
              (RAY_RUNNING -> RAY_STOPPING):
                a. Idle terminating ray nodes.
<<<<<<< HEAD
            6. Handle any stuck instances with timeouts.
=======

        Args:
            instance_manager: The instance manager to reconcile.
            scheduler: The resource scheduler to make scaling decisions.
            ray_cluster_resource_state: The ray cluster's resource state.
            non_terminated_cloud_instances: The non-terminated cloud instances from
                the cloud provider.

>>>>>>> 928680b5
        """
        pass

    @staticmethod
    def _handle_cloud_instance_allocation(
        instance_manager: InstanceManager,
        non_terminated_cloud_instances: Dict[CloudInstanceId, CloudInstance],
        cloud_provider_errors: List[CloudInstanceProviderError],
    ):
        im_instances, version = Reconciler._get_im_instances(instance_manager)
        updates = {}

        # Compute intermediate states.
        instances_with_launch_requests: List[IMInstance] = [
            instance for instance in im_instances if instance.launch_request_id
        ]
        assigned_cloud_instance_ids: Set[CloudInstanceId] = {
            instance.cloud_instance_id for instance in im_instances
        }
        launch_errors: Dict[str, LaunchNodeError] = {
            error.request_id: error
            for error in cloud_provider_errors
            if isinstance(error, LaunchNodeError)
        }
        unassigned_cloud_instances_by_type: Dict[
            str, List[CloudInstance]
        ] = defaultdict(list)

        for cloud_instance_id, cloud_instance in non_terminated_cloud_instances.items():
            if cloud_instance_id not in assigned_cloud_instance_ids:
                unassigned_cloud_instances_by_type[cloud_instance.node_type].append(
                    cloud_instance
                )

        # Sort the request instance by the increasing request time.
        instances_with_launch_requests.sort(
            key=lambda instance: InstanceUtil.get_status_transition_times_ns(
                instance, IMInstance.REQUESTED
            )
        )

        # For each instance, try to allocate or fail the allocation.
        for instance in instances_with_launch_requests:
            # Try allocate or fail with errors.
            update_event = Reconciler._try_or_fail_allocation(
                instance, unassigned_cloud_instances_by_type, launch_errors
            )
            if not update_event:
                continue

            logger.debug("Updating {}".format(MessageToDict(update_event)))
            updates[instance.instance_id] = update_event

        # Update the instance manager for the events.
        Reconciler._update_instance_manager(instance_manager, updates, version)

    @staticmethod
    def _try_or_fail_allocation(
        im_instance: IMInstance,
        unassigned_cloud_instances_by_type: Dict[str, List[CloudInstance]],
        launch_errors: Dict[str, LaunchNodeError],
    ) -> Optional[IMInstanceUpdateEvent]:
        """
        Allocate, or fail the cloud instance allocation for the instance.

        Args:
            im_instance: The instance to allocate or fail.
            unassigned_cloud_instances_by_type: The unassigned cloud instances by type.
            launch_errors: The launch errors from the cloud provider.

        Returns:
            Instance update to ALLOCATED: if there's a matching unassigned cloud
                instance with the same type.
            Instance update to ALLOCATION_FAILED: if the instance allocation failed
                with errors.
            None: if there's no update.

        """
        unassigned_cloud_instance = None

        # Try to allocate an unassigned cloud instance.
        # TODO(rickyx): We could also look at the launch request id
        # on the cloud node and the im instance later once all node providers
        # support request id. For now, we only look at the instance type.
        if len(unassigned_cloud_instances_by_type.get(im_instance.instance_type, [])):
            unassigned_cloud_instance = unassigned_cloud_instances_by_type[
                im_instance.instance_type
            ].pop()

        if unassigned_cloud_instance:
            return IMInstanceUpdateEvent(
                instance_id=im_instance.instance_id,
                new_instance_status=IMInstance.ALLOCATED,
                cloud_instance_id=unassigned_cloud_instance.cloud_instance_id,
            )

        # If there's a launch error, transition to ALLOCATION_FAILED.
        launch_error = launch_errors.get(im_instance.launch_request_id)
        if launch_error and launch_error.node_type == im_instance.instance_type:
            return IMInstanceUpdateEvent(
                instance_id=im_instance.instance_id,
                new_instance_status=IMInstance.ALLOCATION_FAILED,
                details=launch_error.details,
            )
        # No update.
        return None

    @staticmethod
    def _handle_ray_running(
        instance_manager: InstanceManager, ray_nodes: List[NodeState]
    ):
        pass

    @staticmethod
    def _handle_ray_stopped(
        instance_manager: InstanceManager, ray_nodes: List[NodeState]
    ):
        pass

    @staticmethod
    def _handle_ray_install_failed(
        instance_manager: InstanceManager, ray_install_errors: List[RayInstallError]
    ):
        pass

    @staticmethod
    def _handle_cloud_instance_terminated(
        instance_manager: InstanceManager,
        non_terminated_cloud_instances: Dict[CloudInstanceId, CloudInstance],
    ):
        """
        For any IM (instance manager) instance with a cloud node id, if the mapped
        cloud instance is no longer running, transition the instance to TERMINATED.

        Args:
            instance_manager: The instance manager to reconcile.
            non_terminated_cloud_instances: The non-terminated cloud instances from
                the cloud provider.
        """
        updates = {}
        instances, version = Reconciler._get_im_instances(instance_manager)

        instances_with_cloud_instance_assigned = {
            instance.cloud_instance_id: instance
            for instance in instances
            if instance.cloud_instance_id
        }

        for (
            cloud_instance_id,
            instance,
        ) in instances_with_cloud_instance_assigned.items():
            if cloud_instance_id in non_terminated_cloud_instances.keys():
                # The cloud instance is still running.
                continue

            # The cloud instance is terminated.
            updates[instance.instance_id] = IMInstanceUpdateEvent(
                instance_id=instance.instance_id,
                new_instance_status=IMInstance.TERMINATED,
                details=f"Cloud instance {cloud_instance_id} is terminated.",
            )

            logger.debug(
                "Updating {}({}) with {}".format(
                    instance.instance_id,
                    IMInstance.InstanceStatus.Name(instance.status),
                    MessageToDict(updates[instance.instance_id]),
                )
            )

        Reconciler._update_instance_manager(instance_manager, updates, version)

    @staticmethod
    def _handle_cloud_instance_termination_errors(
        instance_manager: InstanceManager,
        cloud_provider_errors: List[CloudInstanceProviderError],
    ):
        """
        If any TERMINATING instances have termination errors, transition the instance to
        TERMINATION_FAILED.

        We will retry the termination for the TERMINATION_FAILED instances in the next
        reconciler step.

        Args:
            instance_manager: The instance manager to reconcile.
            cloud_provider_errors: The errors from the cloud provider.

        """
        instances, version = Reconciler._get_im_instances(instance_manager)
        updates = {}

        termination_errors = {
            error.cloud_instance_id: error
            for error in cloud_provider_errors
            if isinstance(error, TerminateNodeError)
        }

        terminating_instances_by_cloud_instance_id = {
            instance.cloud_instance_id: instance
            for instance in instances
            if instance.status == IMInstance.TERMINATING
        }

        for cloud_instance_id, failure in termination_errors.items():
            instance = terminating_instances_by_cloud_instance_id.get(cloud_instance_id)
            if not instance:
                # The instance is no longer in TERMINATING status.
                continue

            updates[instance.instance_id] = IMInstanceUpdateEvent(
                instance_id=instance.instance_id,
                new_instance_status=IMInstance.TERMINATION_FAILED,
                details=failure.details,
            )
            logger.debug(
                "Updating {}({}) with {}".format(
                    instance.instance_id,
                    IMInstance.InstanceStatus.Name(instance.status),
                    MessageToDict(updates[instance.instance_id]),
                )
            )

        Reconciler._update_instance_manager(instance_manager, updates, version)

    @staticmethod
    def _get_im_instances(
        instance_manager: InstanceManager,
    ) -> Tuple[List[IMInstance], int]:
        reply = instance_manager.get_instance_manager_state(
            request=GetInstanceManagerStateRequest()
        )
        assert reply.status.code == StatusCode.OK
        im_state = reply.state
        return im_state.instances, im_state.version

    @staticmethod
    def _update_instance_manager(
        instance_manager: InstanceManager,
        updates: Dict[str, IMInstanceUpdateEvent],
        version: int,
    ) -> None:
        if not updates:
            return
        reply = instance_manager.update_instance_manager_state(
            request=UpdateInstanceManagerStateRequest(
                expected_version=version,
                updates=list(updates.values()),
            )
        )
        assert (
            reply.status.code == StatusCode.OK
        ), f"Failed to update instance manager: {reply}"<|MERGE_RESOLUTION|>--- conflicted
+++ resolved
@@ -16,7 +16,6 @@
 from ray.autoscaler.v2.instance_manager.ray_installer import RayInstallError
 from ray.autoscaler.v2.scheduler import IResourceScheduler
 from ray.core.generated.autoscaler_pb2 import ClusterResourceState, NodeState
-<<<<<<< HEAD
 from ray.core.generated.instance_manager_pb2 import GetInstanceManagerStateRequest
 from ray.core.generated.instance_manager_pb2 import Instance as IMInstance
 from ray.core.generated.instance_manager_pb2 import (
@@ -26,8 +25,6 @@
     StatusCode,
     UpdateInstanceManagerStateRequest,
 )
-=======
->>>>>>> 928680b5
 
 logger = logging.getLogger(__name__)
 
@@ -162,7 +159,6 @@
         instance_manager: InstanceManager,
         ray_cluster_resource_state: ClusterResourceState,
         scheduler: IResourceScheduler,
-        ray_cluster_resource_state: ClusterResourceState,
         non_terminated_cloud_instances: Dict[CloudInstanceId, CloudInstance],
     ):
         """
@@ -188,9 +184,7 @@
             5. Drain ray nodes
               (RAY_RUNNING -> RAY_STOPPING):
                 a. Idle terminating ray nodes.
-<<<<<<< HEAD
             6. Handle any stuck instances with timeouts.
-=======
 
         Args:
             instance_manager: The instance manager to reconcile.
@@ -199,7 +193,6 @@
             non_terminated_cloud_instances: The non-terminated cloud instances from
                 the cloud provider.
 
->>>>>>> 928680b5
         """
         pass
 
