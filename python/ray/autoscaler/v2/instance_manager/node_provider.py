--- conflicted
+++ resolved
@@ -25,11 +25,7 @@
     TAG_RAY_NODE_STATUS,
     TAG_RAY_USER_NODE_TYPE,
 )
-<<<<<<< HEAD
-from ray.autoscaler.v2.instance_manager.config import AutoscalingConfig
-=======
 from ray.autoscaler.v2.instance_manager.config import IConfigReader
->>>>>>> 3e1d98c6
 from ray.autoscaler.v2.schema import NodeType
 from ray.core.generated.instance_manager_pb2 import NodeKind
 
@@ -60,7 +56,6 @@
     node_kind: NodeKind
     # If the cloud instance is already running.
     is_running: bool
-<<<<<<< HEAD
     # Update request id from which the cloud instance is launched.
     # This could be None if the cloud instance couldn't be associated with requests
     # by the cloud provider: e.g. cloud provider doesn't support per-instance
@@ -69,10 +64,6 @@
     # to handle cloud instances w/o request ids.
     # TODO: make this a required field.
     request_id: Optional[str] = None
-=======
-    # The ray node kind, i.e. head or worker
-    node_kind: NodeKind
->>>>>>> 3e1d98c6
 
 
 class CloudInstanceProviderError(Exception):
@@ -103,29 +94,19 @@
         count: int,
         request_id: str,
         timestamp_ns: int,
-<<<<<<< HEAD
         details: str = "",
         cause: Optional[Exception] = None,
     ) -> None:
         msg = (
             f"Failed to launch {count} nodes of type {node_type} with "
             f"request id {request_id}: {details}"
-=======
-    ) -> None:
-        msg = (
-            f"Failed to launch {count} nodes of type {node_type} with "
-            f"request id {request_id}."
->>>>>>> 3e1d98c6
         )
         super().__init__(msg, timestamp_ns=timestamp_ns)
         self.node_type = node_type
         self.count = count
         self.request_id = request_id
-<<<<<<< HEAD
         if cause:
             self.__cause__ = cause
-=======
->>>>>>> 3e1d98c6
 
     def __repr__(self) -> str:
         return (
@@ -145,27 +126,18 @@
         cloud_instance_id: CloudInstanceId,
         request_id: str,
         timestamp_ns: int,
-<<<<<<< HEAD
         details: str = "",
         cause: Optional[Exception] = None,
     ) -> None:
         msg = (
             f"Failed to terminate node {cloud_instance_id} with "
             f"request id {request_id}: {details}"
-=======
-    ) -> None:
-        msg = (
-            f"Failed to terminate node {cloud_instance_id} with request id {request_id}"
->>>>>>> 3e1d98c6
         )
         super().__init__(msg, timestamp_ns=timestamp_ns)
         self.cloud_instance_id = cloud_instance_id
         self.request_id = request_id
-<<<<<<< HEAD
         if cause:
             self.__cause__ = cause
-=======
->>>>>>> 3e1d98c6
 
     def __repr__(self) -> str:
         return (
@@ -218,7 +190,6 @@
                     "ray_head": 1,
                 },
                 request_id="1",
-                config=AutoscalingConfig(...),
             )
 
             # Get the non-terminated nodes of the cloud instance provider.
@@ -268,14 +239,12 @@
         self,
         shape: Dict[NodeType, int],
         request_id: str,
-        config: AutoscalingConfig,
     ) -> None:
         """Launch the cloud instances asynchronously.
 
         Args:
             shape: A map from node type to number of nodes to launch.
             request_id: a unique id that identifies the update request.
-            config: The autoscaling config.
         """
         pass
 
@@ -337,15 +306,6 @@
     def __init__(
         self,
         v1_provider: NodeProviderV1,
-<<<<<<< HEAD
-        max_launch_batch_per_type: int = AUTOSCALER_MAX_LAUNCH_BATCH,
-        max_concurrent_launches: int = AUTOSCALER_MAX_CONCURRENT_LAUNCHES,
-    ) -> None:
-        """ """
-
-        super().__init__()
-        self._v1_provider = v1_provider
-=======
         config_reader: IConfigReader,
         max_launch_batch_per_type: int = AUTOSCALER_MAX_LAUNCH_BATCH,
         max_concurrent_launches: int = AUTOSCALER_MAX_CONCURRENT_LAUNCHES,
@@ -362,7 +322,6 @@
         super().__init__()
         self._v1_provider = v1_provider
         self._config_reader = config_reader
->>>>>>> 3e1d98c6
         # Executor to async launching and terminating nodes.
         self._main_executor = ThreadPoolExecutor(
             max_workers=1, thread_name_prefix="ray::NodeProviderAdapter"
@@ -391,15 +350,6 @@
         # running status of the nodes.
         for cloud_instance_id in cloud_instance_ids:
             node_tags = self._v1_node_tags(cloud_instance_id)
-<<<<<<< HEAD
-            node_kind = node_tags.get(TAG_RAY_NODE_KIND, NODE_KIND_UNMANAGED)
-            if node_kind == NODE_KIND_WORKER:
-                node_kind = NodeKind.WORKER
-            elif node_kind == NODE_KIND_HEAD:
-                node_kind = NodeKind.HEAD
-            else:
-                node_kind = NodeKind.UNMANAGED
-=======
             node_kind_tag = node_tags.get(TAG_RAY_NODE_KIND, NODE_KIND_UNMANAGED)
             if node_kind_tag == NODE_KIND_UNMANAGED:
                 # Filter out unmanaged nodes.
@@ -410,7 +360,6 @@
                 node_kind = NodeKind.HEAD
             else:
                 raise ValueError(f"Invalid node kind: {node_kind_tag}")
->>>>>>> 3e1d98c6
 
             nodes[cloud_instance_id] = CloudInstance(
                 cloud_instance_id=cloud_instance_id,
@@ -432,14 +381,8 @@
         self,
         shape: Dict[NodeType, int],
         request_id: str,
-<<<<<<< HEAD
-        config: AutoscalingConfig,
-    ) -> None:
-        self._main_executor.submit(self._do_launch, shape, request_id, config)
-=======
     ) -> None:
         self._main_executor.submit(self._do_launch, shape, request_id)
->>>>>>> 3e1d98c6
 
     def terminate(self, ids: List[CloudInstanceId], request_id: str) -> None:
         self._main_executor.submit(self._do_terminate, ids, request_id)
@@ -452,10 +395,6 @@
         self,
         shape: Dict[NodeType, int],
         request_id: str,
-<<<<<<< HEAD
-        config: AutoscalingConfig,
-=======
->>>>>>> 3e1d98c6
     ) -> None:
         """
         Launch the cloud instances by calling into the v1 base node provider.
@@ -473,10 +412,6 @@
                     node_type,
                     to_launch,
                     request_id,
-<<<<<<< HEAD
-                    config,
-=======
->>>>>>> 3e1d98c6
                 )
                 count -= to_launch
 
@@ -505,10 +440,6 @@
         node_type: NodeType,
         count: int,
         request_id: str,
-<<<<<<< HEAD
-        config: AutoscalingConfig,
-=======
->>>>>>> 3e1d98c6
     ) -> None:
         """
         Launch nodes of the given node type.
@@ -517,10 +448,6 @@
             node_type: The node type to launch.
             count: Number of nodes to launch.
             request_id: A unique id that identifies the request.
-<<<<<<< HEAD
-            config: The autoscaling config.
-=======
->>>>>>> 3e1d98c6
 
         Raises:
             ValueError: If the node type is invalid.
@@ -528,10 +455,7 @@
         """
         # Check node type is valid.
         try:
-<<<<<<< HEAD
-=======
             config = self._config_reader.get_autoscaling_config()
->>>>>>> 3e1d98c6
             launch_config = config.get_cloud_node_config(node_type)
             resources = config.get_node_resources(node_type)
             labels = config.get_node_labels(node_type)
