# coding: utf-8
import os
import sys
import time

import pytest

from mock import MagicMock

from ray.autoscaler.v2.instance_manager.instance_manager import InstanceManager
from ray.autoscaler.v2.instance_manager.instance_storage import InstanceStorage
from ray.autoscaler.v2.instance_manager.node_provider import (  # noqa
    CloudInstance,
    LaunchNodeError,
    TerminateNodeError,
)
from ray.autoscaler.v2.instance_manager.reconciler import Reconciler, logger
from ray.autoscaler.v2.instance_manager.storage import InMemoryStorage
<<<<<<< HEAD
from ray.autoscaler.v2.tests.util import FakeCounter
from ray.core.generated.instance_manager_pb2 import Instance
from ray.tests.autoscaler_test_utils import MockProvider

try:
    from ray.autoscaler.v2.instance_manager.subscribers.reconciler import (
        InstanceReconciler,
    )
except Exception:
    InstanceReconciler = None


@pytest.mark.skip(reason="test_reconciler.py needs refactoring")
class InstanceReconcilerTest(unittest.TestCase):
    def setUp(self):
        self.base_provider = MockProvider()
        self.availability_tracker = NodeProviderAvailabilityTracker()
        self.node_launcher = BaseNodeLauncher(
            self.base_provider,
            FakeCounter(),
            EventSummarizer(),
            self.availability_tracker,
        )
        self.config = AutoscalingConfig(load_test_config("test_ray_complex.yaml"))
        self.node_provider = NodeProviderAdapter(
            self.base_provider, self.node_launcher, self.config
=======
from ray.autoscaler.v2.tests.util import create_instance
from ray.core.generated.autoscaler_pb2 import ClusterResourceState
from ray.core.generated.instance_manager_pb2 import Instance

s_to_ns = 1 * 1_000_000_000

logger.setLevel("DEBUG")


@pytest.fixture()
def setup():
    instance_storage = InstanceStorage(
        cluster_id="test_cluster_id",
        storage=InMemoryStorage(),
    )
    instance_manager = InstanceManager(
        instance_storage=instance_storage,
    )

    yield instance_manager, instance_storage


class TestReconciler:
    @staticmethod
    def _add_instances(instance_storage, instances):
        for instance in instances:
            ok, _ = instance_storage.upsert_instance(instance)
            assert ok

    @staticmethod
    def test_requested_instance_no_op(setup):
        instance_manager, instance_storage = setup
        # Request no timeout yet.
        TestReconciler._add_instances(
            instance_storage,
            [
                create_instance(
                    "i-1",
                    Instance.REQUESTED,
                    launch_request_id="l1",
                    instance_type="type-1",
                    status_times=[(Instance.REQUESTED, time.time_ns())],
                ),
            ],
>>>>>>> 8ac130c9
        )

        Reconciler.reconcile(
            instance_manager,
            MagicMock(),
            ray_cluster_resource_state=ClusterResourceState(),
            non_terminated_cloud_instances={},
            cloud_provider_errors=[],
            ray_install_errors=[],
        )

        instances, _ = instance_storage.get_instances()
        assert len(instances) == 1
        assert instances["i-1"].status == Instance.REQUESTED

    @staticmethod
    def test_requested_instance_to_allocated(setup):
        # When there's a matching cloud instance for the requested instance.
        # The requested instance should be moved to ALLOCATED.
        instance_manager, instance_storage = setup
        TestReconciler._add_instances(
            instance_storage,
            [
                create_instance(
                    "i-1",
                    status=Instance.REQUESTED,
                    instance_type="type-1",
                    status_times=[(Instance.REQUESTED, time.time_ns())],
                    launch_request_id="l1",
                ),
                create_instance(
                    "i-2",
                    status=Instance.REQUESTED,
                    instance_type="type-2",
                    status_times=[(Instance.REQUESTED, time.time_ns())],
                    launch_request_id="l2",
                ),
            ],
        )

        cloud_instances = {
            "c-1": CloudInstance("c-1", "type-1", "", True),
            "c-2": CloudInstance("c-2", "type-999", "", True),
        }

        Reconciler.reconcile(
            instance_manager,
            MagicMock(),
            ray_cluster_resource_state=ClusterResourceState(),
            non_terminated_cloud_instances=cloud_instances,
            cloud_provider_errors=[],
            ray_install_errors=[],
        )

        instances, _ = instance_storage.get_instances()

        assert len(instances) == 2
        assert instances["i-1"].status == Instance.ALLOCATED
        assert instances["i-1"].cloud_instance_id == "c-1"
        assert instances["i-2"].status == Instance.REQUESTED

    @staticmethod
    def test_requested_instance_to_allocation_failed(setup):
        """
        Test that the instance should be transitioned to ALLOCATION_FAILED
        when launch error happens.
        """
        instance_manager, instance_storage = setup

        instances = [
            # Should succeed with instance matched.
            create_instance(
                "i-1",
                status=Instance.REQUESTED,
                instance_type="type-1",
                launch_request_id="l1",
            ),
            # Should fail due to launch error.
            create_instance(
                "i-2",
                status=Instance.REQUESTED,
                instance_type="type-2",
                launch_request_id="l1",
            ),
        ]
        TestReconciler._add_instances(instance_storage, instances)

        launch_errors = [
            LaunchNodeError(
                request_id="l1",
                count=1,  # The request failed.
                node_type="type-2",
                timestamp_ns=1,
                exception=None,
                details="nooooo",
            )
        ]

        cloud_instances = {
            "c-1": CloudInstance("c-1", "type-1", "", True),
        }

        Reconciler.reconcile(
            instance_manager,
            MagicMock(),
            ray_cluster_resource_state=ClusterResourceState(),
            non_terminated_cloud_instances=cloud_instances,
            cloud_provider_errors=launch_errors,
            ray_install_errors=[],
        )

        instances, _ = instance_storage.get_instances()
        assert len(instances) == 2
        assert instances["i-1"].status == Instance.ALLOCATED
        assert instances["i-1"].cloud_instance_id == "c-1"
        assert instances["i-2"].status == Instance.ALLOCATION_FAILED

    @staticmethod
    def test_reconcile_terminated_cloud_instances(setup):

        instance_manager, instance_storage = setup

        instances = [
            create_instance(
                "i-1",
                status=Instance.ALLOCATED,
                instance_type="type-1",
                cloud_instance_id="c-1",
            ),
            create_instance(
                "i-2",
                status=Instance.TERMINATING,
                instance_type="type-2",
                cloud_instance_id="c-2",
            ),
        ]
        TestReconciler._add_instances(instance_storage, instances)

        cloud_instances = {
            "c-2": CloudInstance("c-2", "type-2", "", False),
        }

        termination_errors = [
            TerminateNodeError(
                cloud_instance_id="c-2",
                timestamp_ns=1,
                exception=None,
                details="nooooo",
                request_id="t1",
            )
        ]

        Reconciler.reconcile(
            instance_manager,
            MagicMock(),
            ray_cluster_resource_state=ClusterResourceState(),
            non_terminated_cloud_instances=cloud_instances,
            cloud_provider_errors=termination_errors,
            ray_install_errors=[],
        )

        instances, _ = instance_storage.get_instances()
        assert len(instances) == 2
        assert instances["i-1"].status == Instance.TERMINATED
        assert not instances["i-1"].cloud_instance_id
        assert instances["i-2"].status == Instance.TERMINATION_FAILED


if __name__ == "__main__":
    if os.environ.get("PARALLEL_CI"):
        sys.exit(pytest.main(["-n", "auto", "--boxed", "-vs", __file__]))
    else:
        sys.exit(pytest.main(["-sv", __file__]))<|MERGE_RESOLUTION|>--- conflicted
+++ resolved
@@ -16,34 +16,6 @@
 )
 from ray.autoscaler.v2.instance_manager.reconciler import Reconciler, logger
 from ray.autoscaler.v2.instance_manager.storage import InMemoryStorage
-<<<<<<< HEAD
-from ray.autoscaler.v2.tests.util import FakeCounter
-from ray.core.generated.instance_manager_pb2 import Instance
-from ray.tests.autoscaler_test_utils import MockProvider
-
-try:
-    from ray.autoscaler.v2.instance_manager.subscribers.reconciler import (
-        InstanceReconciler,
-    )
-except Exception:
-    InstanceReconciler = None
-
-
-@pytest.mark.skip(reason="test_reconciler.py needs refactoring")
-class InstanceReconcilerTest(unittest.TestCase):
-    def setUp(self):
-        self.base_provider = MockProvider()
-        self.availability_tracker = NodeProviderAvailabilityTracker()
-        self.node_launcher = BaseNodeLauncher(
-            self.base_provider,
-            FakeCounter(),
-            EventSummarizer(),
-            self.availability_tracker,
-        )
-        self.config = AutoscalingConfig(load_test_config("test_ray_complex.yaml"))
-        self.node_provider = NodeProviderAdapter(
-            self.base_provider, self.node_launcher, self.config
-=======
 from ray.autoscaler.v2.tests.util import create_instance
 from ray.core.generated.autoscaler_pb2 import ClusterResourceState
 from ray.core.generated.instance_manager_pb2 import Instance
@@ -88,7 +60,6 @@
                     status_times=[(Instance.REQUESTED, time.time_ns())],
                 ),
             ],
->>>>>>> 8ac130c9
         )
 
         Reconciler.reconcile(
