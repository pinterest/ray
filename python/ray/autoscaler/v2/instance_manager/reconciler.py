--- conflicted
+++ resolved
@@ -1215,7 +1215,6 @@
 
         Reconciler._update_instance_manager(instance_manager, version, updates)
 
-<<<<<<< HEAD
     @staticmethod
     def _fill_autoscaler_state(
         instance_manager: InstanceManager,
@@ -1306,7 +1305,7 @@
                     count=1,
                 )
             )
-=======
+
     def _handle_extra_cloud_instances(
         instance_manager: InstanceManager,
         non_terminated_cloud_instances: Dict[CloudInstanceId, CloudInstance],
@@ -1361,5 +1360,4 @@
         logger.warning(
             f"Terminating leaked cloud instances: {leaked_cloud_instance_ids}: no"
             " matching instance found in instance manager."
-        )
->>>>>>> 89b6ba86
+        )