import logging
import time
from collections import defaultdict, namedtuple
from typing import TYPE_CHECKING, Dict, Iterator, List, Optional, Tuple, Union

import numpy as np
import tree  # pip install dm_tree

from ray.rllib.env.base_env import ASYNC_RESET_RETURN, BaseEnv
from ray.rllib.env.wrappers.atari_wrappers import MonitorEnv, get_wrapper_by_cls
from ray.rllib.evaluation.collectors.simple_list_collector import _PolicyCollectorGroup
from ray.rllib.evaluation.episode_v2 import EpisodeV2
from ray.rllib.evaluation.metrics import RolloutMetrics
from ray.rllib.models.preprocessors import Preprocessor
from ray.rllib.policy.policy import Policy
from ray.rllib.policy.sample_batch import MultiAgentBatch, SampleBatch, concat_samples
from ray.rllib.utils.annotations import DeveloperAPI
from ray.rllib.utils.filter import Filter
from ray.rllib.utils.numpy import convert_to_numpy
from ray.rllib.utils.spaces.space_utils import unbatch
from ray.rllib.utils.typing import (
    ActionConnectorDataType,
    AgentConnectorDataType,
    AgentID,
    EnvActionType,
    EnvID,
    EnvObsType,
    MultiAgentDict,
    MultiEnvDict,
    PolicyID,
    PolicyOutputType,
    SampleBatchType,
    StateBatches,
    TensorStructType,
)
from ray.util.debug import log_once

if TYPE_CHECKING:
    from gym.envs.classic_control.rendering import SimpleImageViewer

    from ray.rllib.algorithms.callbacks import DefaultCallbacks
    from ray.rllib.evaluation.rollout_worker import RolloutWorker


logger = logging.getLogger(__name__)


MIN_LARGE_BATCH_THRESHOLD = 1000
DEFAULT_LARGE_BATCH_THRESHOLD = 5000
MS_TO_SEC = 1000.0


_PolicyEvalData = namedtuple("_PolicyEvalData", ["env_id", "agent_id", "sample_batch"])


class _PerfStats:
    """Sampler perf stats that will be included in rollout metrics."""

    def __init__(self, ema_coef: Optional[float] = None):
        # If not None, enable Exponential Moving Average mode.
        # The way we update stats is by:
        #     updated = (1 - ema_coef) * old + ema_coef * new
        # In general provides more responsive stats about sampler performance.
        # TODO(jungong) : make ema the default (only) mode if it works well.
        self.ema_coef = ema_coef

        self.iters = 0
        self.raw_obs_processing_time = 0.0
        self.inference_time = 0.0
        self.action_processing_time = 0.0
        self.env_wait_time = 0.0
        self.env_render_time = 0.0

    def incr(self, field: str, value: Union[int, float]):
        if field == "iters":
            self.iters += value
            return

        # All the other fields support either global average or ema mode.
        if self.ema_coef is None:
            # Global average.
            self.__dict__[field] += value
        else:
            self.__dict__[field] = (1.0 - self.ema_coef) * self.__dict__[
                field
            ] + self.ema_coef * value

    def _get_avg(self):
        # Mean multiplicator (1000 = sec -> ms).
        factor = MS_TO_SEC / self.iters
        return {
            # Raw observation preprocessing.
            "mean_raw_obs_processing_ms": self.raw_obs_processing_time * factor,
            # Computing actions through policy.
            "mean_inference_ms": self.inference_time * factor,
            # Processing actions (to be sent to env, e.g. clipping).
            "mean_action_processing_ms": self.action_processing_time * factor,
            # Waiting for environment (during poll).
            "mean_env_wait_ms": self.env_wait_time * factor,
            # Environment rendering (False by default).
            "mean_env_render_ms": self.env_render_time * factor,
        }

    def _get_ema(self):
        # In EMA mode, stats are already (exponentially) averaged,
        # hence we only need to do the sec -> ms conversion here.
        return {
            # Raw observation preprocessing.
            "mean_raw_obs_processing_ms": self.raw_obs_processing_time * MS_TO_SEC,
            # Computing actions through policy.
            "mean_inference_ms": self.inference_time * MS_TO_SEC,
            # Processing actions (to be sent to env, e.g. clipping).
            "mean_action_processing_ms": self.action_processing_time * MS_TO_SEC,
            # Waiting for environment (during poll).
            "mean_env_wait_ms": self.env_wait_time * MS_TO_SEC,
            # Environment rendering (False by default).
            "mean_env_render_ms": self.env_render_time * MS_TO_SEC,
        }

    def get(self):
        if self.ema_coef is None:
            return self._get_avg()
        else:
            return self._get_ema()


class _NewDefaultDict(defaultdict):
    def __missing__(self, env_id):
        ret = self[env_id] = self.default_factory(env_id)
        return ret


def _build_multi_agent_batch(
    episode_id: int,
    batch_builder: _PolicyCollectorGroup,
    large_batch_threshold: int,
    multiple_episodes_in_batch: bool,
) -> MultiAgentBatch:
    """Build MultiAgentBatch from a dict of _PolicyCollectors.

    Args:
        env_steps: total env steps.
        policy_collectors: collected training SampleBatchs by policy.

    Returns:
        Always returns a sample batch in MultiAgentBatch format.
    """
    ma_batch = {}
    for pid, collector in batch_builder.policy_collectors.items():
        if collector.agent_steps <= 0:
            continue

        if batch_builder.agent_steps > large_batch_threshold and log_once(
            "large_batch_warning"
        ):
            logger.warning(
                "More than {} observations in {} env steps for "
                "episode {} ".format(
                    batch_builder.agent_steps, batch_builder.env_steps, episode_id
                )
                + "are buffered in the sampler. If this is more than you "
                "expected, check that that you set a horizon on your "
                "environment correctly and that it terminates at some "
                "point. Note: In multi-agent environments, "
                "`rollout_fragment_length` sets the batch size based on "
                "(across-agents) environment steps, not the steps of "
                "individual agents, which can result in unexpectedly "
                "large batches."
                + (
                    "Also, you may be waiting for your Env to "
                    "terminate (batch_mode=`complete_episodes`). Make sure "
                    "it does at some point."
                    if not multiple_episodes_in_batch
                    else ""
                )
            )

        ma_batch[pid] = collector.build()

    # Create the multi agent batch.
    return MultiAgentBatch(policy_batches=ma_batch, env_steps=batch_builder.env_steps)


def _batch_inference_sample_batches(eval_data: List[SampleBatch]) -> SampleBatch:
    """Batch a list of input SampleBatches into a single SampleBatch.

    Args:
        eval_data: list of SampleBatches.

    Returns:
        single batched SampleBatch.
    """
    inference_batch = concat_samples(eval_data)
    if "state_in_0" in inference_batch:
        batch_size = len(eval_data)
        inference_batch[SampleBatch.SEQ_LENS] = np.ones(batch_size, dtype=np.int32)
    return inference_batch


@DeveloperAPI
class EnvRunnerV2:
    """Collect experiences from user environment using Connectors."""

    def __init__(
        self,
        worker: "RolloutWorker",
        base_env: BaseEnv,
        horizon: Optional[int],
        multiple_episodes_in_batch: bool,
        callbacks: "DefaultCallbacks",
        perf_stats: _PerfStats,
        soft_horizon: bool,
        no_done_at_end: bool,
        rollout_fragment_length: int = 200,
        count_steps_by: str = "env_steps",
        render: bool = None,
    ):
        """
        Args:
            worker: Reference to the current rollout worker.
            base_env: Env implementing BaseEnv.
            horizon: Horizon of the episode.
            multiple_episodes_in_batch: Whether to pack multiple
                episodes into each batch. This guarantees batches will be exactly
                `rollout_fragment_length` in size.
            callbacks: User callbacks to run on episode events.
            perf_stats: Record perf stats into this object.
            soft_horizon: Calculate rewards but don't reset the
                environment when the horizon is hit.
            no_done_at_end: Ignore the done=True at the end of the episode
                and instead record done=False.
            rollout_fragment_length: The length of a fragment to collect
                before building a SampleBatch from the data and resetting
                the SampleBatchBuilder object.
            count_steps_by: One of "env_steps" (default) or "agent_steps".
                Use "agent_steps", if you want rollout lengths to be counted
                by individual agent steps. In a multi-agent env,
                a single env_step contains one or more agent_steps, depending
                on how many agents are present at any given time in the
                ongoing episode.
            render: Whether to try to render the environment after each
                step.
        """
        self._worker = worker
        self._base_env = base_env
        self._multiple_episodes_in_batch = multiple_episodes_in_batch
        self._callbacks = callbacks
        self._perf_stats = perf_stats
        self._soft_horizon = soft_horizon
        self._no_done_at_end = no_done_at_end
        self._rollout_fragment_length = rollout_fragment_length
        self._count_steps_by = count_steps_by
        self._render = render

        self._horizon = self._get_horizon(horizon)
        # May be populated for image rendering.
        self._simple_image_viewer: Optional[
            "SimpleImageViewer"
        ] = self._get_simple_image_viewer()

        # Keeps track of active episodes.
        self._active_episodes: Dict[EnvID, EpisodeV2] = _NewDefaultDict(
            self._new_episode
        )
        self._batch_builders: Dict[EnvID, _PolicyCollectorGroup] = _NewDefaultDict(
            self._new_batch_builder
        )

        self._large_batch_threshold: int = (
            max(MIN_LARGE_BATCH_THRESHOLD, self._rollout_fragment_length * 10)
            if self._rollout_fragment_length != float("inf")
            else DEFAULT_LARGE_BATCH_THRESHOLD
        )

    def _get_horizon(self, horizon: Optional[int]):
        """Try figuring out the proper horizon to use for rollout.

        Args:
            base_env: Env implementing BaseEnv.
            horizon: Horizon of the episode.
        """
        # Try to get Env's `max_episode_steps` prop. If it doesn't exist, ignore
        # error and continue with max_episode_steps=None.
        max_episode_steps = None
        try:
            max_episode_steps = self._base_env.get_sub_environments()[
                0
            ].spec.max_episode_steps
        except Exception:
            pass

        # Trainer has a given `horizon` setting.
        if horizon:
            # `horizon` is larger than env's limit.
            if max_episode_steps and horizon > max_episode_steps:
                # Try to override the env's own max-step setting with our horizon.
                # If this won't work, throw an error.
                try:
                    self._base_env.get_sub_environments()[
                        0
                    ].spec.max_episode_steps = horizon
                    self._base_env.get_sub_environments()[
                        0
                    ]._max_episode_steps = horizon
                except Exception:
                    raise ValueError(
                        "Your `horizon` setting ({}) is larger than the Env's own "
                        "timestep limit ({}), which seems to be unsettable! Try "
                        "to increase the Env's built-in limit to be at least as "
                        "large as your wanted `horizon`.".format(
                            horizon, max_episode_steps
                        )
                    )
        # Otherwise, set Trainer's horizon to env's max-steps.
        elif max_episode_steps:
            horizon = max_episode_steps
            logger.debug(
                "No episode horizon specified, setting it to Env's limit ({}).".format(
                    max_episode_steps
                )
            )
        # No horizon/max_episode_steps -> Episodes may be infinitely long.
        else:
            horizon = float("inf")
            logger.debug("No episode horizon specified, assuming inf.")

        return horizon

    def _get_simple_image_viewer(self):
        """Maybe construct a SimpleImageViewer instance for episode rendering."""
        # Try to render the env, if required.
        if not self._render:
            return None

        try:
            from gym.envs.classic_control.rendering import SimpleImageViewer

            return SimpleImageViewer()
        except (ImportError, ModuleNotFoundError):
            self._render = False  # disable rendering
            logger.warning(
                "Could not import gym.envs.classic_control."
                "rendering! Try `pip install gym[all]`."
            )

        return None

    def _new_episode(self, env_id) -> EpisodeV2:
        """Create a new episode."""
        episode = EpisodeV2(
            env_id,
            self._worker.policy_map,
            self._worker.policy_mapping_fn,
            worker=self._worker,
            callbacks=self._callbacks,
        )
        # Call each policy's Exploration.on_episode_start method.
        # Note: This may break the exploration (e.g. ParameterNoise) of
        # policies in the `policy_map` that have not been recently used
        # (and are therefore stashed to disk). However, we certainly do not
        # want to loop through all (even stashed) policies here as that
        # would counter the purpose of the LRU policy caching.
        for p in self._worker.policy_map.cache.values():
            if getattr(p, "exploration", None) is not None:
                p.exploration.on_episode_start(
                    policy=p,
                    environment=self._base_env,
                    episode=episode,
                    tf_sess=p.get_session(),
                )
        # Call on_episode_start callbacks.
        self._callbacks.on_episode_start(
            worker=self._worker,
            base_env=self._base_env,
            policies=self._worker.policy_map,
            episode=episode,
            env_index=env_id,
        )
        return episode

    def _new_batch_builder(self, _) -> _PolicyCollectorGroup:
        """Create a new batch builder.

        We create a _PolicyCollectorGroup based on the full policy_map
        as the batch builder.
        """
        return _PolicyCollectorGroup(self._worker.policy_map)

    def run(self) -> Iterator[SampleBatchType]:
        """Samples and yields training episodes continuously.

        Yields:
            Object containing state, action, reward, terminal condition,
            and other fields as dictated by `policy`.
        """
        # Before the very first poll (this will reset all vector sub-environments):
        # Call custom `before_sub_environment_reset` callbacks for all sub-environments.
        for env_id, sub_env in self._base_env.get_sub_environments(
            as_dict=True
        ).items():
            self._callbacks.before_sub_environment_reset(
                worker=self._worker,
                sub_environment=sub_env,
                env_index=env_id,
            )

        while True:
            self._perf_stats.incr("iters", 1)

            t0 = time.time()
            # Get observations from all ready agents.
            # types: MultiEnvDict, MultiEnvDict, MultiEnvDict, MultiEnvDict, ...
            (
                unfiltered_obs,
                rewards,
                dones,
                truncateds,
                infos,
                off_policy_actions,
            ) = self._base_env.poll()
            env_poll_time = time.time() - t0

            # Process observations and prepare for policy evaluation.
            t1 = time.time()
            # types: Set[EnvID], Dict[PolicyID, List[_PolicyEvalData]],
            #       List[Union[RolloutMetrics, SampleBatchType]]
            to_eval, outputs = self._process_observations(
                unfiltered_obs=unfiltered_obs,
                rewards=rewards,
                dones=dones,
                truncateds=truncateds,
                infos=infos,
            )
            self._perf_stats.incr("raw_obs_processing_time", time.time() - t1)

            for o in outputs:
                yield o

            # Do batched policy eval (accross vectorized envs).
            t2 = time.time()
            # types: Dict[PolicyID, Tuple[TensorStructType, StateBatch, dict]]
            eval_results = self._do_policy_eval(to_eval=to_eval)
            self._perf_stats.incr("inference_time", time.time() - t2)

            # Process results and update episode state.
            t3 = time.time()
            actions_to_send: Dict[
                EnvID, Dict[AgentID, EnvActionType]
            ] = self._process_policy_eval_results(
                to_eval=to_eval,
                eval_results=eval_results,
                off_policy_actions=off_policy_actions,
            )
            self._perf_stats.incr("action_processing_time", time.time() - t3)

            # Return computed actions to ready envs. We also send to envs that have
            # taken off-policy actions; those envs are free to ignore the action.
            t4 = time.time()
            self._base_env.send_actions(actions_to_send)
            self._perf_stats.incr("env_wait_time", env_poll_time + time.time() - t4)

            self._maybe_render()

    def _get_rollout_metrics(self, episode: EpisodeV2) -> List[RolloutMetrics]:
        """Get rollout metrics from completed episode."""
        # TODO(jungong) : why do we need to handle atari metrics differently?
        # Can we unify atari and normal env metrics?
        atari_metrics: List[RolloutMetrics] = _fetch_atari_metrics(self._base_env)
        if atari_metrics is not None:
            for m in atari_metrics:
                m._replace(custom_metrics=episode.custom_metrics)
            return atari_metrics
        # Otherwise, return RolloutMetrics for the episode.
        return [
            RolloutMetrics(
                episode.length,
                episode.total_reward,
                dict(episode.agent_rewards),
                episode.custom_metrics,
                {},
                episode.hist_data,
                episode.media,
            )
        ]

    def _process_observations(
        self,
        unfiltered_obs: MultiEnvDict,
        rewards: MultiEnvDict,
        dones: MultiEnvDict,
        truncateds: MultiEnvDict,
        infos: MultiEnvDict,
    ) -> Tuple[
        Dict[PolicyID, List[_PolicyEvalData]],
        List[Union[RolloutMetrics, SampleBatchType]],
    ]:
        """Process raw obs from env.

        Group data for active agents by policy. Reset environments that are done.

        Args:
            unfiltered_obs: The unfiltered, raw observations from the BaseEnv
                (vectorized, possibly multi-agent). Dict of dict: By env index,
                then agent ID, then mapped to actual obs.
            rewards: The rewards MultiEnvDict of the BaseEnv.
            dones: The dones flags MultiEnvDict of the BaseEnv.
            truncateds: The truncateds flags MultiEnvDict of the BaseEnv.
            infos: The MultiEnvDict of infos dicts of the BaseEnv.

        Returns:
            A tuple of:
                _PolicyEvalData for active agents for policy evaluation.
                SampleBatches and RolloutMetrics for completed agents for output.
        """
        # Output objects.
        to_eval: Dict[PolicyID, List[_PolicyEvalData]] = defaultdict(list)
        outputs: List[Union[RolloutMetrics, SampleBatchType]] = []

        # For each (vectorized) sub-environment.
        # types: EnvID, Dict[AgentID, EnvObsType]
        for env_id, env_obs in unfiltered_obs.items():
            # Check for env_id having returned an error instead of a multi-agent
            # obs dict. This is how our BaseEnv can tell the caller to `poll()` that
            # one of its sub-environments is faulty and should be restarted (and the
            # ongoing episode should not be used for training).
            if isinstance(env_obs, Exception):
                assert dones[env_id]["__all__"] is True, (
                    f"ERROR: When a sub-environment (env-id {env_id}) returns an error "
                    "as observation, the dones[__all__] flag must also be set to True!"
                )
                # all_agents_obs is an Exception here.
                # Drop this episode and skip to next.
                self.end_episode(env_id, env_obs)
                # Tell the sampler we have got a faulty episode.
                outputs.extend(RolloutMetrics(episode_faulty=True))
                continue

            episode: EpisodeV2 = self._active_episodes[env_id]

            # Episode length after this step.
            next_episode_length = episode.length + 1
            # Check episode termination conditions.
            if dones[env_id]["__all__"] or next_episode_length >= self._horizon:
                hit_horizon = (
                    next_episode_length >= self._horizon
                    and not dones[env_id]["__all__"]
                )
                all_agents_done = True
                # Add rollout metrics.
                outputs.extend(self._get_rollout_metrics(episode))
            else:
                hit_horizon = False
                all_agents_done = False

            # Special handling of common info dict.
            episode.set_last_info("__common__", infos[env_id].get("__common__", {}))

            # Agent sample batches grouped by policy. Each set of sample batches will
            # go through agent connectors together.
            sample_batches_by_policy = defaultdict(list)
            # Whether an agent is done, regardless of no_done_at_end or soft_horizon.
            agent_dones = {}
            for agent_id, obs in env_obs.items():
                assert agent_id != "__all__"

                policy_id: PolicyID = episode.policy_for(agent_id)

                agent_done = bool(all_agents_done or dones[env_id].get(agent_id))
                agent_dones[agent_id] = agent_done
                agent_truncated = truncateds[env_id].get(agent_id, False)

                # A completely new agent is already done -> Skip entirely.
                if not episode.has_init_obs(agent_id) and agent_done:
                    continue

                values_dict = {
                    SampleBatch.T: episode.length - 1,
                    SampleBatch.ENV_ID: env_id,
                    SampleBatch.AGENT_INDEX: episode.agent_index(agent_id),
                    # Last action (SampleBatch.ACTIONS) column will be populated by
                    # StateBufferConnector.
                    # Reward received after taking action at timestep t.
                    SampleBatch.REWARDS: rewards[env_id].get(agent_id, 0.0),
                    # After taking action=a, did we reach terminal?
                    SampleBatch.DONES: (
                        False
                        if (
                            self._no_done_at_end or (hit_horizon and self._soft_horizon)
                        )
                        else agent_done
                    ),
                    # Was the episode truncated artificially
                    # (e.g. b/c of some time limit)?
                    SampleBatch.TRUNCATEDS: agent_truncated,
                    SampleBatch.INFOS: infos[env_id].get(agent_id, {}),
                    SampleBatch.NEXT_OBS: obs,
                }

                # Queue this obs sample for connector preprocessing.
                sample_batches_by_policy[policy_id].append((agent_id, values_dict))

            # The entire episode is done.
            if all_agents_done:
                # Let's check to see if there are any agents that haven't got the
                # last "done" obs yet. If there are, we have to create fake-last
                # observations for them. (the environment is not required to do so if
                # dones[__all__]=True).
                for agent_id in episode.get_agents():
                    # If the latest obs we got for this agent is done, or if its
                    # episode state is already done, nothing to do.
                    if agent_dones.get(agent_id, False) or episode.is_done(agent_id):
                        continue

                    policy_id: PolicyID = episode.policy_for(agent_id)
                    policy = self._worker.policy_map[policy_id]

                    # Create a fake (all-0s) observation.
                    obs_space = policy.observation_space
                    obs_space = getattr(obs_space, "original_space", obs_space)
                    values_dict = {
                        SampleBatch.T: episode.length - 1,
                        SampleBatch.ENV_ID: env_id,
                        SampleBatch.AGENT_INDEX: episode.agent_index(agent_id),
                        # TODO(sven): These should be the summed-up(!) rewards since the
                        #  last observation received for this agent.
                        SampleBatch.REWARDS: rewards[env_id].get(agent_id, 0.0),
                        SampleBatch.DONES: True,
                        SampleBatch.TRUNCATEDS: truncateds[env_id].get(agent_id, False),
                        SampleBatch.INFOS: {},
                        SampleBatch.NEXT_OBS: tree.map_structure(
                            np.zeros_like, obs_space.sample()
                        ),
                    }

                    # Queue these fake obs for connector preprocessing too.
                    sample_batches_by_policy[policy_id].append((agent_id, values_dict))

            # Run agent connectors.
            processed = []
            for policy_id, batches in sample_batches_by_policy.items():
                policy: Policy = self._worker.policy_map[policy_id]
                # Collected full MultiAgentDicts for this environment.
                # Run agent connectors.
                assert (
                    policy.agent_connectors
                ), "EnvRunnerV2 requires agent connectors to work."

                acd_list: List[AgentConnectorDataType] = [
                    AgentConnectorDataType(env_id, agent_id, data)
                    for agent_id, data in batches
                ]
                processed.extend(policy.agent_connectors(acd_list))

            for d in processed:
                # Record transition info if applicable.
                if not episode.has_init_obs(d.agent_id):
                    episode.add_init_obs(
                        d.agent_id,
                        d.data.for_training[SampleBatch.T],
                        d.data.for_training[SampleBatch.NEXT_OBS],
                        d.data.for_training[SampleBatch.INFOS],
                    )
                else:
                    episode.add_action_reward_done_next_obs(
                        d.agent_id, d.data.for_training
                    )

                if not all_agents_done and not agent_dones[d.agent_id]:
                    # Add to eval set if env is not done and this particular agent
                    # is also not done.
                    item = _PolicyEvalData(d.env_id, d.agent_id, d.data.for_action)
                    to_eval[policy_id].append(item)

            # Finished advancing episode by 1 step, mark it so.
            episode.step()

            # Exception: The very first env.poll() call causes the env to get reset
            # (no step taken yet, just a single starting observation logged).
            # We need to skip this callback in this case.
            if episode.length > 0:
                # Invoke the `on_episode_step` callback after the step is logged
                # to the episode.
                self._callbacks.on_episode_step(
                    worker=self._worker,
                    base_env=self._base_env,
                    policies=self._worker.policy_map,
                    episode=episode,
                    env_index=env_id,
                )

            # Episode is done for all agents (dones[__all__] == True)
            # or we hit the horizon.
            if all_agents_done:
                is_done = dones[env_id]["__all__"]
                # _handle_done_episode will build a MultiAgentBatch for all
                # the agents that are done during this step of rollout in
                # the case of _multiple_episodes_in_batch=False.
                self._handle_done_episode(
                    env_id, env_obs, is_done, hit_horizon, to_eval, outputs
                )

            # Try to build something.
            if self._multiple_episodes_in_batch:
                sample_batch = self._try_build_truncated_episode_multi_agent_batch(
                    self._batch_builders[env_id], episode
                )
                if sample_batch:
                    outputs.append(sample_batch)

                    # SampleBatch built from data collected by batch_builder.
                    # Clean up and delete the batch_builder.
                    del self._batch_builders[env_id]

        return to_eval, outputs

    def _handle_done_episode(
        self,
        env_id: EnvID,
        env_obs: MultiAgentDict,
        is_done: bool,
        hit_horizon: bool,
        to_eval: Dict[PolicyID, List[_PolicyEvalData]],
        outputs: List[SampleBatchType],
    ) -> None:
        """Handle an all-finished episode.

        Add collected SampleBatch to batch builder. Reset corresponding env, etc.

        Args:
            env_id: Environment ID.
            env_obs: Last per-environment observation.
            is_done: If all agents are done.
            hit_horizon: Whether the episode ended because it hit horizon.
            to_eval: Output container for policy eval data.
            outputs: Output container for collected sample batches.
        """
        check_dones = is_done and not self._no_done_at_end

        episode: EpisodeV2 = self._active_episodes[env_id]
        batch_builder = self._batch_builders[env_id]
        episode.postprocess_episode(
            batch_builder=batch_builder,
            is_done=is_done or (hit_horizon and not self._soft_horizon),
            check_dones=check_dones,
        )

        # If, we are not allowed to pack the next episode into the same
        # SampleBatch (batch_mode=complete_episodes) -> Build the
        # MultiAgentBatch from a single episode and add it to "outputs".
        # Otherwise, just postprocess and continue collecting across
        # episodes.
        if not self._multiple_episodes_in_batch:
            ma_sample_batch = _build_multi_agent_batch(
                episode.episode_id,
                batch_builder,
                self._large_batch_threshold,
                self._multiple_episodes_in_batch,
            )
            if ma_sample_batch:
                outputs.append(ma_sample_batch)

            # SampleBatch built from data collected by batch_builder.
            # Clean up and delete the batch_builder.
            del self._batch_builders[env_id]

            # Call each (in-memory) policy's Exploration.on_episode_end
            # method.
            # Note: This may break the exploration (e.g. ParameterNoise) of
            # policies in the `policy_map` that have not been recently used
            # (and are therefore stashed to disk). However, we certainly do not
            # want to loop through all (even stashed) policies here as that
            # would counter the purpose of the LRU policy caching.
            for p in self._worker.policy_map.cache.values():
                if getattr(p, "exploration", None) is not None:
                    p.exploration.on_episode_end(
                        policy=p,
                        environment=self._base_env,
                        episode=episode,
                        tf_sess=p.get_session(),
                    )
            # Call custom on_episode_end callback.
            self._callbacks.on_episode_end(
                worker=self._worker,
                base_env=self._base_env,
                policies=self._worker.policy_map,
                episode=episode,
                env_index=env_id,
            )

        # Clean up and deleted the post-processed episode now that we have collected
        # its data.
        self.end_episode(env_id, episode)

        # Horizon hit and we have a soft horizon (no hard env reset).
        if hit_horizon and self._soft_horizon:
            resetted_obs: Dict[EnvID, Dict[AgentID, EnvObsType]] = {env_id: env_obs}
            # Do not reset connector state if this is a soft reset.
            # Basically carry RNN and other buffered state to the
            # next episode from the same env.
        else:
<<<<<<< HEAD
            # The sub environment at index `env_id` might throw an exception
            # during the following `try_reset()` attempt. If configured with
            # `restart_failed_sub_environments=True`, the BaseEnv will restart
            # the affected sub environment (create a new one using its c'tor) and
            # must reset the recreated sub env right after that.
            # Should the sub environment fail indefinitely during these
            # repeated reset attempts, the entire worker will be blocked.
            # This would be ok, b/c the alternative would be the worker crashing
            # entirely.
=======
            # Call custom `before_sub_environment_reset` callback.
            self._callbacks.before_sub_environment_reset(
                worker=self._worker,
                sub_environment=self._base_env.get_sub_environments(as_dict=True)[
                    env_id
                ],
                env_index=env_id,
            )

            # TODO(jungong) : This will allow a single faulty env to
            # take out the entire RolloutWorker indefinitely. Revisit.
>>>>>>> 15883cdf
            while True:
                resetted_obs, resetted_infos = self._base_env.try_reset(env_id)
                if resetted_obs is None or not isinstance(
                    resetted_obs[env_id], Exception
                ):
                    break
                else:
                    # Failed to reset, add metrics about a faulty episode.
                    outputs.append(RolloutMetrics(episode_faulty=True))
            # Reset connector state if this is a hard reset.
            for p in self._worker.policy_map.cache.values():
                p.agent_connectors.reset(env_id)
        # Reset not supported, drop this env from the ready list.
        if resetted_obs is None:
            if self._horizon != float("inf"):
                raise ValueError(
                    "Setting episode horizon requires reset() support "
                    "from the environment."
                )
        # Creates a new episode if this is not async return.
        # If reset is async, we will get its result in some future poll.
        elif resetted_obs != ASYNC_RESET_RETURN:
            new_episode: EpisodeV2 = self._active_episodes[env_id]
            per_policy_resetted_obs: Dict[PolicyID, List] = defaultdict(list)
            # types: AgentID, EnvObsType
            for agent_id, raw_obs in resetted_obs[env_id].items():
                policy_id: PolicyID = new_episode.policy_for(agent_id)
                per_policy_resetted_obs[policy_id].append((agent_id, raw_obs))

            processed = []
            for policy_id, agents_obs in per_policy_resetted_obs.items():
                policy = self._worker.policy_map[policy_id]
                acd_list: List[AgentConnectorDataType] = [
                    AgentConnectorDataType(
                        env_id,
                        agent_id,
                        {
                            SampleBatch.T: new_episode.length - 1,
                            SampleBatch.NEXT_OBS: obs,
                        },
                    )
                    for agent_id, obs in agents_obs
                ]
                # Call agent connectors on these initial obs.
                processed.extend(policy.agent_connectors(acd_list))

            for d in processed:
                # Add initial obs to buffer.
                new_episode.add_init_obs(
                    d.agent_id,
                    d.data.for_training[SampleBatch.T],
                    d.data.for_training[SampleBatch.NEXT_OBS],
                )
                item = _PolicyEvalData(d.env_id, d.agent_id, d.data.for_action)
                to_eval[policy_id].append(item)

            # Step after adding initial obs. This will give us 0 env and agent step.
            new_episode.step()

    def end_episode(
        self, env_id: EnvID, episode_or_exception: Union[EpisodeV2, Exception]
    ):
        """Clena up an episode that has finished.

        Args:
            env_id: Env ID.
            episode_or_exception: Instance of an episode if it finished successfully.
                Otherwise, the exception that was thrown,
        """
        # Signal the end of an episode, either successfully with an Episode or
        # unsuccessfully with an Exception.
        self._callbacks.on_episode_end(
            worker=self._worker,
            base_env=self._base_env,
            policies=self._worker.policy_map,
            episode=episode_or_exception,
            env_index=env_id,
        )

        if isinstance(episode_or_exception, EpisodeV2):
            episode = episode_or_exception
            if episode.total_agent_steps == 0:
                # if the key does not exist it means that throughout the episode all
                # observations were empty (i.e. there was no agent in the env)
                msg = (
                    f"Data from episode {episode.episode_id} does not show any agent "
                    f"interactions. Hint: Make sure for at least one timestep in the "
                    f"episode, env.step() returns non-empty values."
                )
                raise ValueError(msg)

        # Clean up the episode and batch_builder for this env id.
        del self._active_episodes[env_id]

    def _try_build_truncated_episode_multi_agent_batch(
        self, batch_builder: _PolicyCollectorGroup, episode: EpisodeV2
    ) -> Union[None, SampleBatch, MultiAgentBatch]:
        # Measure batch size in env-steps.
        if self._count_steps_by == "env_steps":
            built_steps = batch_builder.env_steps
            ongoing_steps = episode.active_env_steps
        # Measure batch-size in agent-steps.
        else:
            built_steps = batch_builder.agent_steps
            ongoing_steps = episode.active_agent_steps

        # Reached the fragment-len -> We should build an MA-Batch.
        if built_steps + ongoing_steps >= self._rollout_fragment_length:
            if self._count_steps_by != "agent_steps":
                assert built_steps + ongoing_steps == self._rollout_fragment_length, (
                    f"built_steps ({built_steps}) + ongoing_steps ({ongoing_steps}) != "
                    f"rollout_fragment_length ({self._rollout_fragment_length})."
                )

            # If we reached the fragment-len only because of `episode_id`
            # (still ongoing) -> postprocess `episode_id` first.
            if built_steps < self._rollout_fragment_length:
                episode.postprocess_episode(batch_builder=batch_builder, is_done=False)

            # If builder has collected some data,
            # build the MA-batch and add to return values.
            if batch_builder.agent_steps > 0:
                return _build_multi_agent_batch(
                    episode.episode_id,
                    batch_builder,
                    self._large_batch_threshold,
                    self._multiple_episodes_in_batch,
                )
            # No batch-builder:
            # We have reached the rollout-fragment length w/o any agent
            # steps! Warn that the environment may never request any
            # actions from any agents.
            elif log_once("no_agent_steps"):
                logger.warning(
                    "Your environment seems to be stepping w/o ever "
                    "emitting agent observations (agents are never "
                    "requested to act)!"
                )

        return None

    def _do_policy_eval(
        self,
        to_eval: Dict[PolicyID, List[_PolicyEvalData]],
    ) -> Dict[PolicyID, PolicyOutputType]:
        """Call compute_actions on collected episode data to get next action.

        Args:
            to_eval: Mapping of policy IDs to lists of _PolicyEvalData objects
                (items in these lists will be the batch's items for the model
                forward pass).

        Returns:
            Dict mapping PolicyIDs to compute_actions_from_input_dict() outputs.
        """
        policies = self._worker.policy_map

        # In case policy map has changed, try to find the new policy that
        # should handle all these per-agent eval data.
        # Throws exception if these agents are mapped to multiple different
        # policies now.
        def _try_find_policy_again(eval_data: _PolicyEvalData):
            policy_id = None
            for d in eval_data:
                episode = self._active_episodes[d.env_id]
                # Force refresh policy mapping on the episode.
                pid = episode.policy_for(d.agent_id, refresh=True)
                if policy_id is not None and pid != policy_id:
                    raise ValueError(
                        "Policy map changed. The list of eval data that was handled "
                        f"by a same policy is now handled by policy {pid} "
                        "and {policy_id}. "
                        "Please don't do this in the middle of an episode."
                    )
                policy_id = pid
            return _get_or_raise(self._worker.policy_map, policy_id)

        eval_results: Dict[PolicyID, TensorStructType] = {}
        for policy_id, eval_data in to_eval.items():
            # In case the policyID has been removed from this worker, we need to
            # re-assign policy_id and re-lookup the Policy object to use.
            try:
                policy: Policy = _get_or_raise(policies, policy_id)
            except ValueError:
                # policy_mapping_fn from the worker may have already been
                # changed (mapping fn not staying constant within one episode).
                policy: Policy = _try_find_policy_again(eval_data)

            input_dict = _batch_inference_sample_batches(
                [d.sample_batch for d in eval_data]
            )
            eval_results[policy_id] = policy.compute_actions_from_input_dict(
                input_dict,
                timestep=policy.global_timestep,
                episodes=[self._active_episodes[t.env_id] for t in eval_data],
            )

        return eval_results

    def _process_policy_eval_results(
        self,
        to_eval: Dict[PolicyID, List[_PolicyEvalData]],
        eval_results: Dict[PolicyID, PolicyOutputType],
        off_policy_actions: MultiEnvDict,
    ):
        """Process the output of policy neural network evaluation.

        Records policy evaluation results into agent connectors and
        returns replies to send back to agents in the env.

        Args:
            to_eval: Mapping of policy IDs to lists of _PolicyEvalData objects.
            eval_results: Mapping of policy IDs to list of
                actions, rnn-out states, extra-action-fetches dicts.
            off_policy_actions: Doubly keyed dict of env-ids -> agent ids ->
                off-policy-action, returned by a `BaseEnv.poll()` call.

        Returns:
            Nested dict of env id -> agent id -> actions to be sent to
            Env (np.ndarrays).
        """
        actions_to_send: Dict[EnvID, Dict[AgentID, EnvActionType]] = defaultdict(dict)
        for eval_data in to_eval.values():
            for d in eval_data:
                actions_to_send[d.env_id] = {}  # at minimum send empty dict

        # types: PolicyID, List[_PolicyEvalData]
        for policy_id, eval_data in to_eval.items():
            actions: TensorStructType = eval_results[policy_id][0]
            actions = convert_to_numpy(actions)

            rnn_out: StateBatches = eval_results[policy_id][1]
            extra_action_out: dict = eval_results[policy_id][2]

            # In case actions is a list (representing the 0th dim of a batch of
            # primitive actions), try converting it first.
            if isinstance(actions, list):
                actions = np.array(actions)
            # Split action-component batches into single action rows.
            actions: List[EnvActionType] = unbatch(actions)

            policy: Policy = _get_or_raise(self._worker.policy_map, policy_id)
            assert (
                policy.agent_connectors and policy.action_connectors
            ), "EnvRunnerV2 requires action connectors to work."

            # types: int, EnvActionType
            for i, action in enumerate(actions):
                env_id: int = eval_data[i].env_id
                agent_id: AgentID = eval_data[i].agent_id

                rnn_states: List[StateBatches] = [c[i] for c in rnn_out]
                fetches: Dict = {k: v[i] for k, v in extra_action_out.items()}

                # Post-process policy output by running them through action connectors.
                ac_data = ActionConnectorDataType(
                    env_id, agent_id, (action, rnn_states, fetches)
                )
                action_to_send, rnn_states, fetches = policy.action_connectors(
                    ac_data
                ).output

                action_to_buffer = (
                    action_to_send
                    if env_id not in off_policy_actions
                    or agent_id not in off_policy_actions[env_id]
                    else off_policy_actions[env_id][agent_id]
                )

                # Notify agent connectors with this new policy output.
                # Necessary for state buffering agent connectors, for example.
                ac_data: AgentConnectorDataType = ActionConnectorDataType(
                    env_id, agent_id, (action_to_buffer, rnn_states, fetches)
                )
                policy.agent_connectors.on_policy_output(ac_data)

                assert agent_id not in actions_to_send[env_id]
                actions_to_send[env_id][agent_id] = action_to_send

        return actions_to_send

    def _maybe_render(self):
        """Visualize environment."""
        # Check if we should render.
        if not self._render or not self._simple_image_viewer:
            return

        t5 = time.time()

        # Render can either return an RGB image (uint8 [w x h x 3] numpy
        # array) or take care of rendering itself (returning True).
        rendered = self._base_env.try_render()
        # Rendering returned an image -> Display it in a SimpleImageViewer.
        if isinstance(rendered, np.ndarray) and len(rendered.shape) == 3:
            self._simple_image_viewer.imshow(rendered)
        elif rendered not in [True, False, None]:
            raise ValueError(
                f"The env's ({self._base_env}) `try_render()` method returned an"
                " unsupported value! Make sure you either return a "
                "uint8/w x h x 3 (RGB) image or handle rendering in a "
                "window and then return `True`."
            )

        self._perf_stats.incr("env_render_time", time.time() - t5)


def _fetch_atari_metrics(base_env: BaseEnv) -> List[RolloutMetrics]:
    """Atari games have multiple logical episodes, one per life.

    However, for metrics reporting we count full episodes, all lives included.
    """
    sub_environments = base_env.get_sub_environments()
    if not sub_environments:
        return None
    atari_out = []
    for sub_env in sub_environments:
        monitor = get_wrapper_by_cls(sub_env, MonitorEnv)
        if not monitor:
            return None
        for eps_rew, eps_len in monitor.next_episode_results():
            atari_out.append(RolloutMetrics(eps_len, eps_rew))
    return atari_out


def _get_or_raise(
    mapping: Dict[PolicyID, Union[Policy, Preprocessor, Filter]], policy_id: PolicyID
) -> Union[Policy, Preprocessor, Filter]:
    """Returns an object under key `policy_id` in `mapping`.

    Args:
        mapping (Dict[PolicyID, Union[Policy, Preprocessor, Filter]]): The
            mapping dict from policy id (str) to actual object (Policy,
            Preprocessor, etc.).
        policy_id: The policy ID to lookup.

    Returns:
        Union[Policy, Preprocessor, Filter]: The found object.

    Raises:
        ValueError: If `policy_id` cannot be found in `mapping`.
    """
    if policy_id not in mapping:
        raise ValueError(
            "Could not find policy for agent: PolicyID `{}` not found "
            "in policy map, whose keys are `{}`.".format(policy_id, mapping.keys())
        )
    return mapping[policy_id]<|MERGE_RESOLUTION|>--- conflicted
+++ resolved
@@ -798,7 +798,15 @@
             # Basically carry RNN and other buffered state to the
             # next episode from the same env.
         else:
-<<<<<<< HEAD
+            # Call custom `before_sub_environment_reset` callback.
+            self._callbacks.before_sub_environment_reset(
+                worker=self._worker,
+                sub_environment=self._base_env.get_sub_environments(as_dict=True)[
+                    env_id
+                ],
+                env_index=env_id,
+            )
+
             # The sub environment at index `env_id` might throw an exception
             # during the following `try_reset()` attempt. If configured with
             # `restart_failed_sub_environments=True`, the BaseEnv will restart
@@ -808,19 +816,6 @@
             # repeated reset attempts, the entire worker will be blocked.
             # This would be ok, b/c the alternative would be the worker crashing
             # entirely.
-=======
-            # Call custom `before_sub_environment_reset` callback.
-            self._callbacks.before_sub_environment_reset(
-                worker=self._worker,
-                sub_environment=self._base_env.get_sub_environments(as_dict=True)[
-                    env_id
-                ],
-                env_index=env_id,
-            )
-
-            # TODO(jungong) : This will allow a single faulty env to
-            # take out the entire RolloutWorker indefinitely. Revisit.
->>>>>>> 15883cdf
             while True:
                 resetted_obs, resetted_infos = self._base_env.try_reset(env_id)
                 if resetted_obs is None or not isinstance(
