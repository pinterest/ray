--- conflicted
+++ resolved
@@ -47,41 +47,6 @@
 logger.setLevel("DEBUG")
 
 
-<<<<<<< HEAD
-=======
-class MockAutoscalingConfig:
-    def __init__(self, configs=None):
-        if configs is None:
-            configs = {}
-        self._configs = configs
-
-    def get_node_type_configs(self):
-        return self._configs.get("node_type_configs", {})
-
-    def get_max_num_worker_nodes(self):
-        return self._configs.get("max_num_worker_nodes")
-
-    def get_max_num_nodes(self):
-        n = self._configs.get("max_num_worker_nodes")
-        return n + 1 if n is not None else None
-
-    def get_upscaling_speed(self):
-        return self._configs.get("upscaling_speed", 0.0)
-
-    def get_max_concurrent_launches(self):
-        return self._configs.get("max_concurrent_launches", 100)
-
-    def get_instance_reconcile_config(self):
-        return self._configs.get("instance_reconcile_config", InstanceReconcileConfig())
-
-    def skip_ray_install(self):
-        return self._configs.get("skip_ray_install", True)
-
-    def need_ray_stop(self):
-        return self._configs.get("need_ray_stop", True)
-
-
->>>>>>> f41aba36
 class MockScheduler(IResourceScheduler):
     def __init__(self, to_launch=None, to_terminate=None):
         if to_launch is None:
@@ -484,13 +449,22 @@
         # draining ray nodes
         im_instances = [
             create_instance(
-                "i-1", status=Instance.RAY_RUNNING, cloud_instance_id="c-1"
+                "i-1",
+                status=Instance.RAY_RUNNING,
+                cloud_instance_id="c-1",
+                ray_node_id="r-1",
             ),  # To be reconciled.
             create_instance(
-                "i-2", status=Instance.RAY_STOPPING, cloud_instance_id="c-2"
+                "i-2",
+                status=Instance.RAY_STOPPING,
+                cloud_instance_id="c-2",
+                ray_node_id="r-2",
             ),  # Already reconciled.
             create_instance(
-                "i-3", status=Instance.TERMINATING, cloud_instance_id="c-3"
+                "i-3",
+                status=Instance.TERMINATING,
+                cloud_instance_id="c-3",
+                ray_node_id="r-3",
             ),  # Already reconciled.
         ]
 
@@ -1260,13 +1234,8 @@
         ]
 
         cloud_instances = {
-<<<<<<< HEAD
-            "c-1": CloudInstance("c-1", "type-1", True, NodeKind.WORKER),
-            "c-5": CloudInstance("c-5", "type-5", True, NodeKind.WORKER),
-=======
             "c-1": CloudInstance("c-1", "type-1", "", True, NodeKind.WORKER),
             "c-5": CloudInstance("c-5", "type-5", "", True, NodeKind.WORKER),
->>>>>>> f41aba36
         }
 
         TestReconciler._add_instances(instance_storage, instances)
