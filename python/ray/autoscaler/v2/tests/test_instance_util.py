--- conflicted
+++ resolved
@@ -173,35 +173,6 @@
             instance.status = s
             assert not InstanceUtil.is_cloud_instance_allocated(instance.status)
 
-<<<<<<< HEAD
-=======
-    def test_is_ray_running_reachable(self):
-        all_status = set(Instance.InstanceStatus.values())
-        instance = InstanceUtil.new_instance("i-123", "type_1", Instance.QUEUED)
-        positive_status = {
-            Instance.QUEUED,
-            Instance.REQUESTED,
-            Instance.ALLOCATED,
-            Instance.RAY_INSTALLING,
-        }
-        for s in positive_status:
-            instance.status = s
-            assert InstanceUtil.is_ray_running_reachable(instance.status)
-            assert exists_path(
-                s, Instance.RAY_RUNNING, InstanceUtil.get_valid_transitions()
-            )
-            all_status.remove(s)
-
-        # Unknown not possible.
-        all_status.remove(Instance.UNKNOWN)
-        for s in all_status:
-            instance.status = s
-            assert not InstanceUtil.is_ray_running_reachable(instance.status)
-            assert not exists_path(
-                s, Instance.RAY_RUNNING, InstanceUtil.get_valid_transitions()
-            )
-
->>>>>>> 3b5d2791
     def test_reachable_from(self):
         def add_reachable_from(reachable, src, transitions):
             reachable[src] = set()
