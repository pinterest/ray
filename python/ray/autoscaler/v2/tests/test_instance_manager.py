--- conflicted
+++ resolved
@@ -16,10 +16,7 @@
     GetInstanceManagerStateRequest,
     Instance,
     InstanceUpdateEvent,
-<<<<<<< HEAD
     NodeKind,
-=======
->>>>>>> d2019ad4
     StatusCode,
     UpdateInstanceManagerStateRequest,
 )
@@ -187,8 +184,6 @@
 
         # Invalid instances status update.
         subscriber.clear()
-<<<<<<< HEAD
-=======
         with pytest.raises(AssertionError):
             reply = im.update_instance_manager_state(
                 UpdateInstanceManagerStateRequest(
@@ -205,7 +200,6 @@
         assert len(subscriber.events) == 0
 
         # Invalid versions.
->>>>>>> d2019ad4
         reply = im.update_instance_manager_state(
             UpdateInstanceManagerStateRequest(
                 expected_version=0,  # Invalid version, outdated.
@@ -218,11 +212,7 @@
                 ],
             )
         )
-<<<<<<< HEAD
-        assert reply.status.code == StatusCode.INVALID_VALUE
-=======
         assert reply.status.code == StatusCode.VERSION_MISMATCH
->>>>>>> d2019ad4
         assert len(subscriber.events) == 0
 
     def test_insert(self):
@@ -327,8 +317,8 @@
                     InstanceUpdateEvent(
                         instance_id="id-1",
                         new_instance_status=Instance.REQUESTED,
-<<<<<<< HEAD
-                        instance_type="type-2",
+                        launch_request_id="l1",
+                        instance_type="type-1",
                     ),
                 ],
             )
@@ -390,20 +380,18 @@
 
         for status in non_insertable_statuses:
             subscriber.clear()
-            reply = im.update_instance_manager_state(
-                UpdateInstanceManagerStateRequest(
-                    expected_version=version,
-                    updates=[
-                        InstanceUpdateEvent(
-                            instance_id="id-999",
-                            new_instance_status=status,
-                        ),
-                    ],
+            with pytest.raises(AssertionError):
+                reply = im.update_instance_manager_state(
+                    UpdateInstanceManagerStateRequest(
+                        expected_version=version,
+                        updates=[
+                            InstanceUpdateEvent(
+                                instance_id="id-999",
+                                new_instance_status=status,
+                            ),
+                        ],
+                    )
                 )
-            )
-            assert (
-                reply.status.code == StatusCode.INVALID_VALUE
-            ), f"status {status} shouldn't be insertable"
             assert len(subscriber.events) == 0
 
     def test_apply_update(self):
@@ -448,14 +436,6 @@
                 ],
             )
         )
-=======
-                        launch_request_id="l1",
-                        instance_type="type-1",
-                    ),
-                ],
-            )
-        )
->>>>>>> d2019ad4
         reply = im.get_instance_manager_state(GetInstanceManagerStateRequest())
         assert len(reply.state.instances) == 1
         assert reply.state.instances[0].status == Instance.REQUESTED
@@ -470,11 +450,8 @@
                         instance_id="id-1",
                         new_instance_status=Instance.ALLOCATED,
                         cloud_instance_id="cloud-id-1",
-<<<<<<< HEAD
                         node_kind=NodeKind.WORKER,
                         instance_type="type-1",
-=======
->>>>>>> d2019ad4
                     ),
                 ],
             )
@@ -517,10 +494,6 @@
         reply = im.get_instance_manager_state(GetInstanceManagerStateRequest())
         assert len(reply.state.instances) == 1
         assert reply.state.instances[0].status == Instance.TERMINATED
-<<<<<<< HEAD
-=======
-        assert reply.state.instances[0].cloud_instance_id == ""
->>>>>>> d2019ad4
 
 
 if __name__ == "__main__":
