--- conflicted
+++ resolved
@@ -141,31 +141,18 @@
 
   /// Additional metdata for the update event.
 
-<<<<<<< HEAD
-  // The instance type for QUEUED/ALLOCATED event.
-  optional string instance_type = 4;
-  // Cloud instance id for ALLOCATED event.
-  optional string cloud_instance_id = 6;
-  // The ray node type for ALLOCATED event.
-  optional NodeKind node_kind = 7;
-  // Ray node id for RAY_RUNNING event.
-  optional string ray_node_id = 8;
-  // Launch request id for REQUESTED event.
-  optional string launch_request_id = 9;
-  // Termination request for RAY_STOPPING event.
-  optional TerminationRequest termination_request = 10;
-=======
   // The instance type for QUEUED/REQUESTED/ALLOCATED event.
   optional string instance_type = 4;
   // Cloud instance id for ALLOCATED event.
   optional string cloud_instance_id = 5;
+  // The ray node type for ALLOCATED event.
+  optional NodeKind node_kind = 6;
   // Ray node id for RAY_RUNNING event.
-  optional string ray_node_id = 6;
+  optional string ray_node_id = 7;
   // Launch request id for REQUESTED event.
-  optional string launch_request_id = 7;
+  optional string launch_request_id = 8;
   // Termination request for RAY_STOPPING event.
-  optional TerminationRequest termination_request = 8;
->>>>>>> 02be1408
+  optional TerminationRequest termination_request = 9;
 }
 
 // Launch request for a node type.
