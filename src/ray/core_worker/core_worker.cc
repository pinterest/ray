--- conflicted
+++ resolved
@@ -2876,26 +2876,7 @@
 ObjectID CoreWorker::AllocateDynamicReturnId(const rpc::Address &owner_address,
                                              const TaskID &task_id,
                                              std::optional<ObjectIDIndexType> put_index) {
-<<<<<<< HEAD
-  TaskID current_task_id;
-  if (task_id.IsNil()) {
-    const auto &task_spec = worker_context_.GetCurrentTask();
-    current_task_id = task_spec->TaskId();
-  } else {
-    current_task_id = task_id;
-  }
-
-  ObjectIDIndexType current_put_index;
-  if (!put_index.has_value()) {
-    current_put_index = worker_context_.GetNextPutIndex();
-  } else {
-    current_put_index = put_index.value();
-  }
-
-  const auto return_id = ObjectID::FromIndex(current_task_id, current_put_index);
-=======
   const auto return_id = worker_context_.GetGeneratorReturnId(task_id, put_index);
->>>>>>> 9450a07e
   AddLocalReference(return_id, "<temporary (ObjectRefGenerator)>");
   reference_counter_->AddBorrowedObject(return_id, ObjectID::Nil(), owner_address);
   return return_id;
