--- conflicted
+++ resolved
@@ -21,13 +21,9 @@
     ResourceRequestByCount,
 )
 from ray.core.generated.instance_manager_pb2 import (
-<<<<<<< HEAD
     LaunchRequest,
     NodeKind,
-=======
     Instance,
-    LaunchRequest,
->>>>>>> 02be1408
     TerminationRequest,
 )
 
