--- conflicted
+++ resolved
@@ -14,9 +14,6 @@
 
 #pragma once
 
-<<<<<<< HEAD
-#include <zstd.h>
-=======
 #ifdef __APPLE__
 #include <pthread.h>
 #endif
@@ -35,7 +32,6 @@
 #include <Windows.h>  // Force inclusion of WinGDI here to resolve name conflict
 #endif
 #endif
->>>>>>> 58c32837
 
 #include <chrono>
 #include <iterator>
@@ -46,6 +42,7 @@
 #include <string>
 #include <thread>
 #include <unordered_map>
+#include <zstd.h>
 
 #include "absl/container/flat_hash_map.h"
 #include "absl/random/random.h"
