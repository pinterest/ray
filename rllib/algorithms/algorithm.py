from collections import defaultdict
import concurrent
import copy
from datetime import datetime
import functools
import gymnasium as gym
import importlib
import importlib.metadata
import json
import logging
import numpy as np
import os
from packaging import version
import re
import tempfile
import time
import tree  # pip install dm_tree
from typing import (
    Callable,
    Container,
    DefaultDict,
    Dict,
    List,
    Optional,
    Set,
    Tuple,
    Type,
    TYPE_CHECKING,
    Union,
)

import ray
from ray._private.usage.usage_lib import TagKey, record_extra_usage_tag
from ray.actor import ActorHandle
from ray.train import Checkpoint
import ray.cloudpickle as pickle
from ray.rllib.algorithms.algorithm_config import AlgorithmConfig
from ray.rllib.algorithms.registry import ALGORITHMS_CLASS_TO_NAME as ALL_ALGORITHMS
from ray.rllib.connectors.agent.obs_preproc import ObsPreprocessorConnector
from ray.rllib.core.rl_module.marl_module import MultiAgentRLModuleSpec
from ray.rllib.core.rl_module.rl_module import SingleAgentRLModuleSpec
from ray.rllib.env.env_context import EnvContext
from ray.rllib.env.env_runner import EnvRunner
from ray.rllib.env.utils import _gym_env_creator
from ray.rllib.evaluation.episode import Episode
from ray.rllib.evaluation.metrics import (
    collect_episodes,
    collect_metrics,
    RolloutMetrics,
    summarize_episodes,
)
from ray.rllib.evaluation.worker_set import WorkerSet
from ray.rllib.execution.rollout_ops import synchronous_parallel_sample
from ray.rllib.execution.train_ops import multi_gpu_train_one_step, train_one_step
from ray.rllib.offline import get_dataset_and_shards
from ray.rllib.offline.estimators import (
    OffPolicyEstimator,
    ImportanceSampling,
    WeightedImportanceSampling,
    DirectMethod,
    DoublyRobust,
)
from ray.rllib.offline.offline_evaluator import OfflineEvaluator
from ray.rllib.policy.policy import Policy
from ray.rllib.policy.sample_batch import DEFAULT_POLICY_ID, SampleBatch, concat_samples
from ray.rllib.utils import deep_update, FilterManager
from ray.rllib.utils.annotations import (
    DeveloperAPI,
    ExperimentalAPI,
    OverrideToImplementCustomLogic,
    OverrideToImplementCustomLogic_CallToSuperRecommended,
    PublicAPI,
    override,
)
from ray.rllib.utils.checkpoints import (
    CHECKPOINT_VERSION,
    CHECKPOINT_VERSION_LEARNER,
    get_checkpoint_info,
    try_import_msgpack,
)
from ray.rllib.utils.debug import update_global_seed_if_necessary
from ray.rllib.utils.deprecation import (
    DEPRECATED_VALUE,
    Deprecated,
    deprecation_warning,
)
from ray.rllib.utils.error import ERR_MSG_INVALID_ENV_DESCRIPTOR, EnvError
from ray.rllib.utils.framework import try_import_tf
from ray.rllib.utils.from_config import from_config
from ray.rllib.utils.metrics import (
    NUM_AGENT_STEPS_SAMPLED,
    NUM_AGENT_STEPS_SAMPLED_THIS_ITER,
    NUM_AGENT_STEPS_TRAINED,
    NUM_ENV_STEPS_SAMPLED,
    NUM_ENV_STEPS_SAMPLED_THIS_ITER,
    NUM_ENV_STEPS_TRAINED,
    SYNCH_ENV_CONNECTOR_STATES_TIMER,
    SYNCH_WORKER_WEIGHTS_TIMER,
    TRAINING_ITERATION_TIMER,
    SAMPLE_TIMER,
    STEPS_TRAINED_THIS_ITER_COUNTER,
)
from ray.rllib.utils.metrics.learner_info import LEARNER_INFO
from ray.rllib.utils.policy import validate_policy_id
from ray.rllib.utils.replay_buffers import MultiAgentReplayBuffer, ReplayBuffer
from ray.rllib.utils.serialization import deserialize_type, NOT_SERIALIZABLE
from ray.rllib.utils.spaces import space_utils
from ray.rllib.utils.typing import (
    AgentConnectorDataType,
    AgentID,
    AlgorithmConfigDict,
    EnvCreator,
    EnvInfoDict,
    EnvType,
    EpisodeID,
    EpisodeType,
    PartialAlgorithmConfigDict,
    PolicyID,
    PolicyState,
    ResultDict,
    SampleBatchType,
    TensorStructType,
    TensorType,
)
from ray.tune.execution.placement_groups import PlacementGroupFactory
from ray.tune.experiment.trial import ExportFormat
from ray.tune.logger import Logger, UnifiedLogger
from ray.tune.registry import ENV_CREATOR, _global_registry
from ray.tune.resources import Resources
from ray.tune.result import DEFAULT_RESULTS_DIR
from ray.tune.trainable import Trainable
from ray.util import log_once
from ray.util.timer import _Timer
from ray.tune.registry import get_trainable_cls

if TYPE_CHECKING:
    from ray.rllib.core.learner.learner_group import LearnerGroup

try:
    from ray.rllib.extensions import AlgorithmBase
except ImportError:

    class AlgorithmBase:
        @staticmethod
        def _get_learner_bundles(cf: AlgorithmConfig) -> List[Dict[str, int]]:
            """Selects the right resource bundles for learner workers based off of cf.

            Args:
                cf: The algorithm config.

            Returns:
                A list of resource bundles for the learner workers.
            """
            if cf.num_learner_workers > 0:
                if cf.num_gpus_per_learner_worker:
                    learner_bundles = [
                        {"GPU": cf.num_learner_workers * cf.num_gpus_per_learner_worker}
                    ]
                elif cf.num_cpus_per_learner_worker:
                    learner_bundles = [
                        {
                            "CPU": cf.num_cpus_per_learner_worker
                            * cf.num_learner_workers,
                        }
                    ]
            else:
                learner_bundles = [
                    {
                        # sampling and training is not done concurrently when local is
                        # used, so pick the max.
                        "CPU": max(
                            cf.num_cpus_per_learner_worker, cf.num_cpus_for_local_worker
                        ),
                        "GPU": cf.num_gpus_per_learner_worker,
                    }
                ]
            return learner_bundles


tf1, tf, tfv = try_import_tf()

logger = logging.getLogger(__name__)


@Deprecated(
    new="config = AlgorithmConfig().update_from_dict({'a': 1, 'b': 2}); ... ; "
    "print(config.lr) -> 0.001; if config.a > 0: [do something];",
    error=True,
)
def with_common_config(*args, **kwargs):
    pass


@PublicAPI
class Algorithm(Trainable, AlgorithmBase):
    """An RLlib algorithm responsible for optimizing one or more Policies.

    Algorithms contain a WorkerSet under `self.workers`. A WorkerSet is
    normally composed of a single local worker
    (self.workers.local_worker()), used to compute and apply learning updates,
    and optionally one or more remote workers used to generate environment
    samples in parallel.
    WorkerSet is fault tolerant and elastic. It tracks health states for all
    the managed remote worker actors. As a result, Algorithm should never
    access the underlying actor handles directly. Instead, always access them
    via all the foreach APIs with assigned IDs of the underlying workers.

    Each worker (remotes or local) contains a PolicyMap, which itself
    may contain either one policy for single-agent training or one or more
    policies for multi-agent training. Policies are synchronized
    automatically from time to time using ray.remote calls. The exact
    synchronization logic depends on the specific algorithm used,
    but this usually happens from local worker to all remote workers and
    after each training update.

    You can write your own Algorithm classes by sub-classing from `Algorithm`
    or any of its built-in sub-classes.
    This allows you to override the `training_step` method to implement
    your own algorithm logic. You can find the different built-in
    algorithms' `training_step()` methods in their respective main .py files,
    e.g. rllib.algorithms.dqn.dqn.py or rllib.algorithms.impala.impala.py.

    The most important API methods a Algorithm exposes are `train()`,
    `evaluate()`, `save()` and `restore()`.
    """

    # Whether to allow unknown top-level config keys.
    _allow_unknown_configs = False

    # List of top-level keys with value=dict, for which new sub-keys are
    # allowed to be added to the value dict.
    _allow_unknown_subkeys = [
        "tf_session_args",
        "local_tf_session_args",
        "env_config",
        "model",
        "optimizer",
        "custom_resources_per_worker",
        "evaluation_config",
        "exploration_config",
        "replay_buffer_config",
        "extra_python_environs_for_worker",
        "input_config",
        "output_config",
    ]

    # List of top level keys with value=dict, for which we always override the
    # entire value (dict), iff the "type" key in that value dict changes.
    _override_all_subkeys_if_type_changes = [
        "exploration_config",
        "replay_buffer_config",
    ]

    # List of keys that are always fully overridden if present in any dict or sub-dict
    _override_all_key_list = ["off_policy_estimation_methods", "policies"]

    _progress_metrics = (
        "num_env_steps_sampled",
        "num_env_steps_trained",
        "episodes_total",
        "sampler_results/episode_len_mean",
        "sampler_results/episode_reward_mean",
        "evaluation/sampler_results/episode_reward_mean",
    )

    @staticmethod
    def from_checkpoint(
        checkpoint: Union[str, Checkpoint],
        policy_ids: Optional[Container[PolicyID]] = None,
        policy_mapping_fn: Optional[Callable[[AgentID, EpisodeID], PolicyID]] = None,
        policies_to_train: Optional[
            Union[
                Container[PolicyID],
                Callable[[PolicyID, Optional[SampleBatchType]], bool],
            ]
        ] = None,
    ) -> "Algorithm":
        """Creates a new algorithm instance from a given checkpoint.

        Note: This method must remain backward compatible from 2.0.0 on.

        Args:
            checkpoint: The path (str) to the checkpoint directory to use
                or an AIR Checkpoint instance to restore from.
            policy_ids: Optional list of PolicyIDs to recover. This allows users to
                restore an Algorithm with only a subset of the originally present
                Policies.
            policy_mapping_fn: An optional (updated) policy mapping function
                to use from here on.
            policies_to_train: An optional list of policy IDs to be trained
                or a callable taking PolicyID and SampleBatchType and
                returning a bool (trainable or not?).
                If None, will keep the existing setup in place. Policies,
                whose IDs are not in the list (or for which the callable
                returns False) will not be updated.

        Returns:
            The instantiated Algorithm.
        """
        checkpoint_info = get_checkpoint_info(checkpoint)

        # Not possible for (v0.1) (algo class and config information missing
        # or very hard to retrieve).
        if checkpoint_info["checkpoint_version"] == version.Version("0.1"):
            raise ValueError(
                "Cannot restore a v0 checkpoint using `Algorithm.from_checkpoint()`!"
                "In this case, do the following:\n"
                "1) Create a new Algorithm object using your original config.\n"
                "2) Call the `restore()` method of this algo object passing it"
                " your checkpoint dir or AIR Checkpoint object."
            )
        elif checkpoint_info["checkpoint_version"] < version.Version("1.0"):
            raise ValueError(
                "`checkpoint_info['checkpoint_version']` in `Algorithm.from_checkpoint"
                "()` must be 1.0 or later! You are using a checkpoint with "
                f"version v{checkpoint_info['checkpoint_version']}."
            )

        # This is a msgpack checkpoint.
        if checkpoint_info["format"] == "msgpack":
            # User did not provide unserializable function with this call
            # (`policy_mapping_fn`). Note that if `policies_to_train` is None, it
            # defaults to training all policies (so it's ok to not provide this here).
            if policy_mapping_fn is None:
                # Only DEFAULT_POLICY_ID present in this algorithm, provide default
                # implementations of these two functions.
                if checkpoint_info["policy_ids"] == {DEFAULT_POLICY_ID}:
                    policy_mapping_fn = AlgorithmConfig.DEFAULT_POLICY_MAPPING_FN
                # Provide meaningful error message.
                else:
                    raise ValueError(
                        "You are trying to restore a multi-agent algorithm from a "
                        "`msgpack` formatted checkpoint, which do NOT store the "
                        "`policy_mapping_fn` or `policies_to_train` "
                        "functions! Make sure that when using the "
                        "`Algorithm.from_checkpoint()` utility, you also pass the "
                        "args: `policy_mapping_fn` and `policies_to_train` with your "
                        "call. You might leave `policies_to_train=None` in case "
                        "you would like to train all policies anyways."
                    )

        state = Algorithm._checkpoint_info_to_algorithm_state(
            checkpoint_info=checkpoint_info,
            policy_ids=policy_ids,
            policy_mapping_fn=policy_mapping_fn,
            policies_to_train=policies_to_train,
        )

        return Algorithm.from_state(state)

    @staticmethod
    def from_state(state: Dict) -> "Algorithm":
        """Recovers an Algorithm from a state object.

        The `state` of an instantiated Algorithm can be retrieved by calling its
        `get_state` method. It contains all information necessary
        to create the Algorithm from scratch. No access to the original code (e.g.
        configs, knowledge of the Algorithm's class, etc..) is needed.

        Args:
            state: The state to recover a new Algorithm instance from.

        Returns:
            A new Algorithm instance.
        """
        algorithm_class: Type[Algorithm] = state.get("algorithm_class")
        if algorithm_class is None:
            raise ValueError(
                "No `algorithm_class` key was found in given `state`! "
                "Cannot create new Algorithm."
            )
        # algo_class = get_trainable_cls(algo_class_name)
        # Create the new algo.
        config = state.get("config")
        if not config:
            raise ValueError("No `config` found in given Algorithm state!")
        new_algo = algorithm_class(config=config)
        # Set the new algo's state.
        new_algo.__setstate__(state)

        # Return the new algo.
        return new_algo

    @PublicAPI
    def __init__(
        self,
        config: Optional[AlgorithmConfig] = None,
        env=None,  # deprecated arg
        logger_creator: Optional[Callable[[], Logger]] = None,
        **kwargs,
    ):
        """Initializes an Algorithm instance.

        Args:
            config: Algorithm-specific configuration object.
            logger_creator: Callable that creates a ray.tune.Logger
                object. If unspecified, a default logger is created.
            **kwargs: Arguments passed to the Trainable base class.
        """
        config = config or self.get_default_config()

        # Translate possible dict into an AlgorithmConfig object, as well as,
        # resolving generic config objects into specific ones (e.g. passing
        # an `AlgorithmConfig` super-class instance into a PPO constructor,
        # which normally would expect a PPOConfig object).
        if isinstance(config, dict):
            default_config = self.get_default_config()
            # `self.get_default_config()` also returned a dict ->
            # Last resort: Create core AlgorithmConfig from merged dicts.
            if isinstance(default_config, dict):
                config = AlgorithmConfig.from_dict(
                    config_dict=self.merge_algorithm_configs(
                        default_config, config, True
                    )
                )
            # Default config is an AlgorithmConfig -> update its properties
            # from the given config dict.
            else:
                config = default_config.update_from_dict(config)
        else:
            default_config = self.get_default_config()
            # Given AlgorithmConfig is not of the same type as the default config:
            # This could be the case e.g. if the user is building an algo from a
            # generic AlgorithmConfig() object.
            if not isinstance(config, type(default_config)):
                config = default_config.update_from_dict(config.to_dict())

        # In case this algo is using a generic config (with no algo_class set), set it
        # here.
        if config.algo_class is None:
            config.algo_class = type(self)

        if env is not None:
            deprecation_warning(
                old=f"algo = Algorithm(env='{env}', ...)",
                new=f"algo = AlgorithmConfig().environment('{env}').build()",
                error=False,
            )
            config.environment(env)

        # Validate and freeze our AlgorithmConfig object (no more changes possible).
        config.validate()
        config.freeze()

        # Convert `env` provided in config into a concrete env creator callable, which
        # takes an EnvContext (config dict) as arg and returning an RLlib supported Env
        # type (e.g. a gym.Env).
        self._env_id, self.env_creator = self._get_env_id_and_creator(
            config.env, config
        )
        env_descr = (
            self._env_id.__name__ if isinstance(self._env_id, type) else self._env_id
        )

        # Placeholder for a local replay buffer instance.
        self.local_replay_buffer = None

        # Placeholder for our LearnerGroup responsible for updating the RLModule(s).
        self.learner_group: Optional["LearnerGroup"] = None

        # Create a default logger creator if no logger_creator is specified
        if logger_creator is None:
            # Default logdir prefix containing the agent's name and the
            # env id.
            timestr = datetime.today().strftime("%Y-%m-%d_%H-%M-%S")
            env_descr_for_dir = re.sub("[/\\\\]", "-", str(env_descr))
            logdir_prefix = f"{str(self)}_{env_descr_for_dir}_{timestr}"
            if not os.path.exists(DEFAULT_RESULTS_DIR):
                # Possible race condition if dir is created several times on
                # rollout workers
                os.makedirs(DEFAULT_RESULTS_DIR, exist_ok=True)
            logdir = tempfile.mkdtemp(prefix=logdir_prefix, dir=DEFAULT_RESULTS_DIR)

            # Allow users to more precisely configure the created logger
            # via "logger_config.type".
            if config.logger_config and "type" in config.logger_config:

                def default_logger_creator(config):
                    """Creates a custom logger with the default prefix."""
                    cfg = config["logger_config"].copy()
                    cls = cfg.pop("type")
                    # Provide default for logdir, in case the user does
                    # not specify this in the "logger_config" dict.
                    logdir_ = cfg.pop("logdir", logdir)
                    return from_config(cls=cls, _args=[cfg], logdir=logdir_)

            # If no `type` given, use tune's UnifiedLogger as last resort.
            else:

                def default_logger_creator(config):
                    """Creates a Unified logger with the default prefix."""
                    return UnifiedLogger(config, logdir, loggers=None)

            logger_creator = default_logger_creator

        # Metrics-related properties.
        self._timers = defaultdict(_Timer)
        self._counters = defaultdict(int)
        self._episode_history = []
        self._episodes_to_be_collected = []

        # The fully qualified AlgorithmConfig used for evaluation
        # (or None if evaluation not setup).
        self.evaluation_config: Optional[AlgorithmConfig] = None
        # Evaluation WorkerSet and metrics last returned by `self.evaluate()`.
        self.evaluation_workers: Optional[WorkerSet] = None
        # Initialize common evaluation_metrics to nan, before they become
        # available. We want to make sure the metrics are always present
        # (although their values may be nan), so that Tune does not complain
        # when we use these as stopping criteria.
        self.evaluation_metrics = {
            # TODO: Don't dump sampler results into top-level.
            "evaluation": {
                "episode_reward_max": np.nan,
                "episode_reward_min": np.nan,
                "episode_reward_mean": np.nan,
                "sampler_results": {
                    "episode_reward_max": np.nan,
                    "episode_reward_min": np.nan,
                    "episode_reward_mean": np.nan,
                },
            },
        }

        super().__init__(
            config=config,
            logger_creator=logger_creator,
            **kwargs,
        )

        # Check, whether `training_iteration` is still a tune.Trainable property
        # and has not been overridden by the user in the attempt to implement the
        # algos logic (this should be done now inside `training_step`).
        try:
            assert isinstance(self.training_iteration, int)
        except AssertionError:
            raise AssertionError(
                "Your Algorithm's `training_iteration` seems to be overridden by your "
                "custom training logic! To solve this problem, simply rename your "
                "`self.training_iteration()` method into `self.training_step`."
            )

    @OverrideToImplementCustomLogic
    @classmethod
    def get_default_config(cls) -> AlgorithmConfig:
        return AlgorithmConfig()

    @OverrideToImplementCustomLogic
    def _remote_worker_ids_for_metrics(self) -> List[int]:
        """Returns a list of remote worker IDs to fetch metrics from.

        Specific Algorithm implementations can override this method to
        use a subset of the workers for metrics collection.

        Returns:
            List of remote worker IDs to fetch metrics from.
        """
        return self.workers.healthy_worker_ids()

    @OverrideToImplementCustomLogic_CallToSuperRecommended
    @override(Trainable)
    def setup(self, config: AlgorithmConfig) -> None:
        # Setup our config: Merge the user-supplied config dict (which could
        # be a partial config dict) with the class' default.
        if not isinstance(config, AlgorithmConfig):
            assert isinstance(config, PartialAlgorithmConfigDict)
            config_obj = self.get_default_config()
            if not isinstance(config_obj, AlgorithmConfig):
                assert isinstance(config, PartialAlgorithmConfigDict)
                config_obj = AlgorithmConfig().from_dict(config_obj)
            config_obj.update_from_dict(config)
            config_obj.env = self._env_id
            self.config = config_obj

        # Set Algorithm's seed after we have - if necessary - enabled
        # tf eager-execution.
        update_global_seed_if_necessary(self.config.framework_str, self.config.seed)

        self._record_usage(self.config)

        # Create the callbacks object.
        self.callbacks = self.config.callbacks_class()

        if self.config.log_level in ["WARN", "ERROR"]:
            logger.info(
                f"Current log_level is {self.config.log_level}. For more information, "
                "set 'log_level': 'INFO' / 'DEBUG' or use the -v and "
                "-vv flags."
            )
        if self.config.log_level:
            logging.getLogger("ray.rllib").setLevel(self.config.log_level)

        # Create local replay buffer if necessary.
        self.local_replay_buffer = self._create_local_replay_buffer_if_necessary(
            self.config
        )

        # Create a dict, mapping ActorHandles to sets of open remote
        # requests (object refs). This way, we keep track, of which actors
        # inside this Algorithm (e.g. a remote EnvRunner) have
        # already been sent how many (e.g. `sample()`) requests.
        self.remote_requests_in_flight: DefaultDict[
            ActorHandle, Set[ray.ObjectRef]
        ] = defaultdict(set)

        self.workers: Optional[WorkerSet] = None

        # Offline RL settings.
        input_evaluation = self.config.get("input_evaluation")
        if input_evaluation is not None and input_evaluation is not DEPRECATED_VALUE:
            ope_dict = {str(ope): {"type": ope} for ope in input_evaluation}
            deprecation_warning(
                old="config.input_evaluation={}".format(input_evaluation),
                new="config.evaluation(evaluation_config=config.overrides("
                f"off_policy_estimation_methods={ope_dict}"
                "))",
                error=True,
                help="Running OPE during training is not recommended.",
            )
            self.config.off_policy_estimation_methods = ope_dict

        # Create a set of env runner actors via a WorkerSet.
        self.workers = WorkerSet(
            env_creator=self.env_creator,
            validate_env=self.validate_env,
            default_policy_class=self.get_default_policy_class(self.config),
            config=self.config,
            num_workers=self.config.num_rollout_workers,
            local_worker=True,
            logdir=self.logdir,
        )

        # Ensure remote workers are initially in sync with the local worker.
        self.workers.sync_weights()

        # Compile, validate, and freeze an evaluation config.
        self.evaluation_config = self.config.get_evaluation_config_object()
        self.evaluation_config.validate()
        self.evaluation_config.freeze()

        # Evaluation WorkerSet setup.
        # User would like to setup a separate evaluation worker set.
        # Note: We skip workerset creation if we need to do offline evaluation
        if self._should_create_evaluation_rollout_workers(self.evaluation_config):
            _, env_creator = self._get_env_id_and_creator(
                self.evaluation_config.env, self.evaluation_config
            )

            # Create a separate evaluation worker set for evaluation.
            # If evaluation_num_workers=0, use the evaluation set's local
            # worker for evaluation, otherwise, use its remote workers
            # (parallelized evaluation).
            self.evaluation_workers: WorkerSet = WorkerSet(
                env_creator=env_creator,
                validate_env=None,
                default_policy_class=self.get_default_policy_class(self.config),
                config=self.evaluation_config,
                num_workers=self.config.evaluation_num_workers,
                logdir=self.logdir,
            )

            if self.config.enable_async_evaluation:
                self._evaluation_weights_seq_number = 0

        self.evaluation_dataset = None
        if (
            self.evaluation_config.off_policy_estimation_methods
            and not self.evaluation_config.ope_split_batch_by_episode
        ):
            # the num worker is set to 0 to avoid creating shards. The dataset will not
            # be repartioned to num_workers blocks.
            logger.info("Creating evaluation dataset ...")
            self.evaluation_dataset, _ = get_dataset_and_shards(
                self.evaluation_config, num_workers=0
            )
            logger.info("Evaluation dataset created")

        self.reward_estimators: Dict[str, OffPolicyEstimator] = {}
        ope_types = {
            "is": ImportanceSampling,
            "wis": WeightedImportanceSampling,
            "dm": DirectMethod,
            "dr": DoublyRobust,
        }
        for name, method_config in self.config.off_policy_estimation_methods.items():
            method_type = method_config.pop("type")
            if method_type in ope_types:
                deprecation_warning(
                    old=method_type,
                    new=str(ope_types[method_type]),
                    error=True,
                )
                method_type = ope_types[method_type]
            elif isinstance(method_type, str):
                logger.log(0, "Trying to import from string: " + method_type)
                mod, obj = method_type.rsplit(".", 1)
                mod = importlib.import_module(mod)
                method_type = getattr(mod, obj)
            if isinstance(method_type, type) and issubclass(
                method_type, OfflineEvaluator
            ):
                # TODO(kourosh) : Add an integration test for all these
                # offline evaluators.
                policy = self.get_policy()
                if issubclass(method_type, OffPolicyEstimator):
                    method_config["gamma"] = self.config.gamma
                self.reward_estimators[name] = method_type(policy, **method_config)
            else:
                raise ValueError(
                    f"Unknown off_policy_estimation type: {method_type}! Must be "
                    "either a class path or a sub-class of ray.rllib."
                    "offline.offline_evaluator::OfflineEvaluator"
                )
            # TODO (Rohan138): Refactor this and remove deprecated methods
            # Need to add back method_type in case Algorithm is restored from checkpoint
            method_config["type"] = method_type

        self.learner_group = None
        if self.config._enable_new_api_stack:
            local_worker = self.workers.local_worker()
<<<<<<< HEAD
            # TODO (Sven): Unify the inference of the MARLModuleSpec. Right now,
            #  we get this from the RolloutWorker's `marl_module_spec` property
            #  (which other EnvRunners do not have).
            #  However, this is hacky (information leak) and should not remain this
            #  way. For other EnvRunner classes (that don't have this property),
            #  Algorithm should infer this itself.
            if hasattr(local_worker, "module") and local_worker.module is not None:
                marl_module_dict = dict(local_worker.module.as_multi_agent())
=======
            env = spaces = None
            # EnvRunners have a `module` property, which stores the RLModule
            # (or MARLModule, which is a subclass of RLModule, in the multi-agent case).
            if hasattr(local_worker, "module") and local_worker.module is not None:
                marl_module_dict = dict(local_worker.module.as_multi_agent())
                env = local_worker.env
>>>>>>> f41aba36
                spaces = {
                    mid: (mod.config.observation_space, mod.config.action_space)
                    for mid, mod in marl_module_dict.items()
                }
                policy_dict, _ = self.config.get_multi_agent_setup(
<<<<<<< HEAD
                    env=local_worker.env, spaces=spaces
=======
                    env=env, spaces=spaces
>>>>>>> f41aba36
                )
                module_spec: MultiAgentRLModuleSpec = self.config.get_marl_module_spec(
                    policy_dict=policy_dict
                )
<<<<<<< HEAD
=======
            # TODO (Sven): Deprecate this path: Old stack API RolloutWorkers and
            #  DreamerV3's EnvRunners have a `marl_module_spec` property.
>>>>>>> f41aba36
            elif hasattr(local_worker, "marl_module_spec"):
                module_spec: MultiAgentRLModuleSpec = local_worker.marl_module_spec
            else:
                raise AttributeError(
                    "Your local EnvRunner/RolloutWorker does NOT have any property "
                    "referring to its RLModule!"
                )
            self.learner_group = self.config.build_learner_group(
                rl_module_spec=module_spec, env=env, spaces=spaces
            )

            # Check if there are modules to load from the `module_spec`.
            rl_module_ckpt_dirs = {}
            marl_module_ckpt_dir = module_spec.load_state_path
            modules_to_load = module_spec.modules_to_load
            for module_id, sub_module_spec in module_spec.module_specs.items():
                if sub_module_spec.load_state_path:
                    rl_module_ckpt_dirs[module_id] = sub_module_spec.load_state_path
            if marl_module_ckpt_dir or rl_module_ckpt_dirs:
                self.learner_group.load_module_state(
                    marl_module_ckpt_dir=marl_module_ckpt_dir,
                    modules_to_load=modules_to_load,
                    rl_module_ckpt_dirs=rl_module_ckpt_dirs,
                )
            # Setup proper policies-to-train/should-module-be-updated functions
            # on the LearnerGroup.
            self.learner_group.set_should_module_be_updated_fn(
                self.config.policies_to_train
            )

            # Only when using RolloutWorkers: Update also the worker set's
            # `is_policy_to_train` (analogous to LearnerGroup's
            # `should_module_be_updated_fn`).
            # Note that with the new EnvRunner API in combination with the new stack,
            # this information only needs to be kept in the LearnerGroup and not on the
            # EnvRunners anymore.
            if not self.config.uses_new_env_runners:
                update_fn = self.learner_group.should_module_be_updated_fn
                self.workers.foreach_worker(
                    lambda w: w.set_is_policy_to_train(update_fn),
                    healthy_only=True,
                )

            # Sync the weights from the learner group to the rollout workers.
            weights = self.learner_group.get_weights()
            local_worker.set_weights(weights)
            self.workers.sync_weights()

        # Run `on_algorithm_init` callback after initialization is done.
        self.callbacks.on_algorithm_init(algorithm=self)

    @OverrideToImplementCustomLogic
    @classmethod
    def get_default_policy_class(
        cls,
        config: AlgorithmConfig,
    ) -> Optional[Type[Policy]]:
        """Returns a default Policy class to use, given a config.

        This class will be used by an Algorithm in case
        the policy class is not provided by the user in any single- or
        multi-agent PolicySpec.

        Note: This method is ignored when the RLModule API is enabled.
        """
        return None

    @override(Trainable)
    def step(self) -> ResultDict:
        """Implements the main `Algorithm.train()` logic.

        Takes n attempts to perform a single training step. Thereby
        catches RayErrors resulting from worker failures. After n attempts,
        fails gracefully.

        Override this method in your Algorithm sub-classes if you would like to
        handle worker failures yourself.
        Otherwise, override only `training_step()` to implement the core
        algorithm logic.

        Returns:
            The results dict with stats/infos on sampling, training,
            and - if required - evaluation.
        """
        # Do we have to run `self.evaluate()` this iteration?
        # `self.iteration` gets incremented after this function returns,
        # meaning that e.g. the first time this function is called,
        # self.iteration will be 0.
        evaluate_this_iter = (
            self.config.evaluation_interval is not None
            and (self.iteration + 1) % self.config.evaluation_interval == 0
        )

        # Results dict for training (and if appolicable: evaluation).
        results: ResultDict = {}

        # Parallel eval + training: Kick off evaluation-loop and parallel train() call.
        if evaluate_this_iter and self.config.evaluation_parallel_to_training:
            (
                results,
                train_iter_ctx,
            ) = self._run_one_training_iteration_and_evaluation_in_parallel()
        # - No evaluation necessary, just run the next training iteration.
        # - We have to evaluate in this training iteration, but no parallelism ->
        #   evaluate after the training iteration is entirely done.
        else:
            results, train_iter_ctx = self._run_one_training_iteration()

        # Sequential: Train (already done above), then evaluate.
        if evaluate_this_iter and not self.config.evaluation_parallel_to_training:
            results.update(self._run_one_evaluation(train_future=None))

        # Attach latest available evaluation results to train results,
        # if necessary.
        if not evaluate_this_iter and self.config.always_attach_evaluation_results:
            assert isinstance(
                self.evaluation_metrics, dict
            ), "Algorithm.evaluate() needs to return a dict."
            results.update(self.evaluation_metrics)

        # Sync filters on workers.
        if self.config.uses_new_env_runners:
            # Synchronize EnvToModule and ModuleToEnv connector states and broadcast new
            # states back to all workers.
            with self._timers[SYNCH_ENV_CONNECTOR_STATES_TIMER]:
                # Merge connector states from all EnvRunners and broadcast updated
                # states back to all EnvRunners.
                self.workers.sync_connectors()
        else:
            self._sync_filters_if_needed(
                central_worker=self.workers.local_worker(),
                workers=self.workers,
                config=self.config,
            )

        episodes_this_iter = collect_episodes(
            self.workers,
            self._remote_worker_ids_for_metrics(),
            timeout_seconds=self.config.metrics_episode_collection_timeout_s,
        )
        results = self._compile_iteration_results(
            episodes_this_iter=episodes_this_iter,
            step_ctx=train_iter_ctx,
            iteration_results=results,
        )

        # Check `env_task_fn` for possible update of the env's task.
        if self.config.env_task_fn is not None:
            if not callable(self.config.env_task_fn):
                raise ValueError(
                    "`env_task_fn` must be None or a callable taking "
                    "[train_results, env, env_ctx] as args!"
                )

            def fn(env, env_context, task_fn):
                new_task = task_fn(results, env, env_context)
                cur_task = env.get_task()
                if cur_task != new_task:
                    env.set_task(new_task)

            fn = functools.partial(fn, task_fn=self.config.env_task_fn)
            self.workers.foreach_env_with_context(fn)

        return results

    @PublicAPI
    def evaluate(
        self,
        duration_fn: Optional[Callable[[int], int]] = None,
    ) -> dict:
        """Evaluates current policy under `evaluation_config` settings.

        Args:
            duration_fn: An optional callable taking the already run
                num episodes as only arg and returning the number of
                episodes left to run. It's used to find out whether
                evaluation should continue.
        """
        # Call the `_before_evaluate` hook.
        self._before_evaluate()

        if self.evaluation_dataset is not None:
            return {"evaluation": self._run_offline_evaluation()}

        # Sync weights to the evaluation WorkerSet.
        if self.evaluation_workers is not None:
            self.evaluation_workers.sync_weights(
                from_worker_or_learner_group=self.workers.local_worker()
            )
            self._sync_filters_if_needed(
                central_worker=self.workers.local_worker(),
                workers=self.evaluation_workers,
                config=self.evaluation_config,
            )

        self.callbacks.on_evaluate_start(algorithm=self)

        if self.config.custom_evaluation_function:
            logger.info(
                "Running custom eval function {}".format(
                    self.config.custom_evaluation_function
                )
            )
            metrics = self.config.custom_evaluation_function(
                self, self.evaluation_workers
            )
            if not metrics or not isinstance(metrics, dict):
                raise ValueError(
                    "Custom eval function must return "
                    "dict of metrics, got {}.".format(metrics)
                )
        else:
            if (
                self.evaluation_workers is None
                and self.workers.local_worker().input_reader is None
            ):
                raise ValueError(
                    "Cannot evaluate w/o an evaluation worker set in "
                    "the Algorithm or w/o an env on the local worker!\n"
                    "Try one of the following:\n1) Set "
                    "`evaluation_interval` >= 0 to force creating a "
                    "separate evaluation worker set.\n2) Set "
                    "`create_env_on_driver=True` to force the local "
                    "(non-eval) worker to have an environment to "
                    "evaluate on."
                )

            # How many episodes/timesteps do we need to run?
            # In "auto" mode (only for parallel eval + training): Run as long
            # as training lasts.
            unit = self.config.evaluation_duration_unit
            eval_cfg = self.evaluation_config
            rollout = eval_cfg.rollout_fragment_length
            num_envs = eval_cfg.num_envs_per_worker
            auto = self.config.evaluation_duration == "auto"
            duration = (
                self.config.evaluation_duration
                if not auto
                else (self.config.evaluation_num_workers or 1)
                * (1 if unit == "episodes" else rollout)
            )
            agent_steps_this_iter = 0
            env_steps_this_iter = 0

            # Default done-function returns True, whenever num episodes
            # have been completed.
            if duration_fn is None:

                def duration_fn(num_units_done):
                    return duration - num_units_done

            logger.info(f"Evaluating current state of {self} for {duration} {unit}.")

            metrics = None
            all_batches = []
            # No evaluation worker set ->
            # Do evaluation using the local worker. Expect error due to the
            # local worker not having an env.
            if self.evaluation_workers is None:
                # If unit=episodes -> Run n times `sample()` (each sample
                # produces exactly 1 episode).
                # If unit=ts -> Run 1 `sample()` b/c the
                # `rollout_fragment_length` is exactly the desired ts.
                iters = duration if unit == "episodes" else 1
                for _ in range(iters):
                    batch = self.workers.local_worker().sample()
                    agent_steps_this_iter += batch.agent_steps()
                    env_steps_this_iter += batch.env_steps()
                    if self.reward_estimators:
                        all_batches.append(batch)
                metrics = collect_metrics(
                    self.workers,
                    keep_custom_metrics=eval_cfg.keep_per_episode_custom_metrics,
                    timeout_seconds=eval_cfg.metrics_episode_collection_timeout_s,
                )

            # Evaluation worker set only has local worker.
            elif self.evaluation_workers.num_remote_workers() == 0:
                # If unit=episodes -> Run n times `sample()` (each sample
                # produces exactly 1 episode).
                # If unit=ts -> Run 1 `sample()` b/c the
                # `rollout_fragment_length` is exactly the desired ts.
                iters = duration if unit == "episodes" else 1
                for _ in range(iters):
                    batch = self.evaluation_workers.local_worker().sample()
                    agent_steps_this_iter += batch.agent_steps()
                    env_steps_this_iter += batch.env_steps()
                    if self.reward_estimators:
                        all_batches.append(batch)

            # Evaluation worker set has n remote workers.
            elif self.evaluation_workers.num_healthy_remote_workers() > 0:
                # How many episodes have we run (across all eval workers)?
                num_units_done = 0
                _round = 0
                # In case all of the remote evaluation workers die during a round
                # of evaluation, we need to stop.
                while True and self.evaluation_workers.num_healthy_remote_workers() > 0:
                    units_left_to_do = duration_fn(num_units_done)
                    if units_left_to_do <= 0:
                        break

                    _round += 1
                    unit_per_remote_worker = (
                        1 if unit == "episodes" else rollout * num_envs
                    )
                    # Select proper number of evaluation workers for this round.
                    selected_eval_worker_ids = [
                        worker_id
                        for i, worker_id in enumerate(
                            self.evaluation_workers.healthy_worker_ids()
                        )
                        if i * unit_per_remote_worker < units_left_to_do
                    ]
                    batches = self.evaluation_workers.foreach_worker(
                        func=lambda w: w.sample(),
                        local_worker=False,
                        remote_worker_ids=selected_eval_worker_ids,
                        timeout_seconds=self.config.evaluation_sample_timeout_s,
                    )
                    if len(batches) != len(selected_eval_worker_ids):
                        logger.warning(
                            "Calling `sample()` on your remote evaluation worker(s) "
                            "resulted in a timeout (after the configured "
                            f"{self.config.evaluation_sample_timeout_s} seconds)! "
                            "Try to set `evaluation_sample_timeout_s` in your config"
                            " to a larger value."
                            + (
                                " If your episodes don't terminate easily, you may "
                                "also want to set `evaluation_duration_unit` to "
                                "'timesteps' (instead of 'episodes')."
                                if unit == "episodes"
                                else ""
                            )
                        )
                        break

                    _agent_steps = sum(b.agent_steps() for b in batches)
                    _env_steps = sum(b.env_steps() for b in batches)
                    # 1 episode per returned batch.
                    if unit == "episodes":
                        num_units_done += len(batches)
                        # Make sure all batches are exactly one episode.
                        for ma_batch in batches:
                            ma_batch = ma_batch.as_multi_agent()
                            for batch in ma_batch.policy_batches.values():
                                assert batch.is_terminated_or_truncated()
                    # n timesteps per returned batch.
                    else:
                        num_units_done += (
                            _agent_steps
                            if self.config.count_steps_by == "agent_steps"
                            else _env_steps
                        )
                    if self.reward_estimators:
                        # TODO: (kourosh) This approach will cause an OOM issue when
                        # the dataset gets huge (should be ok for now).
                        all_batches.extend(batches)

                    agent_steps_this_iter += _agent_steps
                    env_steps_this_iter += _env_steps

                    logger.info(
                        f"Ran round {_round} of non-parallel evaluation "
                        f"({num_units_done}/{duration if not auto else '?'} "
                        f"{unit} done)"
                    )
            else:
                # Can't find a good way to run this evaluation.
                # Wait for next iteration.
                pass

            if metrics is None:
                metrics = collect_metrics(
                    self.evaluation_workers,
                    keep_custom_metrics=self.config.keep_per_episode_custom_metrics,
                    timeout_seconds=eval_cfg.metrics_episode_collection_timeout_s,
                )

            # TODO: Don't dump sampler results into top-level.
            if not self.config.custom_evaluation_function:
                metrics = dict({"sampler_results": metrics}, **metrics)

            metrics[NUM_AGENT_STEPS_SAMPLED_THIS_ITER] = agent_steps_this_iter
            metrics[NUM_ENV_STEPS_SAMPLED_THIS_ITER] = env_steps_this_iter
            # TODO: Remove this key at some point. Here for backward compatibility.
            metrics["timesteps_this_iter"] = env_steps_this_iter

            # Compute off-policy estimates
            estimates = defaultdict(list)
            # for each batch run the estimator's fwd pass
            for name, estimator in self.reward_estimators.items():
                for batch in all_batches:
                    estimate_result = estimator.estimate(
                        batch,
                        split_batch_by_episode=self.config.ope_split_batch_by_episode,
                    )
                    estimates[name].append(estimate_result)

            # collate estimates from all batches
            if estimates:
                metrics["off_policy_estimator"] = {}
                for name, estimate_list in estimates.items():
                    avg_estimate = tree.map_structure(
                        lambda *x: np.mean(x, axis=0), *estimate_list
                    )
                    metrics["off_policy_estimator"][name] = avg_estimate

        # Evaluation does not run for every step.
        # Save evaluation metrics on Algorithm, so it can be attached to
        # subsequent step results as latest evaluation result.
        self.evaluation_metrics = {"evaluation": metrics}

        # Trigger `on_evaluate_end` callback.
        self.callbacks.on_evaluate_end(
            algorithm=self, evaluation_metrics=self.evaluation_metrics
        )

        # Also return the results here for convenience.
        return self.evaluation_metrics

    @ExperimentalAPI
    def _evaluate_async(
        self,
        duration_fn: Optional[Callable[[int], int]] = None,
    ) -> dict:
        """Evaluates current policy under `evaluation_config` settings.

        Uses the AsyncParallelRequests manager to send frequent `sample.remote()`
        requests to the evaluation EnvRunners and collect the results of these
        calls. Handles worker failures (or slowdowns) gracefully due to the asynch'ness
        and the fact that other eval EnvRunners can thus cover the workload.

        Important Note: This will replace the current `self.evaluate()` method as the
        default in the future.

        Args:
            duration_fn: An optional callable taking the already run
                num episodes as only arg and returning the number of
                episodes left to run. It's used to find out whether
                evaluation should continue.
        """
        # How many episodes/timesteps do we need to run?
        # In "auto" mode (only for parallel eval + training): Run as long
        # as training lasts.
        unit = self.config.evaluation_duration_unit
        eval_cfg = self.evaluation_config
        rollout = eval_cfg.rollout_fragment_length
        num_envs = eval_cfg.num_envs_per_worker
        auto = self.config.evaluation_duration == "auto"
        duration = (
            self.config.evaluation_duration
            if not auto
            else (self.config.evaluation_num_workers or 1)
            * (1 if unit == "episodes" else rollout)
        )

        # Call the `_before_evaluate` hook.
        self._before_evaluate()

        # TODO(Jun): Implement solution via connectors.
        self._sync_filters_if_needed(
            central_worker=self.workers.local_worker(),
            workers=self.evaluation_workers,
            config=eval_cfg,
        )

        if self.config.custom_evaluation_function:
            raise ValueError(
                "`config.custom_evaluation_function` not supported in combination "
                "with `enable_async_evaluation=True` config setting!"
            )
        if self.evaluation_workers is None and (
            self.workers.local_worker().input_reader is None
            or self.config.evaluation_num_workers == 0
        ):
            raise ValueError(
                "Evaluation w/o eval workers (calling Algorithm.evaluate() w/o "
                "evaluation specifically set up) OR evaluation without input reader "
                "OR evaluation with only a local evaluation worker "
                "(`evaluation_num_workers=0`) not supported in combination "
                "with `enable_async_evaluation=True` config setting!"
            )

        agent_steps_this_iter = 0
        env_steps_this_iter = 0

        logger.info(f"Evaluating current state of {self} for {duration} {unit}.")

        all_batches = []

        # Default done-function returns True, whenever num episodes
        # have been completed.
        if duration_fn is None:

            def duration_fn(num_units_done):
                return duration - num_units_done

        # Put weights only once into object store and use same object
        # ref to synch to all workers.
        self._evaluation_weights_seq_number += 1
        weights_ref = ray.put(self.workers.local_worker().get_weights())
        weights_seq_no = self._evaluation_weights_seq_number
        remote_fn_partial = functools.partial(
            self._evaluate_async_remote_fn,
            _weights_ref=weights_ref,
            _weights_seq_no=weights_seq_no,
        )

        rollout_metrics = []

        # How many episodes have we run (across all eval workers)?
        num_units_done = 0
        _round = 0

        while self.evaluation_workers.num_healthy_remote_workers() > 0:
            units_left_to_do = duration_fn(num_units_done)
            if units_left_to_do <= 0:
                break

            _round += 1
            # Get ready evaluation results and metrics asynchronously.
            self.evaluation_workers.foreach_worker_async(
                func=remote_fn_partial,
                healthy_only=True,
            )
            eval_results = self.evaluation_workers.fetch_ready_async_reqs()

            batches = []
            i = 0
            for _, result in eval_results:
                batch, metrics, seq_no = result
                # Ignore results, if the weights seq-number does not match (is
                # from a previous evaluation step) OR if we have already reached
                # the configured duration (e.g. number of episodes to evaluate
                # for).
                if seq_no == self._evaluation_weights_seq_number and (
                    i * (1 if unit == "episodes" else rollout * num_envs)
                    < units_left_to_do
                ):
                    batches.append(batch)
                    rollout_metrics.extend(metrics)
                i += 1

            _agent_steps = sum(b.agent_steps() for b in batches)
            _env_steps = sum(b.env_steps() for b in batches)

            # 1 episode per returned batch.
            if unit == "episodes":
                num_units_done += len(batches)
                # Make sure all batches are exactly one episode.
                for ma_batch in batches:
                    ma_batch = ma_batch.as_multi_agent()
                    for batch in ma_batch.policy_batches.values():
                        assert batch.is_terminated_or_truncated()
            # n timesteps per returned batch.
            else:
                num_units_done += (
                    _agent_steps
                    if self.config.count_steps_by == "agent_steps"
                    else _env_steps
                )

            if self.reward_estimators:
                all_batches.extend(batches)

            agent_steps_this_iter += _agent_steps
            env_steps_this_iter += _env_steps

            logger.info(
                f"Ran round {_round} of parallel evaluation "
                f"({num_units_done}/{duration if not auto else '?'} "
                f"{unit} done)"
            )

        del weights_ref
        del remote_fn_partial

        sampler_results = summarize_episodes(
            rollout_metrics,
            keep_custom_metrics=eval_cfg["keep_per_episode_custom_metrics"],
        )

        # TODO: Don't dump sampler results into top-level.
        metrics = dict({"sampler_results": sampler_results}, **sampler_results)

        metrics[NUM_AGENT_STEPS_SAMPLED_THIS_ITER] = agent_steps_this_iter
        metrics[NUM_ENV_STEPS_SAMPLED_THIS_ITER] = env_steps_this_iter
        # TODO: Remove this key at some point. Here for backward compatibility.
        metrics["timesteps_this_iter"] = env_steps_this_iter

        if self.reward_estimators:
            # Compute off-policy estimates
            metrics["off_policy_estimator"] = {}
            total_batch = concat_samples(all_batches)
            for name, estimator in self.reward_estimators.items():
                estimates = estimator.estimate(total_batch)
                metrics["off_policy_estimator"][name] = estimates

        # Evaluation does not run for every step.
        # Save evaluation metrics on Algorithm, so it can be attached to
        # subsequent step results as latest evaluation result.
        self.evaluation_metrics = {"evaluation": metrics}

        # Trigger `on_evaluate_end` callback.
        self.callbacks.on_evaluate_end(
            algorithm=self, evaluation_metrics=self.evaluation_metrics
        )

        # Return evaluation results.
        return self.evaluation_metrics

    @ExperimentalAPI
    def _evaluate_async_with_env_runner(
        self,
        duration_fn: Optional[Callable[[int], int]] = None,
    ) -> dict:
        """Evaluates current MARLModule given `evaluation_config` settings.

        Uses the AsyncParallelRequests manager to send frequent `sample.remote()`
        requests to the evaluation EnvRunners and collect the results of these
        calls. Handles worker failures (or slowdowns) gracefully due to the asynch'ness
        and the fact that other eval EnvRunners can thus cover the workload.

        Important Note: This will replace the current `self.evaluate()` method (as well
        as the experimental `self._evaluate_async()`, which is only for RolloutWorkers)
        in the future.

        Args:
            duration_fn: An optional callable taking the already run
                num episodes as only arg and returning the number of
                episodes left to run. It's used to find out whether
                evaluation should continue.
        """
        # How many episodes/timesteps do we need to run?
        # In "auto" mode (only for parallel eval + training): Run as long
        # as training lasts.
        unit = self.config.evaluation_duration_unit
        eval_cfg = self.evaluation_config
        rollout = eval_cfg.rollout_fragment_length
        num_envs = eval_cfg.num_envs_per_worker
        auto = self.config.evaluation_duration == "auto"
        duration = (
            self.config.evaluation_duration
            if not auto
            else (self.config.evaluation_num_workers or 1)
            * (1 if unit == "episodes" else rollout)
        )

        # Call the `_before_evaluate` hook.
        self._before_evaluate()

        # Synchronize EnvToModule and ModuleToEnv connector states and broadcast new
        # states back to all workers.
        with self._timers[SYNCH_ENV_CONNECTOR_STATES_TIMER]:
            # Merge connector states from all EnvRunners and broadcast updated
            # states back to all EnvRunners.
            self.evaluation_workers.sync_connectors(
                from_worker=self.workers.local_worker()
            )

        if self.evaluation_workers is None and (
            self.workers.local_worker().input_reader is None
            or self.config.evaluation_num_workers == 0
        ):
            raise ValueError(
                "Evaluation w/o eval workers (calling Algorithm.evaluate() w/o "
                "evaluation specifically set up) OR evaluation without input reader "
                "OR evaluation with only a local evaluation worker "
                "(`evaluation_num_workers=0`) not supported in combination "
                "with `enable_async_evaluation=True` config setting!"
            )

        agent_steps_this_iter = 0
        env_steps_this_iter = 0

        logger.info(f"Evaluating current state of {self} for {duration} {unit}.")

        all_batches = []

        # Default done-function returns True, whenever num episodes
        # have been completed.
        if duration_fn is None:

            def duration_fn(num_units_done):
                return duration - num_units_done

        # Put weights only once into object store and use same object
        # ref to synch to all workers.
        self._evaluation_weights_seq_number += 1
        weights_ref = ray.put(self.workers.local_worker().get_weights())
        weights_seq_no = self._evaluation_weights_seq_number
        remote_fn_partial = functools.partial(
            self._evaluate_async_remote_fn,
            _weights_ref=weights_ref,
            _weights_seq_no=weights_seq_no,
            _env_runner=True,
            _env_runner_num_episodes=(1 if unit == "episodes" else None),
        )

        rollout_metrics = []

        # How many episodes have we run (across all eval workers)?
        num_units_done = 0
        _round = 0

        while self.evaluation_workers.num_healthy_remote_workers() > 0:
            units_left_to_do = duration_fn(num_units_done)
            if units_left_to_do <= 0:
                break

            _round += 1
            # Get ready evaluation results and metrics asynchronously.
            self.evaluation_workers.foreach_worker_async(
                func=remote_fn_partial,
                healthy_only=True,
            )
            eval_results = self.evaluation_workers.fetch_ready_async_reqs()

            episodes = []
            i = 0
            for _, result in eval_results:
                eps, metrics, seq_no = result
                # Ignore results, if the weights seq-number does not match (is
                # from a previous evaluation step) OR if we have already reached
                # the configured duration (e.g. number of episodes to evaluate
                # for).
                if seq_no == self._evaluation_weights_seq_number and (
                    i * (1 if unit == "episodes" else rollout * num_envs)
                    < units_left_to_do
                ):
                    episodes.extend(eps)
                    rollout_metrics.extend(metrics)
                i += 1

            # Collect steps stats.
            # TODO (sven): Solve for proper multi-agent env/agent steps counting.
            #  Once we have multi-agent support on EnvRunner stack, we can simply do:
            #  `len(episode)` for env steps and `episode.num_agent_steps()` for agent
            #  steps.
            _agent_steps = sum(len(e) for e in episodes)
            _env_steps = sum(len(e) for e in episodes)

            # Only complete episodes done by eval workers.
            if unit == "episodes":
                num_units_done += len(episodes)
            # n timesteps per returned episode done by eval workers.
            else:
                num_units_done += (
                    _agent_steps
                    if self.config.count_steps_by == "agent_steps"
                    else _env_steps
                )

            if self.reward_estimators:
                batch = concat_samples([e.get_sample_batch() for e in episodes])
                all_batches.append(batch)

            agent_steps_this_iter += _agent_steps
            env_steps_this_iter += _env_steps

            logger.info(
                f"Ran round {_round} of parallel evaluation "
                f"({num_units_done}/{duration if not auto else '?'} "
                f"{unit} done)"
            )

        del weights_ref
        del remote_fn_partial

        sampler_results = summarize_episodes(
            rollout_metrics,
            keep_custom_metrics=eval_cfg["keep_per_episode_custom_metrics"],
        )

        metrics = dict({"sampler_results": sampler_results})
        metrics[NUM_AGENT_STEPS_SAMPLED_THIS_ITER] = agent_steps_this_iter
        metrics[NUM_ENV_STEPS_SAMPLED_THIS_ITER] = env_steps_this_iter

        if self.reward_estimators:
            # Compute off-policy estimates
            metrics["off_policy_estimator"] = {}
            total_batch = concat_samples(all_batches)
            for name, estimator in self.reward_estimators.items():
                estimates = estimator.estimate(total_batch)
                metrics["off_policy_estimator"][name] = estimates

        # Evaluation does not run for every step.
        # Save evaluation metrics on Algorithm, so it can be attached to
        # subsequent step results as latest evaluation result.
        self.evaluation_metrics = {"evaluation": metrics}

        # Trigger `on_evaluate_end` callback.
        self.callbacks.on_evaluate_end(
            algorithm=self, evaluation_metrics=self.evaluation_metrics
        )

        # Return evaluation results.
        return self.evaluation_metrics

    @OverrideToImplementCustomLogic
    @DeveloperAPI
    def restore_workers(self, workers: WorkerSet) -> None:
        """Try syncing previously failed and restarted workers with local, if necessary.

        Algorithms that use custom EnvRunners may override this method to
        disable default, and create custom restoration logics. Note that "restoring"
        does not include the actual restarting process, but merely what should happen
        after such a restart of a (previously failed) worker.

        Args:
            workers: The WorkerSet to restore. This may be Rollout or Evaluation
                workers.
        """
        # If `workers` is None, or
        # 1. `workers` (WorkerSet) does not have a local worker, and
        # 2. `self.workers` (WorkerSet used for training) does not have a local worker
        # -> we don't have a local worker to get state from, so we can't recover
        # remote worker in this case.
        if not workers or (
            not workers.local_worker() and not self.workers.local_worker()
        ):
            return

        # This is really cheap, since probe_unhealthy_workers() is a no-op
        # if there are no unhealthy workers.
        restored = workers.probe_unhealthy_workers()

        if restored:
            # Count the restored workers.
            self._counters["total_num_restored_workers"] += len(restored)

            from_worker = workers.local_worker() or self.workers.local_worker()
            # Get the state of the correct (reference) worker. E.g. The local worker
            # of the main WorkerSet.
            state_ref = ray.put(from_worker.get_state())

            # By default, entire local worker state is synced after restoration
            # to bring these workers up to date.
            workers.foreach_worker(
                func=lambda w: w.set_state(ray.get(state_ref)),
                remote_worker_ids=restored,
                # Don't update the local_worker, b/c it's the one we are synching from.
                local_worker=False,
                timeout_seconds=self.config.worker_restore_timeout_s,
                # Bring back actor after successful state syncing.
                mark_healthy=True,
            )

            # Fire the callback for re-created workers.
            self.callbacks.on_workers_recreated(
                algorithm=self,
                worker_set=workers,
                worker_ids=restored,
                is_evaluation=workers.local_worker().config.in_evaluation,
            )

    @OverrideToImplementCustomLogic
    def training_step(self) -> ResultDict:
        """Default single iteration logic of an algorithm.

        - Collect on-policy samples (SampleBatches) in parallel using the
          Algorithm's EnvRunners (@ray.remote).
        - Concatenate collected SampleBatches into one train batch.
        - Note that we may have more than one policy in the multi-agent case:
          Call the different policies' `learn_on_batch` (simple optimizer) OR
          `load_batch_into_buffer` + `learn_on_loaded_batch` (multi-GPU
          optimizer) methods to calculate loss and update the model(s).
        - Return all collected metrics for the iteration.

        Returns:
            The results dict from executing the training iteration.
        """
        # Collect SampleBatches from sample workers until we have a full batch.
        with self._timers[SAMPLE_TIMER]:
            if self.config.count_steps_by == "agent_steps":
                train_batch = synchronous_parallel_sample(
                    worker_set=self.workers,
                    max_agent_steps=self.config.train_batch_size,
                )
            else:
                train_batch = synchronous_parallel_sample(
                    worker_set=self.workers, max_env_steps=self.config.train_batch_size
                )
        train_batch = train_batch.as_multi_agent()
        self._counters[NUM_AGENT_STEPS_SAMPLED] += train_batch.agent_steps()
        self._counters[NUM_ENV_STEPS_SAMPLED] += train_batch.env_steps()

        # Only train if train_batch is not empty.
        # In an extreme situation, all rollout workers die during the
        # synchronous_parallel_sample() call above.
        # In which case, we should skip training, wait a little bit, then probe again.
        train_results = {}
        if train_batch.agent_steps() > 0:
            # Use simple optimizer (only for multi-agent or tf-eager; all other
            # cases should use the multi-GPU optimizer, even if only using 1 GPU).
            # TODO: (sven) rename MultiGPUOptimizer into something more
            #  meaningful.
            if self.config._enable_new_api_stack:
                train_results = self.learner_group.update_from_batch(batch=train_batch)
            elif self.config.get("simple_optimizer") is True:
                train_results = train_one_step(self, train_batch)
            else:
                train_results = multi_gpu_train_one_step(self, train_batch)
        else:
            # Wait 1 sec before probing again via weight syncing.
            time.sleep(1)

        # Update weights and global_vars - after learning on the local worker - on all
        # remote workers (only those policies that were actually trained).
        global_vars = {
            "timestep": self._counters[NUM_ENV_STEPS_SAMPLED],
        }
        with self._timers[SYNCH_WORKER_WEIGHTS_TIMER]:
            # TODO (Avnish): Implement this on learner_group.get_weights().
            # TODO (Kourosh): figure out how we are going to sync MARLModule
            # weights to MARLModule weights under the policy_map objects?
            from_worker_or_trainer = None
            if self.config._enable_new_api_stack:
                from_worker_or_trainer = self.learner_group
            self.workers.sync_weights(
                from_worker_or_learner_group=from_worker_or_trainer,
                policies=list(train_results.keys()),
                global_vars=global_vars,
            )

        return train_results

    # TODO (sven): Deprecate this API in favor of extracting the correct RLModule
    #  and simply calling `forward_inference()` on it (see DreamerV3 for an example).
    @PublicAPI
    def compute_single_action(
        self,
        observation: Optional[TensorStructType] = None,
        state: Optional[List[TensorStructType]] = None,
        *,
        prev_action: Optional[TensorStructType] = None,
        prev_reward: Optional[float] = None,
        info: Optional[EnvInfoDict] = None,
        input_dict: Optional[SampleBatch] = None,
        policy_id: PolicyID = DEFAULT_POLICY_ID,
        full_fetch: bool = False,
        explore: Optional[bool] = None,
        timestep: Optional[int] = None,
        episode: Optional[Episode] = None,
        unsquash_action: Optional[bool] = None,
        clip_action: Optional[bool] = None,
        # Kwargs placeholder for future compatibility.
        **kwargs,
    ) -> Union[
        TensorStructType,
        Tuple[TensorStructType, List[TensorType], Dict[str, TensorType]],
    ]:
        """Computes an action for the specified policy on the local worker.

        Note that you can also access the policy object through
        self.get_policy(policy_id) and call compute_single_action() on it
        directly.

        Args:
            observation: Single (unbatched) observation from the
                environment.
            state: List of all RNN hidden (single, unbatched) state tensors.
            prev_action: Single (unbatched) previous action value.
            prev_reward: Single (unbatched) previous reward value.
            info: Env info dict, if any.
            input_dict: An optional SampleBatch that holds all the values
                for: obs, state, prev_action, and prev_reward, plus maybe
                custom defined views of the current env trajectory. Note
                that only one of `obs` or `input_dict` must be non-None.
            policy_id: Policy to query (only applies to multi-agent).
                Default: "default_policy".
            full_fetch: Whether to return extra action fetch results.
                This is always set to True if `state` is specified.
            explore: Whether to apply exploration to the action.
                Default: None -> use self.config.explore.
            timestep: The current (sampling) time step.
            episode: This provides access to all of the internal episodes'
                state, which may be useful for model-based or multi-agent
                algorithms.
            unsquash_action: Should actions be unsquashed according to the
                env's/Policy's action space? If None, use the value of
                self.config.normalize_actions.
            clip_action: Should actions be clipped according to the
                env's/Policy's action space? If None, use the value of
                self.config.clip_actions.

        Keyword Args:
            kwargs: forward compatibility placeholder

        Returns:
            The computed action if full_fetch=False, or a tuple of a) the
            full output of policy.compute_actions() if full_fetch=True
            or we have an RNN-based Policy.

        Raises:
            KeyError: If the `policy_id` cannot be found in this Algorithm's local
                worker.
        """
        # `unsquash_action` is None: Use value of config['normalize_actions'].
        if unsquash_action is None:
            unsquash_action = self.config.normalize_actions
        # `clip_action` is None: Use value of config['clip_actions'].
        elif clip_action is None:
            clip_action = self.config.clip_actions

        # User provided an input-dict: Assert that `obs`, `prev_a|r`, `state`
        # are all None.
        err_msg = (
            "Provide either `input_dict` OR [`observation`, ...] as "
            "args to `Algorithm.compute_single_action()`!"
        )
        if input_dict is not None:
            assert (
                observation is None
                and prev_action is None
                and prev_reward is None
                and state is None
            ), err_msg
            observation = input_dict[SampleBatch.OBS]
        else:
            assert observation is not None, err_msg

        # Get the policy to compute the action for (in the multi-agent case,
        # Algorithm may hold >1 policies).
        policy = self.get_policy(policy_id)
        if policy is None:
            raise KeyError(
                f"PolicyID '{policy_id}' not found in PolicyMap of the "
                f"Algorithm's local worker!"
            )
        local_worker = self.workers.local_worker()

        if not self.config.get("enable_connectors"):
            # Check the preprocessor and preprocess, if necessary.
            pp = local_worker.preprocessors[policy_id]
            if pp and type(pp).__name__ != "NoPreprocessor":
                observation = pp.transform(observation)
            observation = local_worker.filters[policy_id](observation, update=False)
        else:
            # Just preprocess observations, similar to how it used to be done before.
            pp = policy.agent_connectors[ObsPreprocessorConnector]

            # convert the observation to array if possible
            if not isinstance(observation, (np.ndarray, dict, tuple)):
                try:
                    observation = np.asarray(observation)
                except Exception:
                    raise ValueError(
                        f"Observation type {type(observation)} cannot be converted to "
                        f"np.ndarray."
                    )
            if pp:
                assert len(pp) == 1, "Only one preprocessor should be in the pipeline"
                pp = pp[0]

                if not pp.is_identity():
                    # Note(Kourosh): This call will leave the policy's connector
                    # in eval mode. would that be a problem?
                    pp.in_eval()
                    if observation is not None:
                        _input_dict = {SampleBatch.OBS: observation}
                    elif input_dict is not None:
                        _input_dict = {SampleBatch.OBS: input_dict[SampleBatch.OBS]}
                    else:
                        raise ValueError(
                            "Either observation or input_dict must be provided."
                        )

                    # TODO (Kourosh): Create a new util method for algorithm that
                    # computes actions based on raw inputs from env and can keep track
                    # of its own internal state.
                    acd = AgentConnectorDataType("0", "0", _input_dict)
                    # make sure the state is reset since we are only applying the
                    # preprocessor
                    pp.reset(env_id="0")
                    ac_o = pp([acd])[0]
                    observation = ac_o.data[SampleBatch.OBS]

        # Input-dict.
        if input_dict is not None:
            input_dict[SampleBatch.OBS] = observation
            action, state, extra = policy.compute_single_action(
                input_dict=input_dict,
                explore=explore,
                timestep=timestep,
                episode=episode,
            )
        # Individual args.
        else:
            action, state, extra = policy.compute_single_action(
                obs=observation,
                state=state,
                prev_action=prev_action,
                prev_reward=prev_reward,
                info=info,
                explore=explore,
                timestep=timestep,
                episode=episode,
            )

        # If we work in normalized action space (normalize_actions=True),
        # we re-translate here into the env's action space.
        if unsquash_action:
            action = space_utils.unsquash_action(action, policy.action_space_struct)
        # Clip, according to env's action space.
        elif clip_action:
            action = space_utils.clip_action(action, policy.action_space_struct)

        # Return 3-Tuple: Action, states, and extra-action fetches.
        if state or full_fetch:
            return action, state, extra
        # Ensure backward compatibility.
        else:
            return action

    @PublicAPI
    def compute_actions(
        self,
        observations: TensorStructType,
        state: Optional[List[TensorStructType]] = None,
        *,
        prev_action: Optional[TensorStructType] = None,
        prev_reward: Optional[TensorStructType] = None,
        info: Optional[EnvInfoDict] = None,
        policy_id: PolicyID = DEFAULT_POLICY_ID,
        full_fetch: bool = False,
        explore: Optional[bool] = None,
        timestep: Optional[int] = None,
        episodes: Optional[List[Episode]] = None,
        unsquash_actions: Optional[bool] = None,
        clip_actions: Optional[bool] = None,
        **kwargs,
    ):
        """Computes an action for the specified policy on the local Worker.

        Note that you can also access the policy object through
        self.get_policy(policy_id) and call compute_actions() on it directly.

        Args:
            observation: Observation from the environment.
            state: RNN hidden state, if any. If state is not None,
                then all of compute_single_action(...) is returned
                (computed action, rnn state(s), logits dictionary).
                Otherwise compute_single_action(...)[0] is returned
                (computed action).
            prev_action: Previous action value, if any.
            prev_reward: Previous reward, if any.
            info: Env info dict, if any.
            policy_id: Policy to query (only applies to multi-agent).
            full_fetch: Whether to return extra action fetch results.
                This is always set to True if RNN state is specified.
            explore: Whether to pick an exploitation or exploration
                action (default: None -> use self.config.explore).
            timestep: The current (sampling) time step.
            episodes: This provides access to all of the internal episodes'
                state, which may be useful for model-based or multi-agent
                algorithms.
            unsquash_actions: Should actions be unsquashed according
                to the env's/Policy's action space? If None, use
                self.config.normalize_actions.
            clip_actions: Should actions be clipped according to the
                env's/Policy's action space? If None, use
                self.config.clip_actions.

        Keyword Args:
            kwargs: forward compatibility placeholder

        Returns:
            The computed action if full_fetch=False, or a tuple consisting of
            the full output of policy.compute_actions_from_input_dict() if
            full_fetch=True or we have an RNN-based Policy.
        """
        # `unsquash_actions` is None: Use value of config['normalize_actions'].
        if unsquash_actions is None:
            unsquash_actions = self.config.normalize_actions
        # `clip_actions` is None: Use value of config['clip_actions'].
        elif clip_actions is None:
            clip_actions = self.config.clip_actions

        # Preprocess obs and states.
        state_defined = state is not None
        policy = self.get_policy(policy_id)
        filtered_obs, filtered_state = [], []
        for agent_id, ob in observations.items():
            worker = self.workers.local_worker()
            if worker.preprocessors.get(policy_id) is not None:
                preprocessed = worker.preprocessors[policy_id].transform(ob)
            else:
                preprocessed = ob
            filtered = worker.filters[policy_id](preprocessed, update=False)
            filtered_obs.append(filtered)
            if state is None:
                continue
            elif agent_id in state:
                filtered_state.append(state[agent_id])
            else:
                filtered_state.append(policy.get_initial_state())

        # Batch obs and states
        obs_batch = np.stack(filtered_obs)
        if state is None:
            state = []
        else:
            state = list(zip(*filtered_state))
            state = [np.stack(s) for s in state]

        input_dict = {SampleBatch.OBS: obs_batch}

        # prev_action and prev_reward can be None, np.ndarray, or tensor-like structure.
        # Explicitly check for None here to avoid the error message "The truth value of
        # an array with more than one element is ambiguous.", when np arrays are passed
        # as arguments.
        if prev_action is not None:
            input_dict[SampleBatch.PREV_ACTIONS] = prev_action
        if prev_reward is not None:
            input_dict[SampleBatch.PREV_REWARDS] = prev_reward
        if info:
            input_dict[SampleBatch.INFOS] = info
        for i, s in enumerate(state):
            input_dict[f"state_in_{i}"] = s

        # Batch compute actions
        actions, states, infos = policy.compute_actions_from_input_dict(
            input_dict=input_dict,
            explore=explore,
            timestep=timestep,
            episodes=episodes,
        )

        # Unbatch actions for the environment into a multi-agent dict.
        single_actions = space_utils.unbatch(actions)
        actions = {}
        for key, a in zip(observations, single_actions):
            # If we work in normalized action space (normalize_actions=True),
            # we re-translate here into the env's action space.
            if unsquash_actions:
                a = space_utils.unsquash_action(a, policy.action_space_struct)
            # Clip, according to env's action space.
            elif clip_actions:
                a = space_utils.clip_action(a, policy.action_space_struct)
            actions[key] = a

        # Unbatch states into a multi-agent dict.
        unbatched_states = {}
        for idx, agent_id in enumerate(observations):
            unbatched_states[agent_id] = [s[idx] for s in states]

        # Return only actions or full tuple
        if state_defined or full_fetch:
            return actions, unbatched_states, infos
        else:
            return actions

    @PublicAPI
    def get_policy(self, policy_id: PolicyID = DEFAULT_POLICY_ID) -> Policy:
        """Return policy for the specified id, or None.

        Args:
            policy_id: ID of the policy to return.
        """
        return self.workers.local_worker().get_policy(policy_id)

    @PublicAPI
    def get_weights(self, policies: Optional[List[PolicyID]] = None) -> dict:
        """Return a dictionary of policy ids to weights.

        Args:
            policies: Optional list of policies to return weights for,
                or None for all policies.
        """
        return self.workers.local_worker().get_weights(policies)

    @PublicAPI
    def set_weights(self, weights: Dict[PolicyID, dict]):
        """Set policy weights by policy id.

        Args:
            weights: Map of policy ids to weights to set.
        """
        self.workers.local_worker().set_weights(weights)

    @PublicAPI
    def add_policy(
        self,
        policy_id: PolicyID,
        policy_cls: Optional[Type[Policy]] = None,
        policy: Optional[Policy] = None,
        *,
        observation_space: Optional[gym.spaces.Space] = None,
        action_space: Optional[gym.spaces.Space] = None,
        config: Optional[Union[AlgorithmConfig, PartialAlgorithmConfigDict]] = None,
        policy_state: Optional[PolicyState] = None,
        policy_mapping_fn: Optional[Callable[[AgentID, EpisodeID], PolicyID]] = None,
        policies_to_train: Optional[
            Union[
                Container[PolicyID],
                Callable[[PolicyID, Optional[SampleBatchType]], bool],
            ]
        ] = None,
        evaluation_workers: bool = True,
        module_spec: Optional[SingleAgentRLModuleSpec] = None,
    ) -> Optional[Policy]:
        """Adds a new policy to this Algorithm.

        Args:
            policy_id: ID of the policy to add.
                IMPORTANT: Must not contain characters that
                are also not allowed in Unix/Win filesystems, such as: `<>:"/|?*`,
                or a dot, space or backslash at the end of the ID.
            policy_cls: The Policy class to use for constructing the new Policy.
                Note: Only one of `policy_cls` or `policy` must be provided.
            policy: The Policy instance to add to this algorithm. If not None, the
                given Policy object will be directly inserted into the Algorithm's
                local worker and clones of that Policy will be created on all remote
                workers as well as all evaluation workers.
                Note: Only one of `policy_cls` or `policy` must be provided.
            observation_space: The observation space of the policy to add.
                If None, try to infer this space from the environment.
            action_space: The action space of the policy to add.
                If None, try to infer this space from the environment.
            config: The config object or overrides for the policy to add.
            policy_state: Optional state dict to apply to the new
                policy instance, right after its construction.
            policy_mapping_fn: An optional (updated) policy mapping function
                to use from here on. Note that already ongoing episodes will
                not change their mapping but will use the old mapping till
                the end of the episode.
            policies_to_train: An optional list of policy IDs to be trained
                or a callable taking PolicyID and SampleBatchType and
                returning a bool (trainable or not?).
                If None, will keep the existing setup in place. Policies,
                whose IDs are not in the list (or for which the callable
                returns False) will not be updated.
            evaluation_workers: Whether to add the new policy also
                to the evaluation WorkerSet.
            module_spec: In the new RLModule API we need to pass in the module_spec for
                the new module that is supposed to be added. Knowing the policy spec is
                not sufficient.

        Returns:
            The newly added policy (the copy that got added to the local
            worker). If `workers` was provided, None is returned.
        """
        validate_policy_id(policy_id, error=True)

        self.workers.add_policy(
            policy_id,
            policy_cls,
            policy,
            observation_space=observation_space,
            action_space=action_space,
            config=config,
            policy_state=policy_state,
            policy_mapping_fn=policy_mapping_fn,
            policies_to_train=policies_to_train,
            module_spec=module_spec,
        )

        # If learner API is enabled, we need to also add the underlying module
        # to the learner group.
        if self.config._enable_new_api_stack:
            policy = self.get_policy(policy_id)
            module = policy.model
            self.learner_group.add_module(
                module_id=policy_id,
                module_spec=SingleAgentRLModuleSpec.from_module(module),
            )

            # Update the LearnerGroup's `should_module_be_updated_fn` function, but only
            # if the arg is explicitly provided here.
            if policies_to_train is not None:
                self.learner_group.set_should_module_be_updated_fn(policies_to_train)

            weights = policy.get_weights()
            self.learner_group.set_weights({policy_id: weights})

        # Add to evaluation workers, if necessary.
        if evaluation_workers is True and self.evaluation_workers is not None:
            self.evaluation_workers.add_policy(
                policy_id,
                policy_cls,
                policy,
                observation_space=observation_space,
                action_space=action_space,
                config=config,
                policy_state=policy_state,
                policy_mapping_fn=policy_mapping_fn,
                policies_to_train=policies_to_train,
                module_spec=module_spec,
            )

        # Return newly added policy (from the local rollout worker).
        return self.get_policy(policy_id)

    @PublicAPI
    def remove_policy(
        self,
        policy_id: PolicyID = DEFAULT_POLICY_ID,
        *,
        policy_mapping_fn: Optional[Callable[[AgentID], PolicyID]] = None,
        policies_to_train: Optional[
            Union[
                Container[PolicyID],
                Callable[[PolicyID, Optional[SampleBatchType]], bool],
            ]
        ] = None,
        evaluation_workers: bool = True,
    ) -> None:
        """Removes a new policy from this Algorithm.

        Args:
            policy_id: ID of the policy to be removed.
            policy_mapping_fn: An optional (updated) policy mapping function
                to use from here on. Note that already ongoing episodes will
                not change their mapping but will use the old mapping till
                the end of the episode.
            policies_to_train: An optional list of policy IDs to be trained
                or a callable taking PolicyID and SampleBatchType and
                returning a bool (trainable or not?).
                If None, will keep the existing setup in place. Policies,
                whose IDs are not in the list (or for which the callable
                returns False) will not be updated.
            evaluation_workers: Whether to also remove the policy from the
                evaluation WorkerSet.
        """

        def fn(worker):
            worker.remove_policy(
                policy_id=policy_id,
                policy_mapping_fn=policy_mapping_fn,
                policies_to_train=policies_to_train,
            )

        # Update all EnvRunner workers.
        self.workers.foreach_worker(fn, local_worker=True, healthy_only=True)

        # Update the LearnerGroup's `should_module_be_updated_fn` function, but only
        # if the arg is explicitly provided here.
        if self.config._enable_new_api_stack and policies_to_train is not None:
            self.learner_group.set_should_module_be_updated_fn(policies_to_train)

        # Update the evaluation worker set's workers, if required.
        if evaluation_workers and self.evaluation_workers is not None:
            self.evaluation_workers.foreach_worker(
                fn,
                local_worker=True,
                healthy_only=True,
            )

    @DeveloperAPI
    def export_policy_model(
        self,
        export_dir: str,
        policy_id: PolicyID = DEFAULT_POLICY_ID,
        onnx: Optional[int] = None,
    ) -> None:
        """Exports policy model with given policy_id to a local directory.

        Args:
            export_dir: Writable local directory.
            policy_id: Optional policy id to export.
            onnx: If given, will export model in ONNX format. The
                value of this parameter set the ONNX OpSet version to use.
                If None, the output format will be DL framework specific.

        .. testcode::

            from ray.rllib.algorithms.ppo import PPO, PPOConfig
            config = PPOConfig().environment("CartPole-v1")
            algo = PPO(config=config)
            algo.train()
            algo.export_policy_checkpoint("/tmp/export_dir")
            algo.export_policy_model("/tmp/dir")
        """
        self.get_policy(policy_id).export_model(export_dir, onnx)

    @DeveloperAPI
    def export_policy_checkpoint(
        self,
        export_dir: str,
        policy_id: PolicyID = DEFAULT_POLICY_ID,
    ) -> None:
        """Exports Policy checkpoint to a local directory and returns an AIR Checkpoint.

        Args:
            export_dir: Writable local directory to store the AIR Checkpoint
                information into.
            policy_id: Optional policy ID to export. If not provided, will export
                "default_policy". If `policy_id` does not exist in this Algorithm,
                will raise a KeyError.

        Raises:
            KeyError if `policy_id` cannot be found in this Algorithm.

        .. testcode::

            from ray.rllib.algorithms.ppo import PPO, PPOConfig
            config = PPOConfig().environment("CartPole-v1")
            algo = PPO(config=config)
            algo.train()
            algo.export_policy_checkpoint("/tmp/export_dir")
        """
        policy = self.get_policy(policy_id)
        if policy is None:
            raise KeyError(f"Policy with ID {policy_id} not found in Algorithm!")
        policy.export_checkpoint(export_dir)

    @DeveloperAPI
    def import_policy_model_from_h5(
        self,
        import_file: str,
        policy_id: PolicyID = DEFAULT_POLICY_ID,
    ) -> None:
        """Imports a policy's model with given policy_id from a local h5 file.

        Args:
            import_file: The h5 file to import from.
            policy_id: Optional policy id to import into.

        """
        self.get_policy(policy_id).import_model_from_h5(import_file)
        # Sync new weights to remote workers.
        self._sync_weights_to_workers(worker_set=self.workers)

    @override(Trainable)
    def save_checkpoint(self, checkpoint_dir: str) -> None:
        """Exports checkpoint to a local directory.

        The structure of an Algorithm checkpoint dir will be as follows::

            policies/
                pol_1/
                    policy_state.pkl
                pol_2/
                    policy_state.pkl
            learner/
                learner_state.json
                module_state/
                    module_1/
                        ...
                optimizer_state/
                    optimizers_module_1/
                        ...
            rllib_checkpoint.json
            algorithm_state.pkl

        Note: `rllib_checkpoint.json` contains a "version" key (e.g. with value 0.1)
        helping RLlib to remain backward compatible wrt. restoring from checkpoints from
        Ray 2.0 onwards.

        Args:
            checkpoint_dir: The directory where the checkpoint files will be stored.
        """
        state = self.__getstate__()

        # TODO (sven): Move LearnerGroup `get_state` call here as well.

        # Extract policy states from worker state (Policies get their own
        # checkpoint sub-dirs).
        policy_states = {}
        if "worker" in state and "policy_states" in state["worker"]:
            policy_states = state["worker"].pop("policy_states", {})

        # Add RLlib checkpoint version.
        if self.config._enable_new_api_stack:
            state["checkpoint_version"] = CHECKPOINT_VERSION_LEARNER
        else:
            state["checkpoint_version"] = CHECKPOINT_VERSION

        # Write state (w/o policies) to disk.
        state_file = os.path.join(checkpoint_dir, "algorithm_state.pkl")
        with open(state_file, "wb") as f:
            pickle.dump(state, f)

        # Write rllib_checkpoint.json.
        with open(os.path.join(checkpoint_dir, "rllib_checkpoint.json"), "w") as f:
            json.dump(
                {
                    "type": "Algorithm",
                    "checkpoint_version": str(state["checkpoint_version"]),
                    "format": "cloudpickle",
                    "state_file": state_file,
                    "policy_ids": list(policy_states.keys()),
                    "ray_version": ray.__version__,
                    "ray_commit": ray.__commit__,
                },
                f,
            )

        # Write individual policies to disk, each in their own sub-directory.
        for pid, policy_state in policy_states.items():
            # From here on, disallow policyIDs that would not work as directory names.
            validate_policy_id(pid, error=True)
            policy_dir = os.path.join(checkpoint_dir, "policies", pid)
            os.makedirs(policy_dir, exist_ok=True)
            policy = self.get_policy(pid)
            policy.export_checkpoint(policy_dir, policy_state=policy_state)

        # if we are using the learner API, save the learner group state
        if self.config._enable_new_api_stack:
            learner_state_dir = os.path.join(checkpoint_dir, "learner")
            self.learner_group.save_state(learner_state_dir)

    @override(Trainable)
    def load_checkpoint(self, checkpoint_dir: str) -> None:
        # Checkpoint is provided as a local directory.
        # Restore from the checkpoint file or dir.

        checkpoint_info = get_checkpoint_info(checkpoint_dir)
        checkpoint_data = Algorithm._checkpoint_info_to_algorithm_state(checkpoint_info)
        self.__setstate__(checkpoint_data)
        if self.config._enable_new_api_stack:
            learner_state_dir = os.path.join(checkpoint_dir, "learner")
            self.learner_group.load_state(learner_state_dir)

        # Call the `on_checkpoint_loaded` callback.
        self.callbacks.on_checkpoint_loaded(algorithm=self)

    @override(Trainable)
    def log_result(self, result: ResultDict) -> None:
        # Log after the callback is invoked, so that the user has a chance
        # to mutate the result.
        # TODO: Remove `algorithm` arg at some point to fully deprecate the old
        #  signature.
        self.callbacks.on_train_result(algorithm=self, result=result)
        # Then log according to Trainable's logging logic.
        Trainable.log_result(self, result)

    @override(Trainable)
    def cleanup(self) -> None:
        # Stop all workers.
        if hasattr(self, "workers") and self.workers is not None:
            self.workers.stop()
        if hasattr(self, "evaluation_workers") and self.evaluation_workers is not None:
            self.evaluation_workers.stop()

    @OverrideToImplementCustomLogic
    @classmethod
    @override(Trainable)
    def default_resource_request(
        cls, config: Union[AlgorithmConfig, PartialAlgorithmConfigDict]
    ) -> Union[Resources, PlacementGroupFactory]:
        # Default logic for RLlib Algorithms:
        # Create one bundle per individual worker (local or remote).
        # Use `num_cpus_for_local_worker` and `num_gpus` for the local worker and
        # `num_cpus_per_worker` and `num_gpus_per_worker` for the remote
        # workers to determine their CPU/GPU resource needs.

        # Convenience config handles.
        cf = cls.get_default_config().update_from_dict(config)
        cf.validate()
        cf.freeze()

        # get evaluation config
        eval_cf = cf.get_evaluation_config_object()
        eval_cf.validate()
        eval_cf.freeze()

        # resources for the driver of this trainable
        if cf._enable_new_api_stack:
            if cf.num_learner_workers == 0:
                # in this case local_worker only does sampling and training is done on
                # local learner worker
                driver = cls._get_learner_bundles(cf)[0]
            else:
                # in this case local_worker only does sampling and training is done on
                # remote learner workers
                driver = {"CPU": cf.num_cpus_for_local_worker, "GPU": 0}
        else:
            driver = {
                "CPU": cf.num_cpus_for_local_worker,
                "GPU": 0 if cf._fake_gpus else cf.num_gpus,
            }

        # resources for remote rollout env samplers
        rollout_bundles = [
            {
                "CPU": cf.num_cpus_per_worker,
                "GPU": cf.num_gpus_per_worker,
                **cf.custom_resources_per_worker,
            }
            for _ in range(cf.num_rollout_workers)
        ]

        # resources for remote evaluation env samplers or datasets (if any)
        if cls._should_create_evaluation_rollout_workers(eval_cf):
            # Evaluation workers.
            # Note: The local eval worker is located on the driver CPU.
            evaluation_bundles = [
                {
                    "CPU": eval_cf.num_cpus_per_worker,
                    "GPU": eval_cf.num_gpus_per_worker,
                    **eval_cf.custom_resources_per_worker,
                }
                for _ in range(eval_cf.evaluation_num_workers)
            ]
        else:
            # resources for offline dataset readers during evaluation
            # Note (Kourosh): we should not claim extra workers for
            # training on the offline dataset, since rollout workers have already
            # claimed it.
            # Another Note (Kourosh): dataset reader will not use placement groups so
            # whatever we specify here won't matter because dataset won't even use it.
            # Disclaimer: using ray dataset in tune may cause deadlock when multiple
            # tune trials get scheduled on the same node and do not leave any spare
            # resources for dataset operations. The workaround is to limit the
            # max_concurrent trials so that some spare cpus are left for dataset
            # operations. This behavior should get fixed by the dataset team. more info
            # found here:
            # https://docs.ray.io/en/master/data/dataset-internals.html#datasets-tune
            evaluation_bundles = []

        # resources for remote learner workers
        learner_bundles = []
        if cf._enable_new_api_stack and cf.num_learner_workers > 0:
            learner_bundles = cls._get_learner_bundles(cf)

        bundles = [driver] + rollout_bundles + evaluation_bundles + learner_bundles

        # Return PlacementGroupFactory containing all needed resources
        # (already properly defined as device bundles).
        return PlacementGroupFactory(
            bundles=bundles,
            strategy=config.get("placement_strategy", "PACK"),
        )

    @DeveloperAPI
    def _before_evaluate(self):
        """Pre-evaluation callback."""
        pass

    @staticmethod
    def _get_env_id_and_creator(
        env_specifier: Union[str, EnvType, None], config: AlgorithmConfig
    ) -> Tuple[Optional[str], EnvCreator]:
        """Returns env_id and creator callable given original env id from config.

        Args:
            env_specifier: An env class, an already tune registered env ID, a known
                gym env name, or None (if no env is used).
            config: The AlgorithmConfig object.

        Returns:
            Tuple consisting of a) env ID string and b) env creator callable.
        """
        # Environment is specified via a string.
        if isinstance(env_specifier, str):
            # An already registered env.
            if _global_registry.contains(ENV_CREATOR, env_specifier):
                return env_specifier, _global_registry.get(ENV_CREATOR, env_specifier)

            # A class path specifier.
            elif "." in env_specifier:

                def env_creator_from_classpath(env_context):
                    try:
                        env_obj = from_config(env_specifier, env_context)
                    except ValueError:
                        raise EnvError(
                            ERR_MSG_INVALID_ENV_DESCRIPTOR.format(env_specifier)
                        )
                    return env_obj

                return env_specifier, env_creator_from_classpath
            # Try gym/PyBullet.
            else:
                return env_specifier, functools.partial(
                    _gym_env_creator, env_descriptor=env_specifier
                )

        elif isinstance(env_specifier, type):
            env_id = env_specifier  # .__name__

            if config["remote_worker_envs"]:
                # Check gym version (0.22 or higher?).
                # If > 0.21, can't perform auto-wrapping of the given class as this
                # would lead to a pickle error.
                gym_version = importlib.metadata.version("gym")
                if version.parse(gym_version) >= version.parse("0.22"):
                    raise ValueError(
                        "Cannot specify a gym.Env class via `config.env` while setting "
                        "`config.remote_worker_env=True` AND your gym version is >= "
                        "0.22! Try installing an older version of gym or set `config."
                        "remote_worker_env=False`."
                    )

                @ray.remote(num_cpus=1)
                class _wrapper(env_specifier):
                    # Add convenience `_get_spaces` and `_is_multi_agent`
                    # methods:
                    def _get_spaces(self):
                        return self.observation_space, self.action_space

                    def _is_multi_agent(self):
                        from ray.rllib.env.multi_agent_env import MultiAgentEnv

                        return isinstance(self, MultiAgentEnv)

                return env_id, lambda cfg: _wrapper.remote(cfg)
            # gym.Env-subclass: Also go through our RLlib gym-creator.
            elif issubclass(env_specifier, gym.Env):
                return env_id, functools.partial(
                    _gym_env_creator,
                    env_descriptor=env_specifier,
                    auto_wrap_old_gym_envs=config.get("auto_wrap_old_gym_envs", True),
                )
            # All other env classes: Call c'tor directly.
            else:
                return env_id, lambda cfg: env_specifier(cfg)

        # No env -> Env creator always returns None.
        elif env_specifier is None:
            return None, lambda env_config: None

        else:
            raise ValueError(
                "{} is an invalid env specifier. ".format(env_specifier)
                + "You can specify a custom env as either a class "
                '(e.g., YourEnvCls) or a registered env id (e.g., "your_env").'
            )

    def _sync_filters_if_needed(
        self,
        *,
        central_worker: EnvRunner,
        workers: WorkerSet,
        config: AlgorithmConfig,
    ) -> None:
        """Synchronizes the filter stats from `workers` to `central_worker`.

        .. and broadcasts the central_worker's filter stats back to all `workers`
        (if configured).

        Args:
            central_worker: The worker to sync/aggregate all `workers`' filter stats to
                and from which to (possibly) broadcast the updated filter stats back to
                `workers`.
            workers: The WorkerSet, whose workers' filter stats should be used for
                aggregation on `central_worker` and which (possibly) get updated
                from `central_worker` after the sync.
            config: The algorithm config instance. This is used to determine, whether
                syncing from `workers` should happen at all and whether broadcasting
                back to `workers` (after possible syncing) should happen.
        """
        if central_worker and config.observation_filter != "NoFilter":
            FilterManager.synchronize(
                central_worker.filters,
                workers,
                update_remote=config.update_worker_filter_stats,
                timeout_seconds=config.sync_filters_on_rollout_workers_timeout_s,
                use_remote_data_for_update=config.use_worker_filter_stats,
            )

    @DeveloperAPI
    def _sync_weights_to_workers(
        self,
        *,
        worker_set: WorkerSet,
    ) -> None:
        """Sync "main" weights to given WorkerSet or list of workers."""
        # Broadcast the new policy weights to all remote workers in worker_set.
        logger.info("Synchronizing weights to workers.")
        worker_set.sync_weights()

    @classmethod
    @override(Trainable)
    def resource_help(cls, config: Union[AlgorithmConfig, AlgorithmConfigDict]) -> str:
        return (
            "\n\nYou can adjust the resource requests of RLlib Algorithms by calling "
            "`AlgorithmConfig.resources("
            "num_gpus=.., num_cpus_per_worker=.., num_gpus_per_worker=.., ..)` or "
            "`AgorithmConfig.rollouts(num_rollout_workers=..)`. See "
            "the `ray.rllib.algorithms.algorithm_config.AlgorithmConfig` classes "
            "(each Algorithm has its own subclass of this class) for more info.\n\n"
            f"The config of this Algorithm is: {config}"
        )

    @override(Trainable)
    def get_auto_filled_metrics(
        self,
        now: Optional[datetime] = None,
        time_this_iter: Optional[float] = None,
        timestamp: Optional[int] = None,
        debug_metrics_only: bool = False,
    ) -> dict:
        # Override this method to make sure, the `config` key of the returned results
        # contains the proper Tune config dict (instead of an AlgorithmConfig object).
        auto_filled = super().get_auto_filled_metrics(
            now, time_this_iter, timestamp, debug_metrics_only
        )
        if "config" not in auto_filled:
            raise KeyError("`config` key not found in auto-filled results dict!")

        # If `config` key is no dict (but AlgorithmConfig object) ->
        # make sure, it's a dict to not break Tune APIs.
        if not isinstance(auto_filled["config"], dict):
            assert isinstance(auto_filled["config"], AlgorithmConfig)
            auto_filled["config"] = auto_filled["config"].to_dict()
        return auto_filled

    @classmethod
    def merge_algorithm_configs(
        cls,
        config1: AlgorithmConfigDict,
        config2: PartialAlgorithmConfigDict,
        _allow_unknown_configs: Optional[bool] = None,
    ) -> AlgorithmConfigDict:
        """Merges a complete Algorithm config dict with a partial override dict.

        Respects nested structures within the config dicts. The values in the
        partial override dict take priority.

        Args:
            config1: The complete Algorithm's dict to be merged (overridden)
                with `config2`.
            config2: The partial override config dict to merge on top of
                `config1`.
            _allow_unknown_configs: If True, keys in `config2` that don't exist
                in `config1` are allowed and will be added to the final config.

        Returns:
            The merged full algorithm config dict.
        """
        config1 = copy.deepcopy(config1)
        if "callbacks" in config2 and type(config2["callbacks"]) is dict:
            deprecation_warning(
                "callbacks dict interface",
                "a class extending rllib.algorithms.callbacks.DefaultCallbacks; "
                "see `rllib/examples/custom_metrics_and_callbacks.py` for an example.",
                error=True,
            )

        if _allow_unknown_configs is None:
            _allow_unknown_configs = cls._allow_unknown_configs
        return deep_update(
            config1,
            config2,
            _allow_unknown_configs,
            cls._allow_unknown_subkeys,
            cls._override_all_subkeys_if_type_changes,
            cls._override_all_key_list,
        )

    @staticmethod
    @ExperimentalAPI
    def validate_env(env: EnvType, env_context: EnvContext) -> None:
        """Env validator function for this Algorithm class.

        Override this in child classes to define custom validation
        behavior.

        Args:
            env: The (sub-)environment to validate. This is normally a
                single sub-environment (e.g. a gym.Env) within a vectorized
                setup.
            env_context: The EnvContext to configure the environment.

        Raises:
            Exception in case something is wrong with the given environment.
        """
        pass

    @override(Trainable)
    def _export_model(
        self, export_formats: List[str], export_dir: str
    ) -> Dict[str, str]:
        ExportFormat.validate(export_formats)
        exported = {}
        if ExportFormat.CHECKPOINT in export_formats:
            path = os.path.join(export_dir, ExportFormat.CHECKPOINT)
            self.export_policy_checkpoint(path)
            exported[ExportFormat.CHECKPOINT] = path
        if ExportFormat.MODEL in export_formats:
            path = os.path.join(export_dir, ExportFormat.MODEL)
            self.export_policy_model(path)
            exported[ExportFormat.MODEL] = path
        if ExportFormat.ONNX in export_formats:
            path = os.path.join(export_dir, ExportFormat.ONNX)
            self.export_policy_model(path, onnx=int(os.getenv("ONNX_OPSET", "11")))
            exported[ExportFormat.ONNX] = path
        return exported

    def import_model(self, import_file: str):
        """Imports a model from import_file.

        Note: Currently, only h5 files are supported.

        Args:
            import_file: The file to import the model from.

        Returns:
            A dict that maps ExportFormats to successfully exported models.
        """
        # Check for existence.
        if not os.path.exists(import_file):
            raise FileNotFoundError(
                "`import_file` '{}' does not exist! Can't import Model.".format(
                    import_file
                )
            )
        # Get the format of the given file.
        import_format = "h5"  # TODO(sven): Support checkpoint loading.

        ExportFormat.validate([import_format])
        if import_format != ExportFormat.H5:
            raise NotImplementedError
        else:
            return self.import_policy_model_from_h5(import_file)

    @PublicAPI
    def __getstate__(self) -> Dict:
        """Returns current state of Algorithm, sufficient to restore it from scratch.

        Returns:
            The current state dict of this Algorithm, which can be used to sufficiently
            restore the algorithm from scratch without any other information.
        """
        # Add config to state so complete Algorithm can be reproduced w/o it.
        state = {
            "algorithm_class": type(self),
            "config": self.config,
        }

        if hasattr(self, "workers"):
            state["worker"] = self.workers.local_worker().get_state()

        # Also store eval `policy_mapping_fn` (in case it's different from main one).
        if hasattr(self, "evaluation_workers") and self.evaluation_workers is not None:
            state[
                "eval_policy_mapping_fn"
            ] = self.evaluation_workers.local_worker().policy_mapping_fn

        # TODO: Experimental functionality: Store contents of replay buffer
        #  to checkpoint, only if user has configured this.
        if self.local_replay_buffer is not None and self.config.get(
            "store_buffer_in_checkpoints"
        ):
            state["local_replay_buffer"] = self.local_replay_buffer.get_state()

        state["counters"] = self._counters
        state["training_iteration"] = self.training_iteration

        return state

    @PublicAPI
    def __setstate__(self, state) -> None:
        """Sets the algorithm to the provided state.

        Args:
            state: The state dict to restore this Algorithm instance to. `state` may
                have been returned by a call to an Algorithm's `__getstate__()` method.
        """
        # TODO (sven): Validate that our config and the config in state are compatible.
        #  For example, the model architectures may differ.
        #  Also, what should the behavior be if e.g. some training parameter
        #  (e.g. lr) changed?

        if hasattr(self, "workers") and "worker" in state and state["worker"]:
            self.workers.local_worker().set_state(state["worker"])
            remote_state = ray.put(state["worker"])
            self.workers.foreach_worker(
                lambda w: w.set_state(ray.get(remote_state)),
                local_worker=False,
                healthy_only=False,
            )
            if self.evaluation_workers:

                def _setup_eval_worker(w):
                    w.set_state(ray.get(remote_state))
                    # Override `policy_mapping_fn` as it might be different for eval
                    # workers.
                    w.set_policy_mapping_fn(state.get("eval_policy_mapping_fn"))

                # If evaluation workers are used, also restore the policies
                # there in case they are used for evaluation purpose.
                self.evaluation_workers.foreach_worker(
                    _setup_eval_worker,
                    healthy_only=False,
                )
        # If necessary, restore replay data as well.
        if self.local_replay_buffer is not None:
            # TODO: Experimental functionality: Restore contents of replay
            #  buffer from checkpoint, only if user has configured this.
            if self.config.get("store_buffer_in_checkpoints"):
                if "local_replay_buffer" in state:
                    self.local_replay_buffer.set_state(state["local_replay_buffer"])
                else:
                    logger.warning(
                        "`store_buffer_in_checkpoints` is True, but no replay "
                        "data found in state!"
                    )
            elif "local_replay_buffer" in state and log_once(
                "no_store_buffer_in_checkpoints_but_data_found"
            ):
                logger.warning(
                    "`store_buffer_in_checkpoints` is False, but some replay "
                    "data found in state!"
                )

        if self.config._enable_new_api_stack:
            if "learner_state_dir" in state:
                self.learner_group.load_state(state["learner_state_dir"])
            else:
                logger.warning(
                    "You configured `_enable_new_api_stack=True`, but no "
                    "`learner_state_dir` key could be found in the state dict!"
                )

        if "counters" in state:
            self._counters = state["counters"]

        if "training_iteration" in state:
            self._iteration = state["training_iteration"]

    @staticmethod
    def _checkpoint_info_to_algorithm_state(
        checkpoint_info: dict,
        policy_ids: Optional[Container[PolicyID]] = None,
        policy_mapping_fn: Optional[Callable[[AgentID, EpisodeID], PolicyID]] = None,
        policies_to_train: Optional[
            Union[
                Container[PolicyID],
                Callable[[PolicyID, Optional[SampleBatchType]], bool],
            ]
        ] = None,
    ) -> Dict:
        """Converts a checkpoint info or object to a proper Algorithm state dict.

        The returned state dict can be used inside self.__setstate__().

        Args:
            checkpoint_info: A checkpoint info dict as returned by
                `ray.rllib.utils.checkpoints.get_checkpoint_info(
                [checkpoint dir or AIR Checkpoint])`.
            policy_ids: Optional list/set of PolicyIDs. If not None, only those policies
                listed here will be included in the returned state. Note that
                state items such as filters, the `is_policy_to_train` function, as
                well as the multi-agent `policy_ids` dict will be adjusted as well,
                based on this arg.
            policy_mapping_fn: An optional (updated) policy mapping function
                to include in the returned state.
            policies_to_train: An optional list of policy IDs to be trained
                or a callable taking PolicyID and SampleBatchType and
                returning a bool (trainable or not?) to include in the returned state.

        Returns:
             The state dict usable within the `self.__setstate__()` method.
        """
        if checkpoint_info["type"] != "Algorithm":
            raise ValueError(
                "`checkpoint` arg passed to "
                "`Algorithm._checkpoint_info_to_algorithm_state()` must be an "
                f"Algorithm checkpoint (but is {checkpoint_info['type']})!"
            )

        msgpack = None
        if checkpoint_info.get("format") == "msgpack":
            msgpack = try_import_msgpack(error=True)

        with open(checkpoint_info["state_file"], "rb") as f:
            if msgpack is not None:
                state = msgpack.load(f)
            else:
                state = pickle.load(f)

        # New checkpoint format: Policies are in separate sub-dirs.
        # Note: Algorithms like ES/ARS don't have a WorkerSet, so we just return
        # the plain state here.
        if (
            checkpoint_info["checkpoint_version"] > version.Version("0.1")
            and state.get("worker") is not None
            and state.get("worker")
        ):
            worker_state = state["worker"]

            # Retrieve the set of all required policy IDs.
            policy_ids = set(
                policy_ids if policy_ids is not None else worker_state["policy_ids"]
            )

            # Remove those policies entirely from filters that are not in
            # `policy_ids`.
            worker_state["filters"] = {
                pid: filter
                for pid, filter in worker_state["filters"].items()
                if pid in policy_ids
            }

            # Get Algorithm class.
            if isinstance(state["algorithm_class"], str):
                # Try deserializing from a full classpath.
                # Or as a last resort: Tune registered algorithm name.
                state["algorithm_class"] = deserialize_type(
                    state["algorithm_class"]
                ) or get_trainable_cls(state["algorithm_class"])
            # Compile actual config object.
            default_config = state["algorithm_class"].get_default_config()
            if isinstance(default_config, AlgorithmConfig):
                new_config = default_config.update_from_dict(state["config"])
            else:
                new_config = Algorithm.merge_algorithm_configs(
                    default_config, state["config"]
                )

            # Remove policies from multiagent dict that are not in `policy_ids`.
            new_policies = new_config.policies
            if isinstance(new_policies, (set, list, tuple)):
                new_policies = {pid for pid in new_policies if pid in policy_ids}
            else:
                new_policies = {
                    pid: spec for pid, spec in new_policies.items() if pid in policy_ids
                }
            new_config.multi_agent(
                policies=new_policies,
                policies_to_train=policies_to_train,
                **(
                    {"policy_mapping_fn": policy_mapping_fn}
                    if policy_mapping_fn is not None
                    else {}
                ),
            )
            state["config"] = new_config

            # Prepare local `worker` state to add policies' states into it,
            # read from separate policy checkpoint files.
            worker_state["policy_states"] = {}
            for pid in policy_ids:
                policy_state_file = os.path.join(
                    checkpoint_info["checkpoint_dir"],
                    "policies",
                    pid,
                    "policy_state."
                    + ("msgpck" if checkpoint_info["format"] == "msgpack" else "pkl"),
                )
                if not os.path.isfile(policy_state_file):
                    raise ValueError(
                        "Given checkpoint does not seem to be valid! No policy "
                        f"state file found for PID={pid}. "
                        f"The file not found is: {policy_state_file}."
                    )

                with open(policy_state_file, "rb") as f:
                    if msgpack is not None:
                        worker_state["policy_states"][pid] = msgpack.load(f)
                    else:
                        worker_state["policy_states"][pid] = pickle.load(f)

            # These two functions are never serialized in a msgpack checkpoint (which
            # does not store code, unlike a cloudpickle checkpoint). Hence the user has
            # to provide them with the `Algorithm.from_checkpoint()` call.
            if policy_mapping_fn is not None:
                worker_state["policy_mapping_fn"] = policy_mapping_fn
            if (
                policies_to_train is not None
                # `policies_to_train` might be left None in case all policies should be
                # trained.
                or worker_state["is_policy_to_train"] == NOT_SERIALIZABLE
            ):
                worker_state["is_policy_to_train"] = policies_to_train

        if state["config"]._enable_new_api_stack:
            state["learner_state_dir"] = os.path.join(
                checkpoint_info["checkpoint_dir"], "learner"
            )

        return state

    @DeveloperAPI
    def _create_local_replay_buffer_if_necessary(
        self, config: PartialAlgorithmConfigDict
    ) -> Optional[MultiAgentReplayBuffer]:
        """Create a MultiAgentReplayBuffer instance if necessary.

        Args:
            config: Algorithm-specific configuration data.

        Returns:
            MultiAgentReplayBuffer instance based on algorithm config.
            None, if local replay buffer is not needed.
        """
        if not config.get("replay_buffer_config") or config["replay_buffer_config"].get(
            "no_local_replay_buffer"
        ):
            return

        return from_config(ReplayBuffer, config["replay_buffer_config"])

    def _run_one_training_iteration(self) -> Tuple[ResultDict, "TrainIterCtx"]:
        """Runs one training iteration (self.iteration will be +1 after this).

        Calls `self.training_step()` repeatedly until the minimum time (sec),
        sample- or training steps have been reached.

        Returns:
            The results dict from the training iteration.
        """
        # In case we are training (in a thread) parallel to evaluation,
        # we may have to re-enable eager mode here (gets disabled in the
        # thread).
        if self.config.get("framework") == "tf2" and not tf.executing_eagerly():
            tf1.enable_eager_execution()

        results = None
        # Create a step context ...
        with TrainIterCtx(algo=self) as train_iter_ctx:
            # .. so we can query it whether we should stop the iteration loop (e.g.
            # when we have reached `min_time_s_per_iteration`).
            while not train_iter_ctx.should_stop(results):
                # Try to train one step.
                with self._timers[TRAINING_ITERATION_TIMER]:
                    results = self.training_step()

        # With training step done. Try to bring failed workers back.
        self.restore_workers(self.workers)

        return results, train_iter_ctx

    def _run_one_evaluation(
        self,
        train_future: Optional[concurrent.futures.ThreadPoolExecutor] = None,
    ) -> ResultDict:
        """Runs evaluation step via `self.evaluate()` and handling worker failures.

        Args:
            train_future: In case, we are training and avaluating in parallel,
                this arg carries the currently running ThreadPoolExecutor
                object that runs the training iteration

        Returns:
            The results dict from the evaluation call.
        """
        eval_func_to_use = (
            self._evaluate_async_with_env_runner
            if self.config.enable_async_evaluation and self.config.uses_new_env_runners
            else self._evaluate_async
            if self.config.enable_async_evaluation
            else self.evaluate
        )

        if self.config.evaluation_duration == "auto":
            assert (
                train_future is not None and self.config.evaluation_parallel_to_training
            )
            unit = self.config.evaluation_duration_unit
            eval_results = eval_func_to_use(
                duration_fn=functools.partial(
                    self._automatic_evaluation_duration_fn,
                    unit,
                    self.config.evaluation_num_workers,
                    self.evaluation_config,
                    train_future,
                )
            )
        # Run `self.evaluate()` only once per training iteration.
        else:
            eval_results = eval_func_to_use()

        if self.evaluation_workers is not None:
            # After evaluation, do a round of health check to see if any of
            # the failed workers are back.
            self.restore_workers(self.evaluation_workers)

            # Add number of healthy evaluation workers after this iteration.
            eval_results["evaluation"][
                "num_healthy_workers"
            ] = self.evaluation_workers.num_healthy_remote_workers()
            eval_results["evaluation"][
                "num_in_flight_async_reqs"
            ] = self.evaluation_workers.num_in_flight_async_reqs()
            eval_results["evaluation"][
                "num_remote_worker_restarts"
            ] = self.evaluation_workers.num_remote_worker_restarts()

        return eval_results

    def _run_one_training_iteration_and_evaluation_in_parallel(
        self,
    ) -> Tuple[ResultDict, "TrainIterCtx"]:
        """Runs one training iteration and one evaluation step in parallel.

        First starts the training iteration (via `self._run_one_training_iteration()`)
        within a ThreadPoolExecutor, then runs the evaluation step in parallel.
        In auto-duration mode (config.evaluation_duration=auto), makes sure the
        evaluation step takes roughly the same time as the training iteration.

        Returns:
            The accumulated training and evaluation results.
        """
        with concurrent.futures.ThreadPoolExecutor() as executor:
            train_future = executor.submit(lambda: self._run_one_training_iteration())
            # Pass the train_future into `self._run_one_evaluation()` to allow it
            # to run exactly as long as the training iteration takes in case
            # evaluation_duration=auto.
            results = self._run_one_evaluation(train_future)
            # Collect the training results from the future.
            train_results, train_iter_ctx = train_future.result()
            results.update(train_results)

        return results, train_iter_ctx

    def _run_offline_evaluation(self):
        """Runs offline evaluation via `OfflineEvaluator.estimate_on_dataset()` API.

        This method will be used when `evaluation_dataset` is provided.
        Note: This will only work if the policy is a single agent policy.

        Returns:
            The results dict from the offline evaluation call.
        """
        assert len(self.workers.local_worker().policy_map) == 1

        parallelism = self.evaluation_config.evaluation_num_workers or 1
        offline_eval_results = {"off_policy_estimator": {}}
        for evaluator_name, offline_evaluator in self.reward_estimators.items():
            offline_eval_results["off_policy_estimator"][
                evaluator_name
            ] = offline_evaluator.estimate_on_dataset(
                self.evaluation_dataset,
                n_parallelism=parallelism,
            )
        return offline_eval_results

    @classmethod
    def _should_create_evaluation_rollout_workers(cls, eval_config: "AlgorithmConfig"):
        """Determines whether we need to create evaluation workers.

        Returns False if we need to run offline evaluation
        (with ope.estimate_on_dastaset API) or when local worker is to be used for
        evaluation. Note: We only use estimate_on_dataset API with bandits for now.
        That is when ope_split_batch_by_episode is False.
        TODO: In future we will do the same for episodic RL OPE.
        """
        run_offline_evaluation = (
            eval_config.off_policy_estimation_methods
            and not eval_config.ope_split_batch_by_episode
        )
        return not run_offline_evaluation and (
            eval_config.evaluation_num_workers > 0 or eval_config.evaluation_interval
        )

    @staticmethod
    def _automatic_evaluation_duration_fn(
        unit, num_eval_workers, eval_cfg, train_future, num_units_done
    ):
        # Training is done and we already ran at least one
        # evaluation -> Nothing left to run.
        if num_units_done > 0 and train_future.done():
            return 0
        # Count by episodes. -> Run n more
        # (n=num eval workers).
        elif unit == "episodes":
            return num_eval_workers
        # Count by timesteps. -> Run n*m*p more
        # (n=num eval workers; m=rollout fragment length;
        # p=num-envs-per-worker).
        else:
            return (
                num_eval_workers
                * eval_cfg["rollout_fragment_length"]
                * eval_cfg["num_envs_per_worker"]
            )

    @staticmethod
    def _evaluate_async_remote_fn(
        _worker: EnvRunner,
        _weights_ref: ray.ObjectRef,
        _weights_seq_no: int,
        _env_runner: bool = False,
        _env_runner_num_episodes: Optional[int] = None,
    ) -> Tuple[
        Union[SampleBatchType, List["EpisodeType"]],
        List["RolloutMetrics"],
        int,
    ]:
        """Ray remote function to use for asynchronous evaluation requests.

        Sends this function to the evaluation worker ActorManager
        (using the foreach_worker_async method).

        We are using this approach with a @staticmethod here to avoid the pitfall of
        accidentally "baking in" a large object reference into a function, which would
        lead to an object store memory leak.
        See this discussion here for more details:
        https://stackoverflow.com/questions/66893318/how-to-clear-objects-from-the-
        object-store-in-ray

        Args:
            _worker: The evaluation EnvRunner worker on which this remote function
                will run.
            _weights_ref: The ray ObjectRef pointing to the weights dict in the object
                store.
            _weights_seq_no: An integer providing the version of the current weights.
                We pass this to the `_worker`'s `set_weights` method, such that it can
                ignore the weights update in case it already has this version of
                the weights.
            _env_runner: Whether a new EnvRunner worker is used (as opposed to an old
                API stack RolloutWorker).
            _env_runner_num_episodes: Set to 1 if the evaluation duration unit is
                "episodes", else set to None (to leave it to the worker to decide how
                many timesteps to run).

        Returns:
            A tuple consisting of the sampled batch (or list of episodes), the metrics
            dict, and the `_weights_seq_no` passed in as an arg (we return this here
            again, b/c we fetch results from this function asynchronously and thus
            don't have to keep track of this sequence number separately outside of this
            function).
        """
        # Pass in weights seq-no so that eval workers may ignore this call if no update
        # has happened since the last call to `remote_fn` (sample).
        _worker.set_weights(
            weights=ray.get(_weights_ref), weights_seq_no=_weights_seq_no
        )
        if _env_runner:
            # By episode: Run always only one episode per remote call.
            # By timesteps: By default EnvRunner runs for the configured number of
            # timesteps (based on `rollout_fragment_length` and `num_envs_per_worker`).
            sample_results = _worker.sample(
                explore=False, num_episodes=_env_runner_num_episodes
            )
        else:
            sample_results = _worker.sample()
        metrics = _worker.get_metrics()
        return sample_results, metrics, _weights_seq_no

    def _compile_iteration_results(
        self, *, episodes_this_iter, step_ctx, iteration_results=None
    ):
        # Return dict.
        results: ResultDict = {}
        iteration_results = iteration_results or {}

        # Evaluation results.
        if "evaluation" in iteration_results:
            results["evaluation"] = iteration_results.pop("evaluation")

        # Custom metrics and episode media.
        results["custom_metrics"] = iteration_results.pop("custom_metrics", {})
        results["episode_media"] = iteration_results.pop("episode_media", {})

        # Learner info.
        results["info"] = {LEARNER_INFO: iteration_results}

        # Calculate how many (if any) of older, historical episodes we have to add to
        # `episodes_this_iter` in order to reach the required smoothing window.
        episodes_for_metrics = episodes_this_iter[:]
        missing = self.config.metrics_num_episodes_for_smoothing - len(
            episodes_this_iter
        )
        # We have to add some older episodes to reach the smoothing window size.
        if missing > 0:
            episodes_for_metrics = self._episode_history[-missing:] + episodes_this_iter
            assert (
                len(episodes_for_metrics)
                <= self.config.metrics_num_episodes_for_smoothing
            )
        # Note that when there are more than `metrics_num_episodes_for_smoothing`
        # episodes in `episodes_for_metrics`, leave them as-is. In this case, we'll
        # compute the stats over that larger number.

        # Add new episodes to our history and make sure it doesn't grow larger than
        # needed.
        self._episode_history.extend(episodes_this_iter)
        self._episode_history = self._episode_history[
            -self.config.metrics_num_episodes_for_smoothing :
        ]
        results["sampler_results"] = summarize_episodes(
            episodes_for_metrics,
            episodes_this_iter,
            self.config.keep_per_episode_custom_metrics,
        )
        # TODO: Don't dump sampler results into top-level.
        results.update(results["sampler_results"])

        results["num_healthy_workers"] = self.workers.num_healthy_remote_workers()
        results["num_in_flight_async_reqs"] = self.workers.num_in_flight_async_reqs()
        results[
            "num_remote_worker_restarts"
        ] = self.workers.num_remote_worker_restarts()

        # Train-steps- and env/agent-steps this iteration.
        for c in [
            NUM_AGENT_STEPS_SAMPLED,
            NUM_AGENT_STEPS_TRAINED,
            NUM_ENV_STEPS_SAMPLED,
            NUM_ENV_STEPS_TRAINED,
        ]:
            results[c] = self._counters[c]
        time_taken_sec = step_ctx.get_time_taken_sec()
        if self.config.count_steps_by == "agent_steps":
            results[NUM_AGENT_STEPS_SAMPLED + "_this_iter"] = step_ctx.sampled
            results[NUM_AGENT_STEPS_TRAINED + "_this_iter"] = step_ctx.trained
            results[NUM_AGENT_STEPS_SAMPLED + "_throughput_per_sec"] = (
                step_ctx.sampled / time_taken_sec
            )
            results[NUM_AGENT_STEPS_TRAINED + "_throughput_per_sec"] = (
                step_ctx.trained / time_taken_sec
            )
            # TODO: For CQL and other algos, count by trained steps.
            results["timesteps_total"] = self._counters[NUM_AGENT_STEPS_SAMPLED]
        else:
            results[NUM_ENV_STEPS_SAMPLED + "_this_iter"] = step_ctx.sampled
            results[NUM_ENV_STEPS_TRAINED + "_this_iter"] = step_ctx.trained
            results[NUM_ENV_STEPS_SAMPLED + "_throughput_per_sec"] = (
                step_ctx.sampled / time_taken_sec
            )
            results[NUM_ENV_STEPS_TRAINED + "_throughput_per_sec"] = (
                step_ctx.trained / time_taken_sec
            )
            # TODO: For CQL and other algos, count by trained steps.
            results["timesteps_total"] = self._counters[NUM_ENV_STEPS_SAMPLED]

        # TODO: Backward compatibility.
        results[STEPS_TRAINED_THIS_ITER_COUNTER] = step_ctx.trained
        results["agent_timesteps_total"] = self._counters[NUM_AGENT_STEPS_SAMPLED]

        # Process timer results.
        timers = {}
        for k, timer in self._timers.items():
            timers["{}_time_ms".format(k)] = round(timer.mean * 1000, 3)
            if timer.has_units_processed():
                timers["{}_throughput".format(k)] = round(timer.mean_throughput, 3)
        results["timers"] = timers

        # Process counter results.
        counters = {}
        for k, counter in self._counters.items():
            counters[k] = counter
        results["counters"] = counters
        # TODO: Backward compatibility.
        results["info"].update(counters)

        return results

    def __repr__(self):
        return type(self).__name__

    def _record_usage(self, config):
        """Record the framework and algorithm used.

        Args:
            config: Algorithm config dict.
        """
        record_extra_usage_tag(TagKey.RLLIB_FRAMEWORK, config["framework"])
        record_extra_usage_tag(TagKey.RLLIB_NUM_WORKERS, str(config["num_workers"]))
        alg = self.__class__.__name__
        # We do not want to collect user defined algorithm names.
        if alg not in ALL_ALGORITHMS:
            alg = "USER_DEFINED"
        record_extra_usage_tag(TagKey.RLLIB_ALGORITHM, alg)

    @Deprecated(new="AlgorithmConfig.validate()", error=True)
    def validate_config(self, config):
        pass


# TODO: Create a dict that throw a deprecation warning once we have fully moved
#  to AlgorithmConfig() objects (some algos still missing).
COMMON_CONFIG: AlgorithmConfigDict = AlgorithmConfig(Algorithm).to_dict()


class TrainIterCtx:
    def __init__(self, algo: Algorithm):
        self.algo = algo
        self.time_start = None
        self.time_stop = None

    def __enter__(self):
        # Before first call to `step()`, `results` is expected to be None ->
        # Start with self.failures=-1 -> set to 0 before the very first call
        # to `self.step()`.
        self.failures = -1

        self.time_start = time.time()
        self.sampled = 0
        self.trained = 0
        self.init_env_steps_sampled = self.algo._counters[NUM_ENV_STEPS_SAMPLED]
        self.init_env_steps_trained = self.algo._counters[NUM_ENV_STEPS_TRAINED]
        self.init_agent_steps_sampled = self.algo._counters[NUM_AGENT_STEPS_SAMPLED]
        self.init_agent_steps_trained = self.algo._counters[NUM_AGENT_STEPS_TRAINED]
        self.failure_tolerance = self.algo.config[
            "num_consecutive_worker_failures_tolerance"
        ]
        return self

    def __exit__(self, *args):
        self.time_stop = time.time()

    def get_time_taken_sec(self) -> float:
        """Returns the time we spent in the context in seconds."""
        return self.time_stop - self.time_start

    def should_stop(self, results):
        # Before first call to `step()`.
        if results is None:
            # Fail after n retries.
            self.failures += 1
            if self.failures > self.failure_tolerance:
                raise RuntimeError(
                    "More than `num_consecutive_worker_failures_tolerance="
                    f"{self.failure_tolerance}` consecutive worker failures! "
                    "Exiting."
                )
            # Continue to very first `step()` call or retry `step()` after
            # a (tolerable) failure.
            return False

        # Stopping criteria.
        if self.algo.config.count_steps_by == "agent_steps":
            self.sampled = (
                self.algo._counters[NUM_AGENT_STEPS_SAMPLED]
                - self.init_agent_steps_sampled
            )
            self.trained = (
                self.algo._counters[NUM_AGENT_STEPS_TRAINED]
                - self.init_agent_steps_trained
            )
        else:
            self.sampled = (
                self.algo._counters[NUM_ENV_STEPS_SAMPLED] - self.init_env_steps_sampled
            )
            self.trained = (
                self.algo._counters[NUM_ENV_STEPS_TRAINED] - self.init_env_steps_trained
            )

        min_t = self.algo.config["min_time_s_per_iteration"]
        min_sample_ts = self.algo.config["min_sample_timesteps_per_iteration"]
        min_train_ts = self.algo.config["min_train_timesteps_per_iteration"]
        # Repeat if not enough time has passed or if not enough
        # env|train timesteps have been processed (or these min
        # values are not provided by the user).
        if (
            (not min_t or time.time() - self.time_start >= min_t)
            and (not min_sample_ts or self.sampled >= min_sample_ts)
            and (not min_train_ts or self.trained >= min_train_ts)
        ):
            return True
        else:
            return False<|MERGE_RESOLUTION|>--- conflicted
+++ resolved
@@ -718,42 +718,24 @@
         self.learner_group = None
         if self.config._enable_new_api_stack:
             local_worker = self.workers.local_worker()
-<<<<<<< HEAD
-            # TODO (Sven): Unify the inference of the MARLModuleSpec. Right now,
-            #  we get this from the RolloutWorker's `marl_module_spec` property
-            #  (which other EnvRunners do not have).
-            #  However, this is hacky (information leak) and should not remain this
-            #  way. For other EnvRunner classes (that don't have this property),
-            #  Algorithm should infer this itself.
-            if hasattr(local_worker, "module") and local_worker.module is not None:
-                marl_module_dict = dict(local_worker.module.as_multi_agent())
-=======
             env = spaces = None
             # EnvRunners have a `module` property, which stores the RLModule
             # (or MARLModule, which is a subclass of RLModule, in the multi-agent case).
             if hasattr(local_worker, "module") and local_worker.module is not None:
                 marl_module_dict = dict(local_worker.module.as_multi_agent())
                 env = local_worker.env
->>>>>>> f41aba36
                 spaces = {
                     mid: (mod.config.observation_space, mod.config.action_space)
                     for mid, mod in marl_module_dict.items()
                 }
                 policy_dict, _ = self.config.get_multi_agent_setup(
-<<<<<<< HEAD
-                    env=local_worker.env, spaces=spaces
-=======
                     env=env, spaces=spaces
->>>>>>> f41aba36
                 )
                 module_spec: MultiAgentRLModuleSpec = self.config.get_marl_module_spec(
                     policy_dict=policy_dict
                 )
-<<<<<<< HEAD
-=======
             # TODO (Sven): Deprecate this path: Old stack API RolloutWorkers and
             #  DreamerV3's EnvRunners have a `marl_module_spec` property.
->>>>>>> f41aba36
             elif hasattr(local_worker, "marl_module_spec"):
                 module_spec: MultiAgentRLModuleSpec = local_worker.marl_module_spec
             else:
