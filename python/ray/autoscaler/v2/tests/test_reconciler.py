import os
import sys
import time

# coding: utf-8
from collections import defaultdict

import pytest

import mock
from mock import MagicMock

from ray.autoscaler.v2.instance_manager.config import InstanceReconcileConfig
from ray.autoscaler.v2.instance_manager.instance_manager import InstanceManager
from ray.autoscaler.v2.instance_manager.instance_storage import InstanceStorage
from ray.autoscaler.v2.instance_manager.node_provider import (  # noqa
    CloudInstance,
    LaunchNodeError,
    TerminateNodeError,
)
from ray.autoscaler.v2.instance_manager.ray_installer import RayInstallError
from ray.autoscaler.v2.instance_manager.reconciler import Reconciler, logger
from ray.autoscaler.v2.instance_manager.storage import InMemoryStorage
from ray.autoscaler.v2.scheduler import IResourceScheduler, SchedulingReply
from ray.autoscaler.v2.tests.util import MockSubscriber, create_instance
from ray.core.generated.autoscaler_pb2 import (
    ClusterResourceState,
    GangResourceRequest,
    NodeState,
    NodeStatus,
    ResourceRequest,
)
from ray.core.generated.instance_manager_pb2 import (
    Instance,
    LaunchRequest,
    NodeKind,
    TerminationRequest,
)
<<<<<<< HEAD
=======
from ray.core.generated.instance_manager_pb2 import Instance, NodeKind
>>>>>>> 39ef34aa

s_to_ns = 1 * 1_000_000_000

logger.setLevel("DEBUG")


class MockAutoscalingConfig:
    def __init__(self, configs=None):
        if configs is None:
            configs = {}
        self._configs = configs

    def get_node_type_configs(self):
        return self._configs.get("node_type_configs", {})

    def get_max_num_worker_nodes(self):
        return self._configs.get("max_num_worker_nodes")

    def get_max_num_nodes(self):
        n = self._configs.get("max_num_worker_nodes")
        return n + 1 if n is not None else None

    def get_upscaling_speed(self):
        return self._configs.get("upscaling_speed", 0.0)

    def get_max_concurrent_launches(self):
        return self._configs.get("max_concurrent_launches", 100)

    def get_instance_reconcile_config(self):
        return self._configs.get("instance_reconcile_config", InstanceReconcileConfig())

    def skip_ray_install(self):
        return self._configs.get("skip_ray_install", True)

    def need_ray_stop(self):
        return self._configs.get("need_ray_stop", True)


class MockScheduler(IResourceScheduler):
    def __init__(self, to_launch=None, to_terminate=None):
        if to_launch is None:
            to_launch = []

        if to_terminate is None:
            to_terminate = []

        self.to_launch = to_launch
        self.to_terminate = to_terminate

    def schedule(self, req):
        return SchedulingReply(
            to_launch=self.to_launch,
            to_terminate=self.to_terminate,
        )


@pytest.fixture()
def setup():
    instance_storage = InstanceStorage(
        cluster_id="test_cluster_id",
        storage=InMemoryStorage(),
    )

    mock_subscriber = MockSubscriber()

    instance_manager = InstanceManager(
        instance_storage=instance_storage,
        instance_status_update_subscribers=[mock_subscriber],
    )

    yield instance_manager, instance_storage, mock_subscriber


class TestReconciler:
    @staticmethod
    def _add_instances(instance_storage, instances):
        for instance in instances:
            ok, _ = instance_storage.upsert_instance(instance)
            assert ok

    @staticmethod
    def test_initialize_head_node(setup):
        instance_manager, instance_storage, _ = setup

        cloud_instances = {
            "c-1": CloudInstance("c-1", "type-1", "", True, NodeKind.HEAD),
        }

        ray_node = NodeState(
            node_id=b"r-1", status=NodeStatus.RUNNING, instance_id="c-1"
        )

        Reconciler.initialize_head_node(
            instance_manager,
            cloud_instances,
        )

        instances, _ = instance_storage.get_instances()
        instance_id = list(instances.values())[0].instance_id
        assert len(instances) == 1
        assert instances[instance_id].status == Instance.ALLOCATED
        assert instances[instance_id].node_kind == NodeKind.HEAD

        # Normal reconciliation should work.
        Reconciler.reconcile(
            instance_manager=instance_manager,
            scheduler=MockScheduler(),
            cloud_provider=MagicMock(),
            ray_cluster_resource_state=ClusterResourceState(node_states=[ray_node]),
            non_terminated_cloud_instances=cloud_instances,
            cloud_provider_errors=[],
            ray_install_errors=[],
            autoscaling_config=MockAutoscalingConfig(),
        )
        instances, _ = instance_storage.get_instances()
        assert instances[instance_id].status == Instance.RAY_RUNNING

    @staticmethod
    def test_requested_instance_no_op(setup):
        instance_manager, instance_storage, _ = setup
        # Request no timeout yet.
        TestReconciler._add_instances(
            instance_storage,
            [
                create_instance(
                    "i-1",
                    Instance.REQUESTED,
                    launch_request_id="l1",
                    instance_type="type-1",
                    status_times=[(Instance.REQUESTED, time.time_ns())],
                ),
            ],
        )

        Reconciler.reconcile(
            instance_manager,
            scheduler=MockScheduler(),
            cloud_provider=MagicMock(),
            ray_cluster_resource_state=ClusterResourceState(),
            non_terminated_cloud_instances={},
            cloud_provider_errors=[],
            ray_install_errors=[],
            autoscaling_config=MockAutoscalingConfig(),
        )

        instances, _ = instance_storage.get_instances()
        assert len(instances) == 1
        assert instances["i-1"].status == Instance.REQUESTED

    @staticmethod
    def test_requested_instance_to_allocated(setup):
        # When there's a matching cloud instance for the requested instance.
        # The requested instance should be moved to ALLOCATED.
        instance_manager, instance_storage, _ = setup
        TestReconciler._add_instances(
            instance_storage,
            [
                create_instance(
                    "i-1",
                    status=Instance.REQUESTED,
                    instance_type="type-1",
                    status_times=[(Instance.REQUESTED, time.time_ns())],
                    launch_request_id="l1",
                ),
                create_instance(
                    "i-2",
                    status=Instance.REQUESTED,
                    instance_type="type-2",
                    status_times=[(Instance.REQUESTED, time.time_ns())],
                    launch_request_id="l2",
                ),
            ],
        )

        cloud_instances = {
            "c-1": CloudInstance("c-1", "type-1", "", True, NodeKind.WORKER),
<<<<<<< HEAD
=======
            "c-2": CloudInstance("c-2", "type-999", "", True, NodeKind.WORKER),
>>>>>>> 39ef34aa
        }

        Reconciler.reconcile(
            instance_manager,
            scheduler=MockScheduler(),
            cloud_provider=MagicMock(),
            ray_cluster_resource_state=ClusterResourceState(),
            non_terminated_cloud_instances=cloud_instances,
            cloud_provider_errors=[],
            ray_install_errors=[],
            autoscaling_config=MockAutoscalingConfig(),
        )

        instances, _ = instance_storage.get_instances()

        assert len(instances) == 2
        assert instances["i-1"].status == Instance.ALLOCATED
        assert instances["i-1"].cloud_instance_id == "c-1"
        assert instances["i-2"].status == Instance.REQUESTED

    @staticmethod
    def test_requested_instance_to_allocation_failed(setup):
        """
        Test that the instance should be transitioned to ALLOCATION_FAILED
        when launch error happens.
        """
        instance_manager, instance_storage, _ = setup

        instances = [
            # Should succeed with instance matched.
            create_instance(
                "i-1",
                status=Instance.REQUESTED,
                instance_type="type-1",
                launch_request_id="l1",
            ),
            # Should fail due to launch error.
            create_instance(
                "i-2",
                status=Instance.REQUESTED,
                instance_type="type-2",
                launch_request_id="l1",
            ),
        ]
        TestReconciler._add_instances(instance_storage, instances)

        launch_errors = [
            LaunchNodeError(
                request_id="l1",
                count=1,  # The request failed.
                node_type="type-2",
                timestamp_ns=1,
            )
        ]

        cloud_instances = {
            "c-1": CloudInstance("c-1", "type-1", "", True, NodeKind.WORKER),
        }
        Reconciler.reconcile(
            instance_manager,
            scheduler=MockScheduler(),
            cloud_provider=MagicMock(),
            ray_cluster_resource_state=ClusterResourceState(),
            non_terminated_cloud_instances=cloud_instances,
            cloud_provider_errors=launch_errors,
            ray_install_errors=[],
            autoscaling_config=MockAutoscalingConfig(),
        )

        instances, _ = instance_storage.get_instances()
        assert len(instances) == 2
        assert instances["i-1"].status == Instance.ALLOCATED
        assert instances["i-1"].cloud_instance_id == "c-1"
        assert instances["i-2"].status == Instance.ALLOCATION_FAILED

    @staticmethod
    def test_reconcile_terminated_cloud_instances(setup):

        instance_manager, instance_storage, subscriber = setup

        instances = [
            create_instance(
                "i-1",
                status=Instance.ALLOCATED,
                instance_type="type-1",
                cloud_instance_id="c-1",
            ),
            create_instance(
                "i-2",
                status=Instance.TERMINATING,
                instance_type="type-2",
                cloud_instance_id="c-2",
            ),
        ]
        TestReconciler._add_instances(instance_storage, instances)

        cloud_instances = {
            "c-2": CloudInstance("c-2", "type-2", "", False, NodeKind.WORKER),
        }

        termination_errors = [
            TerminateNodeError(
                cloud_instance_id="c-2",
                timestamp_ns=1,
                request_id="t1",
            )
        ]
        subscriber.clear()
        Reconciler.reconcile(
            instance_manager,
            scheduler=MockScheduler(),
            cloud_provider=MagicMock(),
            ray_cluster_resource_state=ClusterResourceState(),
            non_terminated_cloud_instances=cloud_instances,
            cloud_provider_errors=termination_errors,
            ray_install_errors=[],
            autoscaling_config=MockAutoscalingConfig(),
        )

        instances, _ = instance_storage.get_instances()
        assert len(instances) == 2
        assert instances["i-1"].status == Instance.TERMINATED
        assert not instances["i-1"].cloud_instance_id
        assert instances["i-2"].status == Instance.TERMINATING
        events = subscriber.events_by_id("i-2")
        assert len(events) == 2
        assert events[0].new_instance_status == Instance.TERMINATION_FAILED
        assert events[1].new_instance_status == Instance.TERMINATING

    @staticmethod
    def test_ray_reconciler_no_op(setup):
        instance_manager, instance_storage, subscriber = setup

        im_instances = [
            create_instance(
                "i-1",
                status=Instance.ALLOCATED,
                launch_request_id="l1",
                instance_type="type-1",
                cloud_instance_id="c-1",
            ),
        ]
        cloud_instances = {
            "c-1": CloudInstance("c-1", "type-1", "", True, NodeKind.WORKER),
        }

        TestReconciler._add_instances(instance_storage, im_instances)
        subscriber.clear()

        Reconciler.reconcile(
            instance_manager,
            scheduler=MockScheduler(),
            cloud_provider=MagicMock(),
            ray_cluster_resource_state=ClusterResourceState(),
            non_terminated_cloud_instances=cloud_instances,
            cloud_provider_errors=[],
            ray_install_errors=[],
            autoscaling_config=MockAutoscalingConfig(),
        )

        # Assert no changes.
        assert subscriber.events == []

        # Unknown ray node status - no action.
        ray_nodes = [
            NodeState(node_id=b"r-1", status=NodeStatus.UNSPECIFIED, instance_id="c-1"),
            NodeState(
                node_id=b"r-2", status=NodeStatus.RUNNING, instance_id="c-unknown"
            ),
        ]

        with pytest.raises(ValueError):
            Reconciler.reconcile(
                instance_manager,
                scheduler=MockScheduler(),
                cloud_provider=MagicMock(),
                ray_cluster_resource_state=ClusterResourceState(node_states=ray_nodes),
                non_terminated_cloud_instances=cloud_instances,
                cloud_provider_errors=[],
                ray_install_errors=[],
                autoscaling_config=MockAutoscalingConfig(),
            )

        # Assert no changes.
        assert subscriber.events == []

    @staticmethod
    def test_ray_reconciler_new_ray(setup):
        instance_manager, instance_storage, _ = setup

        # A newly running ray node with matching cloud instance id
        node_states = [
            NodeState(node_id=b"r-1", status=NodeStatus.RUNNING, instance_id="c-1"),
        ]
        im_instances = [
            create_instance("i-1", status=Instance.ALLOCATED, cloud_instance_id="c-1"),
        ]
        cloud_instances = {
            "c-1": CloudInstance("c-1", "type-1", "", True, NodeKind.WORKER),
        }
        TestReconciler._add_instances(instance_storage, im_instances)
        Reconciler.reconcile(
            instance_manager,
            scheduler=MockScheduler(),
            cloud_provider=MagicMock(),
            ray_cluster_resource_state=ClusterResourceState(node_states=node_states),
            non_terminated_cloud_instances=cloud_instances,
            cloud_provider_errors=[],
            ray_install_errors=[],
            autoscaling_config=MockAutoscalingConfig(),
        )

        instances, _ = instance_storage.get_instances()
        assert len(instances) == 1
        assert instances["i-1"].status == Instance.RAY_RUNNING
        assert instances["i-1"].node_id == "r-1"

    @staticmethod
    def test_ray_reconciler_already_ray_running(setup):
        instance_manager, instance_storage, subscriber = setup
        # A running ray node already reconciled.
        TestReconciler._add_instances(
            instance_storage,
            [
                create_instance(
                    "i-1", status=Instance.RAY_RUNNING, cloud_instance_id="c-1"
                ),
                create_instance(
                    "i-2", status=Instance.TERMINATING, cloud_instance_id="c-2"
                ),  # Already reconciled.
            ],
        )
        ray_nodes = [
            NodeState(node_id=b"r-1", status=NodeStatus.IDLE, instance_id="c-1"),
            NodeState(
                node_id=b"r-2", status=NodeStatus.IDLE, instance_id="c-2"
            ),  # Already being stopped
        ]
        cloud_instances = {
            "c-1": CloudInstance("c-1", "type-1", "", True, NodeKind.WORKER),
            "c-2": CloudInstance("c-2", "type-2", "", True, NodeKind.WORKER),
        }

        subscriber.clear()
        Reconciler.reconcile(
            instance_manager,
            scheduler=MockScheduler(),
            cloud_provider=MagicMock(),
            ray_cluster_resource_state=ClusterResourceState(node_states=ray_nodes),
            non_terminated_cloud_instances=cloud_instances,
            cloud_provider_errors=[],
            ray_install_errors=[],
            autoscaling_config=MockAutoscalingConfig(),
        )

        assert len(subscriber.events) == 0

    @staticmethod
    def test_ray_reconciler_stopping_ray(setup):
        instance_manager, instance_storage, _ = setup

        # draining ray nodes
        im_instances = [
            create_instance(
                "i-1", status=Instance.RAY_RUNNING, cloud_instance_id="c-1"
            ),  # To be reconciled.
            create_instance(
                "i-2", status=Instance.RAY_STOPPING, cloud_instance_id="c-2"
            ),  # Already reconciled.
            create_instance(
                "i-3", status=Instance.TERMINATING, cloud_instance_id="c-3"
            ),  # Already reconciled.
        ]

        TestReconciler._add_instances(instance_storage, im_instances)

        ray_nodes = [
            NodeState(node_id=b"r-1", status=NodeStatus.DRAINING, instance_id="c-1"),
            NodeState(node_id=b"r-2", status=NodeStatus.DRAINING, instance_id="c-2"),
            NodeState(node_id=b"r-3", status=NodeStatus.DRAINING, instance_id="c-3"),
        ]
        cloud_instances = {
            "c-1": CloudInstance("c-1", "type-1", "", True, NodeKind.WORKER),
            "c-2": CloudInstance("c-2", "type-2", "", True, NodeKind.WORKER),
            "c-3": CloudInstance("c-3", "type-3", "", True, NodeKind.WORKER),
        }

        Reconciler.reconcile(
            instance_manager,
            scheduler=MockScheduler(),
            cloud_provider=MagicMock(),
            ray_cluster_resource_state=ClusterResourceState(node_states=ray_nodes),
            non_terminated_cloud_instances=cloud_instances,
            cloud_provider_errors=[],
            ray_install_errors=[],
            autoscaling_config=MockAutoscalingConfig(),
        )

        instances, _ = instance_storage.get_instances()
        assert len(instances) == 3
        assert instances["i-1"].status == Instance.RAY_STOPPING
        assert instances["i-2"].status == Instance.RAY_STOPPING
        assert instances["i-3"].status == Instance.TERMINATING

    @staticmethod
    def test_ray_reconciler_stopped_ray(setup):
        instance_manager, instance_storage, _ = setup

        # dead ray nodes
        im_instances = [
            create_instance(
                "i-1", status=Instance.ALLOCATED, cloud_instance_id="c-1"
            ),  # To be reconciled.
            create_instance(
                "i-2", status=Instance.RAY_STOPPING, cloud_instance_id="c-2"
            ),  # To be reconciled.
            create_instance(
                "i-3", status=Instance.TERMINATING, cloud_instance_id="c-3"
            ),  # Already reconciled.
        ]
        TestReconciler._add_instances(instance_storage, im_instances)

        ray_nodes = [
            NodeState(node_id=b"r-1", status=NodeStatus.DEAD, instance_id="c-1"),
            NodeState(node_id=b"r-2", status=NodeStatus.DEAD, instance_id="c-2"),
            NodeState(node_id=b"r-3", status=NodeStatus.DEAD, instance_id="c-3"),
        ]

        cloud_instances = {
            "c-1": CloudInstance("c-1", "type-1", "", True, NodeKind.WORKER),
            "c-2": CloudInstance("c-2", "type-2", "", True, NodeKind.WORKER),
            "c-3": CloudInstance("c-3", "type-3", "", True, NodeKind.WORKER),
        }

        Reconciler.reconcile(
            instance_manager,
            scheduler=MockScheduler(),
            cloud_provider=MagicMock(),
            ray_cluster_resource_state=ClusterResourceState(node_states=ray_nodes),
            non_terminated_cloud_instances=cloud_instances,
            cloud_provider_errors=[],
            ray_install_errors=[],
            autoscaling_config=MockAutoscalingConfig(),
        )

        instances, _ = instance_storage.get_instances()
        assert len(instances) == 3
        assert instances["i-1"].status == Instance.TERMINATING
        assert instances["i-2"].status == Instance.TERMINATING
        assert instances["i-3"].status == Instance.TERMINATING

    @staticmethod
    def test_reconcile_ray_installer_failures(setup):
        instance_manager, instance_storage, _ = setup

        # dead ray nodes
        im_instances = [
            create_instance(
                "i-1", status=Instance.RAY_INSTALLING, cloud_instance_id="c-1"
            ),  # To be reconciled.
        ]
        TestReconciler._add_instances(instance_storage, im_instances)

        ray_install_errors = [
            RayInstallError(
                im_instance_id="i-1",
                details="failed to install",
            )
        ]

        cloud_instances = {
            "c-1": CloudInstance("c-1", "type-1", "", True, NodeKind.WORKER),
        }

        Reconciler.reconcile(
            instance_manager,
            scheduler=MockScheduler(),
            cloud_provider=MagicMock(),
            ray_cluster_resource_state=ClusterResourceState(node_states=[]),
            non_terminated_cloud_instances=cloud_instances,
            cloud_provider_errors=[],
            ray_install_errors=ray_install_errors,
            autoscaling_config=MockAutoscalingConfig(),
        )

        instances, _ = instance_storage.get_instances()
        assert len(instances) == 1
        assert instances["i-1"].status == Instance.TERMINATING

    @staticmethod
    def test_draining_ray_node_also_terminated(setup):
        """
        A draining ray node due to a cloud instance termination should also
        transition the instance to TERMINATED.
        """

        instance_manager, instance_storage, _ = setup

        im_instances = [
            create_instance(
                "i-1", status=Instance.RAY_RUNNING, cloud_instance_id="c-1"
            ),  # To be reconciled.
            create_instance(
                "i-2", status=Instance.RAY_RUNNING, cloud_instance_id="c-2"
            ),  # To be reconciled.
        ]
        TestReconciler._add_instances(instance_storage, im_instances)

        ray_nodes = [
            NodeState(node_id=b"r-1", status=NodeStatus.DEAD, instance_id="c-1"),
            NodeState(node_id=b"r-2", status=NodeStatus.DRAINING, instance_id="c-2"),
        ]

        cloud_instances = {
            # Terminated cloud instance.
        }

        Reconciler.reconcile(
            instance_manager,
            scheduler=MockScheduler(),
            cloud_provider=MagicMock(),
            ray_cluster_resource_state=ClusterResourceState(node_states=ray_nodes),
            non_terminated_cloud_instances=cloud_instances,
            cloud_provider_errors=[],
            ray_install_errors=[],
            autoscaling_config=MockAutoscalingConfig(),
        )

        instances, _ = instance_storage.get_instances()
        assert len(instances) == 2
        assert instances["i-1"].status == Instance.TERMINATED
        assert instances["i-2"].status == Instance.TERMINATED

    @staticmethod
    @pytest.mark.parametrize(
        "max_concurrent_launches,num_allocated,num_requested",
        [
            (1, 0, 0),
            (10, 0, 0),
            (1, 0, 1),
            (1, 1, 0),
            (10, 1, 0),
            (10, 0, 1),
            (10, 5, 5),
        ],
    )
    @pytest.mark.parametrize(
        "upscaling_speed",
        [0.0, 0.1, 0.5, 1.0, 100.0],
    )
    def test_max_concurrent_launches(
        max_concurrent_launches, num_allocated, num_requested, upscaling_speed, setup
    ):
        instance_manager, instance_storage, subscriber = setup
        next_id = 0

        # Add some allocated instances.
        cloud_instances = {}
        for _ in range(num_allocated):
            instance = create_instance(
                str(next_id),
                status=Instance.ALLOCATED,
                instance_type="type-1",
                cloud_instance_id=f"c-{next_id}",
            )
            next_id += 1
            cloud_instances[instance.cloud_instance_id] = CloudInstance(
                instance.cloud_instance_id, "type-1", "", True, NodeKind.WORKER
            )
            TestReconciler._add_instances(instance_storage, [instance])

        # Add some requested instances.
        for _ in range(num_requested):
            instance = create_instance(
                str(next_id), status=Instance.REQUESTED, instance_type="type-1"
            )
            TestReconciler._add_instances(instance_storage, [instance])
            next_id += 1

        # Add many queued instances.
        queued_instances = [
            create_instance(
                str(i + next_id), status=Instance.QUEUED, instance_type="type-1"
            )
            for i in range(1000)
        ]
        TestReconciler._add_instances(instance_storage, queued_instances)

        num_desired_upscale = max(1, upscaling_speed * (num_requested + num_allocated))
        expected_launch_num = min(
            num_desired_upscale,
            max(0, max_concurrent_launches - num_requested),  # global limit
        )

        subscriber.clear()
        Reconciler.reconcile(
            instance_manager=instance_manager,
            scheduler=MockScheduler(),
            cloud_provider=MagicMock(),
            ray_cluster_resource_state=ClusterResourceState(),
            non_terminated_cloud_instances=cloud_instances,
            cloud_provider_errors=[],
            ray_install_errors=[],
            autoscaling_config=MockAutoscalingConfig(
                configs={
                    "upscaling_speed": upscaling_speed,
                    "max_concurrent_launches": max_concurrent_launches,
                }
            ),
        )
        instances, _ = instance_storage.get_instances()
        assert len(subscriber.events) == expected_launch_num
        for event in subscriber.events:
            assert event.new_instance_status == Instance.REQUESTED
            assert (
                event.launch_request_id
                == instances[event.instance_id].launch_request_id
            )
            assert event.instance_type == "type-1"

    @staticmethod
    @mock.patch("time.time_ns")
    def test_stuck_instances_requested(mock_time_ns, setup):
        instance_manager, instance_storage, subscriber = setup
        cur_time_s = 10
        mock_time_ns.return_value = cur_time_s * s_to_ns

        reconcile_config = InstanceReconcileConfig(
            request_status_timeout_s=5,
            max_num_retry_request_to_allocate=2,
        )

        instances = [
            create_instance(
                "no-update",
                Instance.REQUESTED,
                status_times=[(Instance.REQUESTED, 9 * s_to_ns)],
            ),
            create_instance(
                "retry",
                Instance.REQUESTED,
                status_times=[(Instance.REQUESTED, 2 * s_to_ns)],
            ),
            create_instance(
                "failed",
                Instance.REQUESTED,
                status_times=[
                    (Instance.REQUESTED, 1 * s_to_ns),
                    (Instance.REQUESTED, 2 * s_to_ns),
                ],
            ),
        ]

        TestReconciler._add_instances(instance_storage, instances)

        Reconciler.reconcile(
            instance_manager=instance_manager,
            scheduler=MockScheduler(),
            cloud_provider=MagicMock(),
            ray_cluster_resource_state=ClusterResourceState(),
            non_terminated_cloud_instances={},
            cloud_provider_errors=[],
            ray_install_errors=[],
            autoscaling_config=MockAutoscalingConfig(
                configs={
                    "instance_reconcile_config": reconcile_config,
                    "max_concurrent_launches": 0,  # prevent launches
                }
            ),
        )

        instances, _ = instance_storage.get_instances()
        assert instances["no-update"].status == Instance.REQUESTED
        assert instances["retry"].status == Instance.QUEUED
        assert instances["failed"].status == Instance.ALLOCATION_FAILED

    @staticmethod
    @mock.patch("time.time_ns")
    def test_stuck_instances_ray_stop_requested(mock_time_ns, setup):
        instance_manager, instance_storage, subscriber = setup
        timeout_s = 5
        cur_time_s = 20
        mock_time_ns.return_value = cur_time_s * s_to_ns

        config = InstanceReconcileConfig(
            ray_stop_requested_status_timeout_s=timeout_s,
        )
        cur_status = Instance.RAY_STOP_REQUESTED

        instances = [
            create_instance(
                "no-update",
                cur_status,
                status_times=[(cur_status, (cur_time_s - timeout_s + 1) * s_to_ns)],
                ray_node_id="r-1",
            ),
            create_instance(
                "updated",
                cur_status,
                status_times=[(cur_status, (cur_time_s - timeout_s - 1) * s_to_ns)],
                ray_node_id="r-2",
            ),
        ]

        TestReconciler._add_instances(instance_storage, instances)

        Reconciler.reconcile(
            instance_manager=instance_manager,
            scheduler=MockScheduler(),
            cloud_provider=MagicMock(),
            ray_cluster_resource_state=ClusterResourceState(),
            non_terminated_cloud_instances={},
            cloud_provider_errors=[],
            ray_install_errors=[],
            autoscaling_config=MockAutoscalingConfig(
                configs={
                    "instance_reconcile_config": config,
                    "max_concurrent_launches": 0,  # prevent launches
                }
            ),
        )

        instances, _ = instance_storage.get_instances()
        assert instances["no-update"].status == cur_status
        assert instances["updated"].status == Instance.RAY_RUNNING

    @staticmethod
    @mock.patch("time.time_ns")
    @pytest.mark.parametrize(
        "cur_status,expect_status",
        [
            (Instance.ALLOCATED, Instance.TERMINATING),
            (Instance.RAY_INSTALLING, Instance.TERMINATING),
            (Instance.TERMINATING, Instance.TERMINATING),
        ],
    )
    def test_stuck_instances(mock_time_ns, cur_status, expect_status, setup):
        instance_manager, instance_storage, subscriber = setup
        timeout_s = 5
        cur_time_s = 20
        mock_time_ns.return_value = cur_time_s * s_to_ns
        config = InstanceReconcileConfig(
            allocate_status_timeout_s=timeout_s,
            terminating_status_timeout_s=timeout_s,
            ray_install_status_timeout_s=timeout_s,
        )
        instances = [
            create_instance(
                "no-update",
                cur_status,
                status_times=[(cur_status, (cur_time_s - timeout_s + 1) * s_to_ns)],
            ),
            create_instance(
                "updated",
                cur_status,
                status_times=[(cur_status, (cur_time_s - timeout_s - 1) * s_to_ns)],
            ),
        ]

        TestReconciler._add_instances(instance_storage, instances)

        Reconciler.reconcile(
            instance_manager=instance_manager,
            scheduler=MockScheduler(),
            cloud_provider=MagicMock(),
            ray_cluster_resource_state=ClusterResourceState(),
            non_terminated_cloud_instances={},
            cloud_provider_errors=[],
            ray_install_errors=[],
            autoscaling_config=MockAutoscalingConfig(
                configs={
                    "instance_reconcile_config": config,
                    "max_concurrent_launches": 0,  # prevent launches
                }
            ),
        )

        instances, _ = instance_storage.get_instances()
        assert instances["no-update"].status == cur_status
        assert instances["updated"].status == expect_status

    @staticmethod
    @mock.patch("time.time_ns")
    @pytest.mark.parametrize(
        "status",
        [
            Instance.InstanceStatus.Name(Instance.RAY_STOPPING),
            Instance.InstanceStatus.Name(Instance.RAY_INSTALL_FAILED),
            Instance.InstanceStatus.Name(Instance.RAY_STOPPED),
            Instance.InstanceStatus.Name(Instance.TERMINATION_FAILED),
            Instance.InstanceStatus.Name(Instance.QUEUED),
        ],
    )
    def test_warn_stuck_transient_instances(mock_time_ns, status, setup):
        instance_manager, instance_storage, subscriber = setup
        cur_time_s = 10
        mock_time_ns.return_value = cur_time_s * s_to_ns
        timeout_s = 5
        status = Instance.InstanceStatus.Value(status)

        config = InstanceReconcileConfig(
            transient_status_warn_interval_s=timeout_s,
        )
        instances = [
            create_instance(
                "no-warn",
                status,
                status_times=[(status, (cur_time_s - timeout_s + 1) * s_to_ns)],
            ),
            create_instance(
                "warn",
                status,
                status_times=[(status, (cur_time_s - timeout_s - 1) * s_to_ns)],
            ),
        ]
        TestReconciler._add_instances(instance_storage, instances)
        mock_logger = mock.MagicMock()

        Reconciler.reconcile(
            instance_manager=instance_manager,
            scheduler=MockScheduler(),
            cloud_provider=MagicMock(),
            ray_cluster_resource_state=ClusterResourceState(),
            non_terminated_cloud_instances={},
            cloud_provider_errors=[],
            ray_install_errors=[],
            autoscaling_config=MockAutoscalingConfig(
                configs={
                    "instance_reconcile_config": config,
                    "max_concurrent_launches": 0,  # prevent launches
                }
            ),
            _logger=mock_logger,
        )

        assert mock_logger.warning.call_count == 1

    @staticmethod
    @mock.patch("time.time_ns")
    def test_stuck_instances_no_op(mock_time_ns, setup):
        instance_manager, instance_storage, subscriber = setup
        # Large enough to not trigger any timeouts
        mock_time_ns.return_value = 999999 * s_to_ns

        config = InstanceReconcileConfig()

        all_status = set(Instance.InstanceStatus.values())
        reconciled_stuck_statuses = {
            Instance.REQUESTED,
            Instance.ALLOCATED,
            Instance.RAY_INSTALLING,
            Instance.TERMINATING,
            Instance.RAY_STOP_REQUESTED,
        }

        transient_statuses = {
            Instance.RAY_STOPPING,
            Instance.RAY_INSTALL_FAILED,
            Instance.RAY_STOPPED,
            Instance.TERMINATION_FAILED,
            Instance.QUEUED,
        }
        no_op_statuses = all_status - reconciled_stuck_statuses - transient_statuses

        for status in no_op_statuses:
            instances = [
                create_instance(
                    f"no-op-{status}",
                    status,
                    status_times=[(status, 1 * s_to_ns)],
                ),
            ]
            TestReconciler._add_instances(instance_storage, instances)

        subscriber.clear()
        mock_logger = mock.MagicMock()
        Reconciler.reconcile(
            instance_manager=instance_manager,
            scheduler=MockScheduler(),
            cloud_provider=MagicMock(),
            ray_cluster_resource_state=ClusterResourceState(),
            non_terminated_cloud_instances={},
            cloud_provider_errors=[],
            ray_install_errors=[],
            autoscaling_config=MockAutoscalingConfig(
                configs={
                    "instance_reconcile_config": config,
                    "max_concurrent_launches": 0,  # prevent launches
                }
            ),
            _logger=mock_logger,
        )

        assert subscriber.events == []
        assert mock_logger.warning.call_count == 0

    @staticmethod
    @pytest.mark.parametrize(
        "need_ray_stop",
        [True, False],
        ids=["need_ray_stop", "no_ray_stop"],
    )
    def test_scaling_updates(setup, need_ray_stop):
        """
        Tests that new instances should be launched due to autoscaling
        decisions, and existing instances should be terminated if needed.
        """
        instance_manager, instance_storage, _ = setup

        im_instances = [
            create_instance(
                "i-1", status=Instance.RAY_RUNNING, cloud_instance_id="c-1"
            ),  # To be reconciled.
        ]
        TestReconciler._add_instances(instance_storage, im_instances)

        ray_nodes = [
            NodeState(node_id=b"r-1", status=NodeStatus.RUNNING, instance_id="c-1"),
        ]

        cloud_instances = {
            "c-1": CloudInstance("c-1", "type-1", "", True, NodeKind.WORKER),
        }

        mock_scheduler = MagicMock()
        mock_scheduler.schedule.return_value = SchedulingReply(
            to_launch=[
                LaunchRequest(instance_type="type-1", count=2),
            ],
            to_terminate=[
                TerminationRequest(
                    id="t1",
                    ray_node_id="r-1",
                    instance_id="i-1",
                    cause=TerminationRequest.Cause.IDLE,
                    idle_time_ms=1000,
                )
            ],
            infeasible_gang_resource_requests=[
                GangResourceRequest(
                    requests=[ResourceRequest(resources_bundle={"CPU": 1})]
                )
            ],
        )

        state = Reconciler.reconcile(
            instance_manager=instance_manager,
            scheduler=mock_scheduler,
            cloud_provider=MagicMock(),
            ray_cluster_resource_state=ClusterResourceState(node_states=ray_nodes),
            non_terminated_cloud_instances=cloud_instances,
            cloud_provider_errors=[],
            ray_install_errors=[],
            autoscaling_config=MockAutoscalingConfig(
                configs={
                    "max_concurrent_launches": 0,  # don't launch anything.
                    "need_ray_stop": need_ray_stop,
                }
            ),
        )

        instances, _ = instance_storage.get_instances()

        assert len(instances) == 3
        for id, instance in instances.items():
            if id == "i-1":
                assert (
                    instance.status == Instance.RAY_STOP_REQUESTED
                    if need_ray_stop
                    else Instance.TERMINATING
                )
            else:
                assert instance.status == Instance.QUEUED
                assert instance.instance_type == "type-1"

        assert len(state.infeasible_gang_resource_requests) == 1

    @staticmethod
    def test_terminating_instances(setup):
        instance_manager, instance_storage, subscriber = setup

        instances = [
            create_instance(
                "i-1",
                status=Instance.RAY_STOPPED,
                cloud_instance_id="c-1",
            ),
            create_instance(
                "i-2",
                status=Instance.RAY_INSTALL_FAILED,
                cloud_instance_id="c-2",
            ),
            create_instance(
                "i-3",
                status=Instance.TERMINATION_FAILED,
                cloud_instance_id="c-3",
            ),
        ]

        cloud_instances = {
            "c-1": CloudInstance("c-1", "type-1", "", True, NodeKind.WORKER),
            "c-2": CloudInstance("c-2", "type-2", "", True, NodeKind.WORKER),
            "c-3": CloudInstance("c-3", "type-3", "", True, NodeKind.WORKER),
        }

        TestReconciler._add_instances(instance_storage, instances)

        Reconciler.reconcile(
            instance_manager=instance_manager,
            scheduler=MockScheduler(),
            cloud_provider=MagicMock(),
            ray_cluster_resource_state=ClusterResourceState(),
            non_terminated_cloud_instances=cloud_instances,
            cloud_provider_errors=[],
            ray_install_errors=[],
            autoscaling_config=MockAutoscalingConfig(),
        )

        instances, _ = instance_storage.get_instances()
        assert instances["i-1"].status == Instance.TERMINATING
        assert instances["i-2"].status == Instance.TERMINATING
        assert instances["i-3"].status == Instance.TERMINATING

    @staticmethod
    @pytest.mark.parametrize(
        "skip_ray_install",
        [True, False],
    )
    @pytest.mark.parametrize(
        "cloud_instance_running",
        [True, False],
    )
    def test_ray_install(skip_ray_install, cloud_instance_running, setup):
        instance_manager, instance_storage, _ = setup

        instances = [
            create_instance(
                "i-1",
                status=Instance.ALLOCATED,
                instance_type="type-1",
                launch_request_id="l1",
                cloud_instance_id="c-1",
            ),
        ]

        cloud_instances = {
            "c-1": CloudInstance(
                "c-1", "type-1", "", cloud_instance_running, NodeKind.WORKER
            ),
        }

        TestReconciler._add_instances(instance_storage, instances)

        Reconciler.reconcile(
            instance_manager=instance_manager,
            scheduler=MockScheduler(),
            cloud_provider=MagicMock(),
            ray_cluster_resource_state=ClusterResourceState(),
            non_terminated_cloud_instances=cloud_instances,
            cloud_provider_errors=[],
            ray_install_errors=[],
            autoscaling_config=MockAutoscalingConfig(
                configs={
                    "skip_ray_install": skip_ray_install,
                }
            ),
        )

        instances, _ = instance_storage.get_instances()
        if skip_ray_install or not cloud_instance_running:
            assert instances["i-1"].status == Instance.ALLOCATED
        else:
            assert instances["i-1"].status == Instance.RAY_INSTALLING

    @staticmethod
    @mock.patch("time.time_ns")
    def test_autoscaler_state(mock_time_ns, setup):
        instance_manager, instance_storage, _ = setup
        mock_time_ns.return_value = 5

        instances = [
            create_instance(
                "i-1",
                status=Instance.ALLOCATED,
                instance_type="type-1",
                cloud_instance_id="c-1",
                launch_request_id="l1",
                status_times=[
                    (Instance.QUEUED, 0),
                    (Instance.REQUESTED, 1),
                    (Instance.ALLOCATED, 2),
                ],
            ),
            # requested instance
            create_instance(
                "i-2",
                status=Instance.REQUESTED,
                instance_type="type-2",
                launch_request_id="l2",
                status_times=[(Instance.QUEUED, 0), (Instance.REQUESTED, 1)],
            ),
            # queued instance
            create_instance(
                "i-3",
                status=Instance.QUEUED,
                instance_type="type-3",
                launch_request_id="l3",
                status_times=[
                    (Instance.QUEUED, 0),
                ],
            ),
            # allocation failed
            create_instance(
                "i-4",
                status=Instance.ALLOCATION_FAILED,
                instance_type="type-4",
                launch_request_id="l4",
                status_times=[
                    (Instance.QUEUED, 0),
                    (Instance.REQUESTED, 1),
                    (Instance.ALLOCATION_FAILED, 2),
                ],
            ),
            # ray installing
            create_instance(
                "i-5",
                status=Instance.RAY_INSTALLING,
                instance_type="type-5",
                launch_request_id="l5",
                cloud_instance_id="c-5",
                status_times=[
                    (Instance.QUEUED, 0),
                    (Instance.REQUESTED, 1),
                    (Instance.ALLOCATED, 2),
                    (Instance.RAY_INSTALLING, 3),
                ],
            ),
        ]

        cloud_instances = {
            "c-1": CloudInstance("c-1", "type-1", "", True, NodeKind.WORKER),
            "c-5": CloudInstance("c-5", "type-5", "", True, NodeKind.WORKER),
        }

        TestReconciler._add_instances(instance_storage, instances)

        mock_scheduler = MagicMock()
        mock_scheduler.schedule.return_value = SchedulingReply(
            to_launch=[],
            to_terminate=[],
            infeasible_gang_resource_requests=[
                GangResourceRequest(
                    requests=[ResourceRequest(resources_bundle={"CPU": 1})]
                )
            ],
            infeasible_resource_requests=[ResourceRequest(resources_bundle={"CPU": 1})],
        )

        autoscaling_state = Reconciler.reconcile(
            instance_manager=instance_manager,
            scheduler=mock_scheduler,
            cloud_provider=MagicMock(),
            ray_cluster_resource_state=ClusterResourceState(
                cluster_resource_state_version=1,
            ),
            non_terminated_cloud_instances=cloud_instances,
            cloud_provider_errors=[],
            ray_install_errors=[],
            autoscaling_config=MockAutoscalingConfig(
                configs={
                    "max_concurrent_launches": 0,  # don't launch anything.
                }
            ),
        )

        assert autoscaling_state.last_seen_cluster_resource_state_version == 1
        assert len(autoscaling_state.infeasible_gang_resource_requests) == 1
        assert len(autoscaling_state.infeasible_resource_requests) == 1
        assert len(autoscaling_state.pending_instances) == 2
        pending_instances = {i.instance_id for i in autoscaling_state.pending_instances}
        assert pending_instances == {"i-1", "i-5"}
        pending_instance_requests = defaultdict(int)
        for r in autoscaling_state.pending_instance_requests:
            pending_instance_requests[r.ray_node_type_name] += r.count
        failed_instance_requests = defaultdict(int)
        for r in autoscaling_state.failed_instance_requests:
            failed_instance_requests[r.ray_node_type_name] += r.count
        assert pending_instance_requests == {"type-2": 1, "type-3": 1}
        assert failed_instance_requests == {"type-4": 1}

    @staticmethod
    def test_extra_cloud_instances(setup):
        """
        Test that extra cloud instances should be terminated.
        """
        instance_manager, instance_storage, subscriber = setup

        im_instances = [
            create_instance(
                "i-1", status=Instance.RAY_RUNNING, cloud_instance_id="c-1"
            ),  # To be reconciled.
        ]
        TestReconciler._add_instances(instance_storage, im_instances)

        ray_nodes = [
            NodeState(node_id=b"r-1", status=NodeStatus.RUNNING, instance_id="c-1"),
        ]

        cloud_instances = {
            "c-1": CloudInstance("c-1", "type-1", "", True, NodeKind.WORKER),
            "c-2": CloudInstance("c-2", "type-2", "", True, NodeKind.WORKER),  # Extra
        }

        subscriber.clear()
        Reconciler.reconcile(
            instance_manager,
            scheduler=MockScheduler(),
            cloud_provider=MagicMock(),
            ray_cluster_resource_state=ClusterResourceState(node_states=ray_nodes),
            non_terminated_cloud_instances=cloud_instances,
            cloud_provider_errors=[],
            ray_install_errors=[],
            autoscaling_config=MockAutoscalingConfig(),
        )

        assert len(subscriber.events) == 1
        assert subscriber.events[0].new_instance_status == Instance.TERMINATING
        assert subscriber.events[0].cloud_instance_id == "c-2"

        instances, _ = instance_storage.get_instances()
        assert len(instances) == 2
        statuses = {instance.status for instance in instances.values()}
        assert statuses == {Instance.RAY_RUNNING, Instance.TERMINATING}


if __name__ == "__main__":
    if os.environ.get("PARALLEL_CI"):
        sys.exit(pytest.main(["-n", "auto", "--boxed", "-vs", __file__]))
    else:
        sys.exit(pytest.main(["-sv", __file__]))<|MERGE_RESOLUTION|>--- conflicted
+++ resolved
@@ -36,10 +36,6 @@
     NodeKind,
     TerminationRequest,
 )
-<<<<<<< HEAD
-=======
-from ray.core.generated.instance_manager_pb2 import Instance, NodeKind
->>>>>>> 39ef34aa
 
 s_to_ns = 1 * 1_000_000_000
 
@@ -216,10 +212,6 @@
 
         cloud_instances = {
             "c-1": CloudInstance("c-1", "type-1", "", True, NodeKind.WORKER),
-<<<<<<< HEAD
-=======
-            "c-2": CloudInstance("c-2", "type-999", "", True, NodeKind.WORKER),
->>>>>>> 39ef34aa
         }
 
         Reconciler.reconcile(
@@ -1055,7 +1047,7 @@
                     ray_node_id="r-1",
                     instance_id="i-1",
                     cause=TerminationRequest.Cause.IDLE,
-                    idle_time_ms=1000,
+                    idle_duration_ms=1000,
                 )
             ],
             infeasible_gang_resource_requests=[
