// Licensed to the Apache Software Foundation (ASF) under one
// or more contributor license agreements.  See the NOTICE file
// distributed with this work for additional information
// regarding copyright ownership.  The ASF licenses this file
// to you under the Apache License, Version 2.0 (the
// "License"); you may not use this file except in compliance
// with the License.  You may obtain a copy of the License at
//
//   http://www.apache.org/licenses/LICENSE-2.0
//
// Unless required by applicable law or agreed to in writing,
// software distributed under the License is distributed on an
// "AS IS" BASIS, WITHOUT WARRANTIES OR CONDITIONS OF ANY
// KIND, either express or implied.  See the License for the
// specific language governing permissions and limitations
// under the License.

#pragma once
#include <stddef.h>

#include <memory>
#include <string>
#include <unordered_map>
#include <unordered_set>
#include <vector>

#include "ray/object_manager/plasma/compat.h"

namespace plasma {

/// Allocation granularity used in plasma for object allocation.
constexpr int64_t kBlockSize = 64;

// TODO(pcm): Replace this by the flatbuffers message PlasmaObjectSpec.
struct PlasmaObject {
  /// The file descriptor of the memory mapped file in the store. It is used as
  /// a unique identifier of the file in the client to look up the corresponding
  /// file descriptor on the client's side.
  MEMFD_TYPE store_fd;
  /// The offset in bytes in the memory mapped file of the plasma object
  /// header.
  ptrdiff_t header_offset;
  /// The offset in bytes in the memory mapped file of the data.
  ptrdiff_t data_offset;
  /// The offset in bytes in the memory mapped file of the metadata.
  ptrdiff_t metadata_offset;
  /// The size in bytes of the data.
  int64_t data_size;
  /// The size in bytes of the metadata.
  int64_t metadata_size;
  /// The size in bytes that was allocated. data_size + metadata_size must fit
  /// within this.
  int64_t allocated_size;
  /// Device number object is on.
  int device_num;
  /// Set if device_num is equal to 0.
  int64_t mmap_size;
<<<<<<< HEAD
  /// If the object is fallback_allocated. False means it's on main memory.
  /// This field is NOT present in PlasmaObjectSpec.
  bool fallback_allocated;
=======
  bool is_experimental_mutable_object = false;
>>>>>>> fb521a90

  bool operator==(const PlasmaObject &other) const {
    return ((store_fd == other.store_fd) && (data_offset == other.data_offset) &&
            (metadata_offset == other.metadata_offset) &&
            (data_size == other.data_size) && (metadata_size == other.metadata_size) &&
            (device_num == other.device_num) &&
            (fallback_allocated == other.fallback_allocated));
  }
};

enum class ObjectStatus : int {
  /// The object was not found.
  OBJECT_NOT_FOUND = 0,
  /// The object was found.
  OBJECT_FOUND = 1
};
}  // namespace plasma<|MERGE_RESOLUTION|>--- conflicted
+++ resolved
@@ -55,13 +55,10 @@
   int device_num;
   /// Set if device_num is equal to 0.
   int64_t mmap_size;
-<<<<<<< HEAD
   /// If the object is fallback_allocated. False means it's on main memory.
   /// This field is NOT present in PlasmaObjectSpec.
   bool fallback_allocated;
-=======
   bool is_experimental_mutable_object = false;
->>>>>>> fb521a90
 
   bool operator==(const PlasmaObject &other) const {
     return ((store_fd == other.store_fd) && (data_offset == other.data_offset) &&
