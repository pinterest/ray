import copy
import logging
import time
from abc import ABC, abstractmethod
from collections import defaultdict
from dataclasses import dataclass, field
from enum import Enum
from typing import Dict, List, Optional, Tuple

<<<<<<< HEAD
from google.protobuf.json_format import MessageToDict

=======
from ray._private.protobuf_compat import message_to_dict
>>>>>>> 3e1d98c6
from ray.autoscaler._private.constants import AUTOSCALER_CONSERVE_GPU_NODES
from ray.autoscaler._private.resource_demand_scheduler import (
    UtilizationScore,
    _fits,
    _inplace_subtract,
)
from ray.autoscaler.v2.instance_manager.common import InstanceUtil
from ray.autoscaler.v2.instance_manager.config import NodeTypeConfig
from ray.autoscaler.v2.schema import AutoscalerInstance, NodeType
<<<<<<< HEAD
from ray.autoscaler.v2.utils import ProtobufUtil, ResourceRequestUtil
=======
from ray.autoscaler.v2.utils import ResourceRequestUtil
>>>>>>> 3e1d98c6
from ray.core.generated.autoscaler_pb2 import (
    ClusterResourceConstraint,
    GangResourceRequest,
    ResourceRequest,
    ResourceRequestByCount,
)
from ray.core.generated.instance_manager_pb2 import (
    LaunchRequest,
    NodeKind,
    TerminationRequest,
)

# ============= Resource Scheduling Service API =======================
#
#  ResourceSchedulerService is a service that schedules resource bundles
#  to nodes. It's used by the autoscaler to schedule resource bundles
#  to determine the desired cluster size to satisfy the current resource
#  demands.
#
logger = logging.getLogger(__name__)


@dataclass
class SchedulingRequest:
    # Available node type configs
    node_type_configs: Dict[NodeType, NodeTypeConfig] = field(default_factory=dict)
    # Max number of worker nodes.
    max_num_nodes: Optional[int] = None
    # Idle timeout in seconds.
    idle_timeout_s: Optional[int] = None
    # TODO: This prob could be refactored into the ClusterStatus data class later.
    # The current ray resource requests.
    resource_requests: List[ResourceRequestByCount] = field(default_factory=list)
    # The Gang resource requests.
    gang_resource_requests: List[GangResourceRequest] = field(default_factory=list)
    # cluster resource constraints.
    cluster_resource_constraints: List[ClusterResourceConstraint] = field(
        default_factory=list
    )
    # The current instances.
    current_instances: List[AutoscalerInstance] = field(default_factory=list)


@dataclass
class SchedulingReply:
    # Instances to launch.
    to_launch: List[LaunchRequest] = field(default_factory=list)
    # To terminate.
    to_terminate: List[TerminationRequest] = field(default_factory=list)
    # The infeasible resource bundles.
    infeasible_resource_requests: List[ResourceRequestByCount] = field(
        default_factory=list
    )
    # The infeasible gang resource bundles.
    infeasible_gang_resource_requests: List[GangResourceRequest] = field(
        default_factory=list
    )
    # The infeasible cluster resource constraints.
    infeasible_cluster_resource_constraints: List[ClusterResourceConstraint] = field(
        default_factory=list
    )


class IResourceScheduler(ABC):
    """
    Interface for a resource scheduler.

    Implements the `instance_manager.proto ResourceSchedulerService` interface.
    """

    @abstractmethod
    def schedule(self, request: SchedulingRequest) -> SchedulingReply:
        """
        Given the resource requests and the current cluster state, calculate the
        target cluster shape by trying to schedule the resource requests on the
        nodes.
        """
        pass


class SchedulingNodeStatus(Enum):
    """
    The status of a scheduling node (`SchedulingNode`)
    """

    # The node is to be launched.
    TO_LAUNCH = "TO_LAUNCH"
    # The node is pending, i.e. there's already an autoscaler instance being launched
    PENDING = "PENDING"
    # The node is running.
    RUNNING = "RUNNING"
    # The node is to be terminated.
    TO_TERMINATE = "TO_TERMINATE"


@dataclass
class SchedulingNode:
    """
    A abstraction of a node that can be scheduled on by the resource scheduler.

    A scheduling node is expected to be used as:

        node  = SchedulingNode.from_node_config(node_config)
        remaining, score = node.try_schedule(requests)

        .... do something with the score ....

    NOTE:
        One could also extend the scheduling behavior by overriding `try_schedule`
    """

    @classmethod
    def from_node_config(
        cls,
        node_config: NodeTypeConfig,
        status: SchedulingNodeStatus,
        im_instance_id: Optional[str] = None,
    ) -> "SchedulingNode":
        """
        Create a scheduling node from a node config.

        Args:
            node_config: The node config.
            status: The status of the node.
            im_instance_id: The instance id of the im instance.
        """
        return cls(
            node_type=node_config.name,
            total_resources=dict(node_config.resources),
            available_resources=dict(node_config.resources),
            available_resources_for_constraints=dict(node_config.resources),
            labels=dict(node_config.labels),
            status=status,
            im_instance_id=im_instance_id,
        )

    # Node type name.
    node_type: NodeType
    # Resource constraints committed to be placed on this node.
    sched_constraints: List[ResourceRequest] = field(default_factory=list)
    # Requests committed to be placed on this node.
    sched_requests: List[ResourceRequest] = field(default_factory=list)
    # The node's current resource capacity.
    total_resources: Dict[str, float] = field(default_factory=dict)
    # The node's available resources for actual resource requests.
    available_resources: Dict[str, float] = field(default_factory=dict)
    # The node's available resources for resource constraints.
    available_resources_for_constraints: Dict[str, float] = field(default_factory=dict)
    # Node's labels, including static or dynamic labels.
    labels: Dict[str, str] = field(default_factory=dict)
    # Status
    status: SchedulingNodeStatus = SchedulingNodeStatus.TO_LAUNCH
    # Observability descriptive message for why the node was launched in the
    # first place.
    launch_reason: Optional[str] = None
    # Termination request, none when the node is not being terminated.
    termination_request: Optional[TerminationRequest] = None
    # The instance id of the IM(Instance Manager) instance. None if the node
    # is not yet in IM.
    im_instance_id: Optional[str] = None
    # The ray node id of the ray node. None if the node is not included in
    # ray cluster's GCS report yet (not running ray yet).
    ray_node_id: Optional[str] = None
    # Idle duration in ms. Default not idle.
    idle_duration_ms: int = 0
    # Launch config hash.
    launch_config_hash: Optional[str] = None
    # node kind.
    node_kind: NodeKind = NodeKind.WORKER

    def try_schedule(
        self, requests: List[ResourceRequest], is_constraint: bool = False
    ) -> Tuple[List[ResourceRequest], UtilizationScore]:
        """
        Try to schedule the resource requests on this node.

        This modifies the node's available resources if the requests are schedulable.
        The requests are scheduled one by one in the sorted order, and no
        backtracking is done.

        Args:
            requests: The resource requests to be scheduled.
            is_constraint: Whether the requests are from cluster constraints.

        Returns:
            A tuple of:
                - list of remaining requests that cannot be scheduled on this node.
                - the utilization score for this node with respect to the current
                resource requests being scheduled.
        """
        # Track the resource requests that cannot be scheduled on this node.
        unschedulable_requests = []

        # Sort the requests and try schedule them one by one.
        for r in requests:
<<<<<<< HEAD
            if not self._try_schedule_one(r, is_constraint):
=======
            if not self._try_schedule_one(r):
>>>>>>> 3e1d98c6
                unschedulable_requests.append(r)

        score = self._compute_score()

        return unschedulable_requests, score

    def _compute_score(self) -> UtilizationScore:
        """
        Compute the utilization score for this node with respect to the current resource
        request being scheduled.

        A "higher" score means that this node is more suitable for scheduling the
        current scheduled resource requests.

        The score is a tuple of 4 values:
            1. Whether this node is a GPU node and the current resource request has
                GPU requirements:
                    0: if this node is a GPU node and the current resource request
                    placed onto the node has no GPU requirements.
                    1: if this node is not a GPU node or the current resource request
                    placed onto the node has GPU requirements.
            2. The number of resource types being scheduled.
            3. The minimum utilization rate across all resource types.
            4. The average utilization rate across all resource types.

        NOTE:
            This function is adapted from  _resource_based_utilization_scorer from
            autoscaler v1.

        TODO(rickyx,jjyao):  We should also consider node labels for
            scoring. For example, if a node has a label that matches the affinity
            label of the resource request, we should give it a higher score.

        TODO(rickyx): add pluggable scoring functions here.

        Returns:
            A utilization score for this node.
        """

        # Compute the number of resource types being scheduled.
        num_matching_resource_types = 0
        for req in self.sched_requests:
            for resource_name in req.resources_bundle.keys():
                if resource_name in self.total_resources:
                    num_matching_resource_types += 1

        # Compute the utilization rate for each resource type
        util_by_resources = []
        for k, v in self.total_resources.items():
            if v == 0:
                # Skip any zero values.
                continue
            if k in self.available_resources:
                util = (v - self.available_resources.get(k, 0)) / v
                assert util >= 0 and util <= 1, f"Invalid utilization: {util}"
                util_by_resources.append(util)

        # Prefer not to launch a GPU node if there aren't any GPU requirements in the
        # resource bundle.
        gpu_ok = True
        if AUTOSCALER_CONSERVE_GPU_NODES:
            # TODO: we should also generalize this optimization for accelerators.
            # https://github.com/ray-project/ray/issues/43079
            is_gpu_node = self.total_resources.get("GPU", 0) > 0
            any_gpu_requests = any(
                "GPU" in r.resources_bundle for r in self.sched_requests
            )
            if is_gpu_node and not any_gpu_requests:
                gpu_ok = False

        # Prioritize avoiding gpu nodes for non-gpu workloads first,
        # then prioritize matching multiple resource types,
        # then prioritize using all resources,
        # then prioritize overall balance of multiple resources.
        return (
            gpu_ok,
            num_matching_resource_types,
            min(util_by_resources) if util_by_resources else 0,
            float(sum(util_by_resources)) / len(util_by_resources)
            if util_by_resources
            else 0,
        )

<<<<<<< HEAD
    def _try_schedule_one(self, request: ResourceRequest, is_constraint: bool) -> bool:
        """
        Try to schedule one resource request on this node.
        - If the resource request is from a cluster constraint, the request will be
        tracked from the  `available_resources_for_constraints`.

        - If the resource request is not a constraint, the request will be tracked
        from node's actual `available_resources`.

        Args:
            request: The resource request to be scheduled.
            is_constraint: Whether the request is a cluster constraint.
=======
    def _try_schedule_one(self, request: ResourceRequest) -> bool:
        """
        Try to schedule one resource request on this node.
        If the resource request is schedulable, the node's available resources will be
        updated, as well as the dynamic labels.
>>>>>>> 3e1d98c6

        Returns:
            True if the resource request is scheduled on this node.
        """

        # TODO: add labels when implementing the gang scheduling.

<<<<<<< HEAD
        available_resources_dict = (
            self.available_resources
            if not is_constraint
            else self.available_resources_for_constraints
        )

        # Check if there's enough resources to schedule the request.
        if not _fits(available_resources_dict, dict(request.resources_bundle)):
            return False

        # Schedule the request, update resources
        _inplace_subtract(available_resources_dict, dict(request.resources_bundle))

        # Add the request to the node.
        if not is_constraint:
            self.sched_requests.append(request)
        else:
            self.sched_constraints.append(request)
=======
        # Check if there's enough resources to schedule the request.
        if not _fits(self.available_resources, dict(request.resources_bundle)):
            return False

        # Schedule the request, update resources
        _inplace_subtract(self.available_resources, dict(request.resources_bundle))

        # Add the request to the node.
        self.sched_requests.append(request)
>>>>>>> 3e1d98c6

        return True

    def __repr__(self) -> str:
        return (
            "SchedulingNode(node_type={node_type}, "
            "instance_id={instance_id},"
            "ray_node_id={ray_node_id},"
            "idle_duration_ms={idle_duration_ms},"
            "termination_request={termination_request},"
            "status={status}, "
            "total_resources={total_resources}, "
            "available_resources={available_resources}, "
            "available_resources_for_constraints={available_resources_for_constraints},"
            "labels={labels}, launch_reason={launch_reason}), "
            "sched_requests={sched_requests}), "
            "sched_constraints={sched_constraints})"
        ).format(
            node_type=self.node_type,
            instance_id=self.im_instance_id,
            ray_node_id=self.ray_node_id,
            idle_duration_ms=self.idle_duration_ms,
            termination_request=str(message_to_dict(self.termination_request))
            if self.termination_request
            else None,
            status=self.status,
            total_resources=self.total_resources,
            available_resources=self.available_resources,
            available_resources_for_constraints=(
                self.available_resources_for_constraints
            ),
            labels=self.labels,
            launch_reason=self.launch_reason,
<<<<<<< HEAD
            sched_requests="|".join(str(MessageToDict(r)) for r in self.sched_requests),
            sched_constraints="|".join(
                str(MessageToDict(r)) for r in self.sched_constraints
=======
            sched_requests="|".join(
                str(message_to_dict(r)) for r in self.sched_requests
>>>>>>> 3e1d98c6
            ),
        )


class ResourceDemandScheduler(IResourceScheduler):
    """
    A "simple" resource scheduler that schedules resource requests based on the
    following rules:
        1. Enforce the minimal count of nodes for each worker node type.
        2. Enforce the cluster resource constraints.
        3. Schedule the gang resource requests.
        4. Schedule the tasks/actor resource requests
    """

    @dataclass
    class ScheduleContext:
        """
        Encapsulates the context for processing one scheduling request.

        This exposes functions to read and write the scheduling nodes, to prevent
        accidental modification of the internal state.
        """

        # The node type configs for this scheduling request.
        _node_type_configs: Dict[NodeType, NodeTypeConfig]
        # The max number of nodes for the entire cluster.
        _max_num_nodes: Optional[int] = None
        # The idle timeout in seconds.
        _idle_timeout_s: Optional[int] = None
        # The current schedulable nodes (including pending nodes and pending requests).
        _nodes: List[SchedulingNode] = field(default_factory=list)
        # The number of nodes by node types available for launching based on the max
        # number of workers in the config. This takes into account any pending/running
        # nodes.
        _node_type_available: Dict[NodeType, int] = field(default_factory=dict)

        def __init__(
            self,
            nodes: List[SchedulingNode],
            node_type_configs: Dict[NodeType, NodeTypeConfig],
            max_num_nodes: Optional[int] = None,
            idle_timeout_s: Optional[int] = None,
        ):
            self._nodes = nodes
            self._node_type_configs = node_type_configs
            self._node_type_available = self._compute_available_node_types(
                nodes, node_type_configs
            )
            self._max_num_nodes = max_num_nodes
            self._idle_timeout_s = idle_timeout_s

        @classmethod
        def from_schedule_request(
            cls, req: SchedulingRequest
        ) -> "ResourceDemandScheduler.ScheduleContext":
            """
            Create a schedule context from a schedule request.
            It will populate the context with the existing nodes and the available node
            types from the config.

            Args:
                req: The scheduling request. The caller should make sure the
                    request is valid.
            """

            nodes = []
            node_type_configs = req.node_type_configs

            # Initialize the scheduling nodes.
            for instance in req.current_instances:
                if instance.ray_node is not None:
                    # This is a running ray node.
                    nodes.append(
                        SchedulingNode(
                            node_type=instance.ray_node.ray_node_type_name,
                            total_resources=dict(instance.ray_node.total_resources),
                            available_resources=dict(
                                instance.ray_node.available_resources
                            ),
                            labels=dict(instance.ray_node.dynamic_labels),
                            status=SchedulingNodeStatus.RUNNING,
                            im_instance_id=instance.im_instance.instance_id
                            if instance.im_instance
                            else None,
                            ray_node_id=instance.ray_node.node_id.decode("utf-8"),
                            idle_duration_ms=instance.ray_node.idle_duration_ms,
                            launch_config_hash=instance.im_instance.launch_config_hash
                            if instance.im_instance
                            else None,
                            available_resources_for_constraints=dict(
                                instance.ray_node.total_resources
                            ),
                            node_kind=instance.im_instance.node_kind
                            if instance.im_instance
                            else NodeKind.WORKER,
                        )
                    )
                elif (
                    instance.im_instance is not None
                    and InstanceUtil.is_ray_running_reachable(
                        instance.im_instance.status
                    )
                ):
                    # This is an im instance that's pending to run ray:
                    # e.g. allocated, or being requested, or ray is installing.
                    node_config = node_type_configs.get(
                        instance.im_instance.instance_type, None
                    )

                    if node_config is None:
                        # Configs might have been updated, and no more
                        # node_type_configs for this node type.
                        logger.info(
                            "Skipping instance {} since no node config found for "
                            "{}".format(
                                instance.im_instance.instance_id,
                                instance.im_instance.instance_type,
                            )
                        )
                        continue
                    nodes.append(
                        SchedulingNode.from_node_config(
                            node_config,
                            status=SchedulingNodeStatus.PENDING,
                            im_instance_id=instance.im_instance.instance_id,
                        )
                    )
                else:
                    logger.debug(
                        "Skipping instance {} since it's not pending/running".format(
                            instance
                        )
                    )

            return cls(
                nodes=nodes,
                node_type_configs=node_type_configs,
                max_num_nodes=req.max_num_nodes,
                idle_timeout_s=req.idle_timeout_s,
            )

        @staticmethod
        def _compute_available_node_types(
            nodes: List[SchedulingNode],
            node_type_configs: Dict[NodeType, NodeTypeConfig],
        ) -> Dict[NodeType, int]:
            """
            Compute the number of nodes by node types available for launching based on
            the max number of workers in the config.
            Args:
                nodes: The current existing nodes.
                node_type_configs: The node type configs.
            Returns:
                A dict of node types and the number of nodes available for launching.
            """
            node_type_available: Dict[NodeType, int] = defaultdict(int)
            node_type_existing: Dict[NodeType, int] = defaultdict(int)
            for node in nodes:
                node_type_existing[node.node_type] += 1

            for (
                node_type,
                node_type_config,
            ) in node_type_configs.items():
                node_type_available[
                    node_type
                ] = node_type_config.max_worker_nodes - node_type_existing.get(
                    node_type, 0
                )

            return node_type_available

        def get_nodes(self) -> List[SchedulingNode]:
            """
            Get the current nodes with filter.

            Returns:
                A list of nodes.
            """
            nodes = copy.deepcopy(self._nodes)
            return nodes

        def get_node_type_available(self) -> Dict[NodeType, int]:
            return copy.deepcopy(self._node_type_available)

        def get_cluster_shape(self) -> Dict[NodeType, int]:
            cluster_shape = defaultdict(int)
            for node in self._nodes:
                if node.status == SchedulingNodeStatus.TO_TERMINATE:
                    # Skip the nodes that are to be terminated.
                    continue

                cluster_shape[node.node_type] += 1
            return cluster_shape

        def get_idle_timeout_s(self) -> Optional[int]:
            return self._idle_timeout_s

        def update(self, new_nodes: List[SchedulingNode]) -> None:
            """
            Update the context with the new nodes.
            """
            self._nodes = new_nodes

            # Update the available node types.
            self._node_type_available = self._compute_available_node_types(
                self._nodes, self._node_type_configs
            )

        def get_max_num_nodes(self) -> Optional[int]:
            """
            Get the max number of nodes for the entire cluster.
            """
            return self._max_num_nodes

        def get_node_type_configs(self) -> Dict[NodeType, NodeTypeConfig]:
            return self._node_type_configs

        def __str__(self) -> str:
            return "ScheduleContext({} nodes, node_type_available={})".format(
                len(self._nodes), dict(self._node_type_available)
            )

        def get_launch_requests(self) -> List[LaunchRequest]:
            """
            Get the launch requests for the nodes that are to be launched.
            """
            launch_by_type = defaultdict(int)
            for node in self._nodes:
                if node.status == SchedulingNodeStatus.TO_LAUNCH:
                    launch_by_type[node.node_type] += 1

            launch_requests = []
            for instance_type, count in launch_by_type.items():
                launch_requests.append(
                    LaunchRequest(
                        instance_type=instance_type,
                        count=count,
                        id=str(time.time_ns()),
                        request_ts_ms=time.time_ns() // 1000,
                    )
                )
            return launch_requests

        def get_terminate_requests(
            self,
        ) -> List[TerminationRequest]:
            """
            Get the terminate requests for the nodes that are to be terminated.
            """
            return [
                node.termination_request
                for node in self._nodes
                if node.termination_request is not None
            ]

    def schedule(self, request: SchedulingRequest) -> SchedulingReply:
        logger.info(
            "Scheduling for request: resource_request={}, gang_resource_request={}, "
            "cluster_constraint={}".format(
                ResourceRequestUtil.to_dict_list(request.resource_requests),
                ProtobufUtil.to_dict_list(request.gang_resource_requests),
                ProtobufUtil.to_dict_list(request.cluster_resource_constraints),
            )
        )

        ctx = ResourceDemandScheduler.ScheduleContext.from_schedule_request(request)

        # Enforce outdate nodes.
        ResourceDemandScheduler._terminate_outdated_nodes(ctx)

        # Enforce the minimal count of nodes for each worker node type.
        ResourceDemandScheduler._enforce_min_workers_per_type(ctx)

        # Enforce the max worker nodes count.
        ResourceDemandScheduler._enforce_max_workers_per_type(ctx)

        # Enforce the max worker nodes count globally.
        ResourceDemandScheduler._enforce_max_workers_global(ctx)

        # Enforce the cluster resource constraints.
        infeasible_constraints = ResourceDemandScheduler._enforce_resource_constraints(
            ctx, request.cluster_resource_constraints
        )

        # Schedule the gang resource requests.
        infeasible_gang_requests = (
            ResourceDemandScheduler._sched_gang_resource_requests(
                ctx, request.gang_resource_requests
            )
        )

        # Schedule the tasks/actor resource requests
        infeasible_requests = ResourceDemandScheduler._sched_resource_requests(
            ctx,
            request.resource_requests,
        )

        # Shutdown any idle nodes that's not needed (e.g. no resource constraints.
        # not needed by min_worker count, etc.)
        ResourceDemandScheduler._enforce_idle_termination(ctx)

        # Compute the number of nodes to launch.
        reply = SchedulingReply(
            infeasible_resource_requests=ResourceRequestUtil.group_by_count(
                infeasible_requests
            ),
            infeasible_gang_resource_requests=infeasible_gang_requests,
            infeasible_cluster_resource_constraints=infeasible_constraints,
            to_launch=ctx.get_launch_requests(),
            to_terminate=ctx.get_terminate_requests(),
        )

        return reply

    @staticmethod
    def _enforce_max_workers_per_type(
        ctx: "ResourceDemandScheduler.ScheduleContext",
    ) -> None:
        """
        Enforce the max number of workers for each node type.
        """

        # Get all the nodes by type
        all_nodes = ctx.get_nodes()

        non_terminating_nodes_by_type = defaultdict(list)
        terminating_nodes = []
        for node in all_nodes:
            if node.status == SchedulingNodeStatus.TO_TERMINATE:
                terminating_nodes.append(node)
            else:
                non_terminating_nodes_by_type[node.node_type].append(node)

        # Step 1. Enforce the max number of workers for each node type.
        for node_type in non_terminating_nodes_by_type.keys():
            non_terminate_nodes_of_type = non_terminating_nodes_by_type[node_type]
            node_config = ctx.get_node_type_configs().get(node_type, None)
            num_max_nodes_per_type = node_config.max_worker_nodes if node_config else 0
            num_extra_nodes = len(non_terminate_nodes_of_type) - num_max_nodes_per_type

            if num_extra_nodes <= 0:
                # No extra nodes for this type, continue.
                continue

            # Terminate the nodes
            (
                to_terminate,
                remained_nodes,
            ) = ResourceDemandScheduler._select_nodes_to_terminate(
                non_terminate_nodes_of_type,
                num_extra_nodes,
                TerminationRequest.Cause.MAX_NUM_NODE_PER_TYPE,
                max_num_nodes_per_type=num_max_nodes_per_type,
            )

            non_terminating_nodes_by_type[node_type] = remained_nodes
            terminating_nodes.extend(to_terminate)

        non_terminating_nodes = []
        for nodes in non_terminating_nodes_by_type.values():
            non_terminating_nodes.extend(nodes)

        # Update the context
        assert len(all_nodes) == len(
            terminating_nodes + non_terminating_nodes
        ), "The number of nodes should be the same after enforcing max nodes per type."

        ctx.update(terminating_nodes + non_terminating_nodes)

        if terminating_nodes:
            logger.debug(
                f"Terminating {len(terminating_nodes)} "
                "nodes for per node type max num node's constraints."
            )

    @staticmethod
    def _enforce_max_workers_global(
        ctx: "ResourceDemandScheduler.ScheduleContext",
    ) -> None:
        """
        Enforce the max number of workers for the entire cluster.
        """
        all_nodes = ctx.get_nodes()

        terminating_nodes = []
        non_terminating_nodes = []

        for node in all_nodes:
            if node.status == SchedulingNodeStatus.TO_TERMINATE:
                terminating_nodes.append(node)
            else:
                non_terminating_nodes.append(node)

        num_max_nodes = ctx.get_max_num_nodes()

        num_to_terminate = (
            max(len(non_terminating_nodes) - num_max_nodes, 0) if num_max_nodes else 0
        )

        if num_to_terminate <= 0:
            # No extra nodes needed to terminate.
            return

        # Terminate the nodes
        (
            to_terminate_nodes,
            non_terminating_nodes,
        ) = ResourceDemandScheduler._select_nodes_to_terminate(
            non_terminating_nodes,
            num_to_terminate,
            TerminationRequest.Cause.MAX_NUM_NODES,
            max_num_nodes=num_max_nodes,
        )

        if len(to_terminate_nodes) < num_to_terminate:
            logger.warning(
                "Terminating {} nodes, failed to terminate {} nodes to "
                "satisfy max_num_nodes={}".format(
                    len(to_terminate_nodes),
                    num_to_terminate - len(to_terminate_nodes),
                    num_max_nodes,
                )
            )

        # Update the context
        terminating_nodes.extend(to_terminate_nodes)
        assert len(all_nodes) == len(
            terminating_nodes + non_terminating_nodes
        ), "The number of nodes should be the same after enforcing max nodes."

        all_nodes = terminating_nodes + non_terminating_nodes
        ctx.update(all_nodes)

    @staticmethod
    def _select_nodes_to_terminate(
        nodes: List[SchedulingNode],
        num_to_terminate: int,
        cause: TerminationRequest.Cause,
        max_num_nodes: Optional[int] = None,
        max_num_nodes_per_type: Optional[int] = None,
    ) -> Tuple[List[SchedulingNode], List[SchedulingNode]]:
        """
        Select 'num_to_terminate' of nodes to be terminated
        from the 'nodes' list.

        Args:
            nodes: The nodes to be terminated.
            num_to_terminate: The number of nodes to be terminated.
            cause: The cause of the termination. Should be one of
                TerminationRequest.Cause.MAX_NUM_NODES or
                TerminationRequest.Cause.MAX_NUM_NODE_PER_TYPE.

            max_num_nodes: The max number of nodes for the entire cluster only
                used when the cause is TerminationRequest.Cause.MAX_NUM_NODES.
            max_num_nodes_per_type: The max number of nodes for each node type.
                Only used when the cause is
                TerminationRequest.Cause.MAX_NUM_NODE_PER_TYPE.

        Returns:
            A tuple of:
                - The terminated nodes.
                - The remained nodes.
        """

        # Sort the nodes for termination.
        nodes.sort(key=ResourceDemandScheduler._sort_nodes_for_termination)

        terminated_nodes, remained_nodes = (
            nodes[:num_to_terminate],
            nodes[num_to_terminate:],
        )

        assert cause in [
            TerminationRequest.Cause.MAX_NUM_NODES,
            TerminationRequest.Cause.MAX_NUM_NODE_PER_TYPE,
        ], "Other termination causes don't have to select nodes for termination."

        for node in terminated_nodes:
            logger.info(
                "Terminating node {}(ray={}) due to {}.".format(
                    node.im_instance_id,
                    node.ray_node_id,
                    TerminationRequest.Cause.Name(cause),
                )
            )
            node.status = SchedulingNodeStatus.TO_TERMINATE
            node.termination_request = TerminationRequest(
                id=str(time.time_ns()),
                instance_id=node.im_instance_id,
                ray_node_id=node.ray_node_id,
                cause=cause,
            )
            if cause == TerminationRequest.Cause.MAX_NUM_NODES:
                node.termination_request.max_num_nodes = max_num_nodes
            elif cause == TerminationRequest.Cause.MAX_NUM_NODE_PER_TYPE:
                node.termination_request.max_num_nodes_per_type = max_num_nodes_per_type
            else:
                raise ValueError("Unknown termination cause: {}".format(cause))

        return terminated_nodes, remained_nodes

    @staticmethod
    def _sort_nodes_for_termination(node: SchedulingNode) -> Tuple:
        """
        Sort the nodes for termination increasingly by:

            1. First if ray hasn't been started yet
            2. Then if the nodes are idle
            3. Then with lower resources util nodes first.

        Such that nodes sorted earlier will be terminated first.
        """

        running_ray = node.status == SchedulingNodeStatus.RUNNING
        # Reverse the idle duration such that the nodes with the largest idle duration
        # will be terminated first.
        idle_dur = -1 * node.idle_duration_ms

        utils_per_resources = {}
        for resource, total in node.total_resources.items():
            if total <= 0:
                continue
            utils_per_resources[resource] = (
                total - node.available_resources.get(resource, 0)
            ) / total

        avg_util = (
            sum(utils_per_resources.values()) / len(utils_per_resources)
            if utils_per_resources
            else 0
        )

        return (running_ray, idle_dur, avg_util)

    @staticmethod
    def _enforce_min_workers_per_type(
        ctx: "ResourceDemandScheduler.ScheduleContext",
    ) -> None:
        """
        Enforce the minimal count of nodes for each worker node type.
        """

        # Count the existing nodes by type
        count_by_node_type = ctx.get_cluster_shape()

        new_nodes = []
        # Launch new nodes to satisfy min count for each node type.
        for (
            node_type,
            node_type_config,
        ) in ctx.get_node_type_configs().items():
            cur_count = count_by_node_type.get(node_type, 0)
            min_count = node_type_config.min_worker_nodes
            if cur_count < min_count:
                logger.info(
                    "Adding {} nodes to satisfy min count for node type: {}".format(
                        min_count - cur_count, node_type
                    )
                )
                new_nodes.extend(
                    [
                        SchedulingNode.from_node_config(
                            copy.deepcopy(node_type_config),
                            status=SchedulingNodeStatus.TO_LAUNCH,
                        )
                    ]
                    * (min_count - cur_count)
                )
        # NOTE: we assume the aggregated number of min workers across all node types
        # should not exceed any globally enforced max_num_nodes

        # Add the new nodes to the existing nodes and update the context.
        ctx.update(new_nodes + ctx.get_nodes())

    @staticmethod
    def _enforce_resource_constraints(
        ctx: "ResourceDemandScheduler.ScheduleContext",
        constraints: List[ClusterResourceConstraint],
    ) -> List[ClusterResourceConstraint]:
        """
        Enforce the cluster resource constraints.

        Args:
            ctx: The schedule context.
            constraints: The cluster resource constraints.

        Returns:
            A list of infeasible constraints.

        Notes:
            It's different from the other scheduling functions since it doesn't actually
        schedule any resource requests. Instead, it asks if the cluster could be
        upscale to a certain shape to fulfill the constraints.
        """

        # NOTE: we currently only have 1 constraint from a cluster, but
        # we may have multiple in the future.
        assert len(constraints) <= 1, "Max 1 cluster resource constraint is supported."
        if len(constraints) == 0:
            # No cluster resource constraints - nothing needs to be done.
            return []

        constraint = constraints[0]
        min_bundles = constraint.min_bundles
        # Flatten the requests for iterating through.
        requests = ResourceRequestUtil.ungroup_by_count(min_bundles)

        # Pass the empty nodes to schedule.
        scheduled_nodes, infeasible = ResourceDemandScheduler._try_schedule(
            ctx, requests, is_constraint=True
        )

        if infeasible:
            # Unable to satisfy the constraint.
            return [constraint]

        ctx.update(scheduled_nodes)
        return []

    @staticmethod
    def _sched_resource_requests(
        ctx: "ResourceDemandScheduler.ScheduleContext",
        requests_by_count: List[ResourceRequestByCount],
    ) -> List[ResourceRequest]:
        """
        Schedule the resource requests.

        Args:
            ctx: The schedule context.
            requests_by_count: The resource requests.

        Returns:
            A list of infeasible resource requests.
        """
        logger.debug(
            "Scheduling resource requests: {}".format(
                ResourceRequestUtil.to_dict_list(requests_by_count)
            )
        )
        requests = ResourceRequestUtil.ungroup_by_count(requests_by_count)
<<<<<<< HEAD
        nodes, infeasible = ResourceDemandScheduler._try_schedule(
            ctx, requests, is_constraint=False
        )
=======

        nodes, infeasible = ResourceDemandScheduler._try_schedule(ctx, requests)
>>>>>>> 3e1d98c6

        # Regardless if there's feasible, we will update the context for schedule nodes.
        ctx.update(nodes)

<<<<<<< HEAD
=======
        logger.info(
            f"Resource requests scheduled: {ctx}, "
            f"infeasible: {ResourceRequestUtil.to_dict_list(infeasible)}"
        )
>>>>>>> 3e1d98c6
        return infeasible

    @staticmethod
    def _sched_gang_resource_requests(
        ctx: "ResourceDemandScheduler.ScheduleContext",
        gang_requests: List[GangResourceRequest],
    ) -> List[GangResourceRequest]:
        """
        Schedule the gang resource requests.

        These requests should be scheduled atomically, i.e. either all of the resources
        requests in a gang request are scheduled or none of them are scheduled.

        Args:
            ctx: The schedule context.
            gang_requests: The gang resource requests.

        Returns:
            A list of infeasible gang resource requests.
        """
        return []

    @staticmethod
    def _try_schedule(
        ctx: "ResourceDemandScheduler.ScheduleContext",
        requests_to_sched: List[ResourceRequest],
<<<<<<< HEAD
        is_constraint: bool = False,
=======
>>>>>>> 3e1d98c6
    ) -> Tuple[List[SchedulingNode], List[ResourceRequest]]:
        """
        Try to schedule the resource requests on the current context.

        It tries to schedule the requests on the existing nodes first, and
        then try to schedule the requests on new nodes if possible.

        Args:
            requests_to_sched: The resource requests to be scheduled.
            ctx: The current scheduling context.
<<<<<<< HEAD
            is_constraint: Whether the requests are constraints, True
                if the requests are constraints, False if it's the actual
                pending resource requests.
=======
>>>>>>> 3e1d98c6

        Returns:
            - List of scheduled nodes to that have part or all of the requests
                scheduled.
            - List of infeasible requests remained that cannot be scheduled.
        """
        # First sort the requests.
        def _sort_resource_request(req: ResourceRequest) -> Tuple:
            """
            Sort the resource requests by:
                1. The length of it's placement constraints.
                2. The number of resources it requests.
                3. The values of resources it requests.
                4. lexicographically for each resource (for stable ordering)

            This is a legacy sorting function for the autoscaler's binpacking
            algo - we do this so that we could have a deterministic scheduling
            results with reasonable fragmentation.
            """
            return (
                len(req.placement_constraints),
                len(req.resources_bundle.values()),
                sum(req.resources_bundle.values()),
                sorted(req.resources_bundle.items()),
            )

        requests_to_sched = sorted(
            requests_to_sched, key=_sort_resource_request, reverse=True
        )

        existing_nodes = ctx.get_nodes()
        node_type_available = ctx.get_node_type_available()

        # A list of nodes that are either:
        #   1. existing nodes in the cluster. or
        #   2. new nodes that are launched to satisfy the resource requests.
        target_nodes = []

        # Try scheduling resource requests with existing nodes first.
        while len(requests_to_sched) > 0 and len(existing_nodes) > 0:
            (
                best_node,
                requests_to_sched,
                existing_nodes,
            ) = ResourceDemandScheduler._sched_best_node(
<<<<<<< HEAD
                requests_to_sched, existing_nodes, is_constraint
=======
                requests_to_sched, existing_nodes
>>>>>>> 3e1d98c6
            )
            if best_node is None:
                # No existing nodes can schedule any more requests.
                break

            target_nodes.append(best_node)

        # If there's any existing nodes left, we will add to the target nodes
        target_nodes.extend(existing_nodes)

        # Try scheduling resource requests with new nodes.
        node_pools = [
            SchedulingNode.from_node_config(
                ctx.get_node_type_configs()[node_type],
                status=SchedulingNodeStatus.TO_LAUNCH,
            )
            for node_type, num_available in node_type_available.items()
            if num_available > 0
        ]
        while len(requests_to_sched) > 0 and len(node_pools) > 0:
            # Max number of nodes reached.
            max_num_nodes = ctx.get_max_num_nodes()
            if max_num_nodes is not None and len(target_nodes) >= max_num_nodes:
                logger.debug(
                    "Max number of nodes reached: {}, "
                    "cannot launch more nodes.".format(max_num_nodes)
                )
                break

            (
                best_node,
                requests_to_sched,
                node_pools,
<<<<<<< HEAD
            ) = ResourceDemandScheduler._sched_best_node(
                requests_to_sched, node_pools, is_constraint
            )
            if best_node is None:
                break

            logger.info("Adding new node of type {}.".format(best_node.node_type))

=======
            ) = ResourceDemandScheduler._sched_best_node(requests_to_sched, node_pools)
            if best_node is None:
                break

>>>>>>> 3e1d98c6
            target_nodes.append(best_node)
            # Update the node pool if a node with the same node type of the
            # added node can be launched.
            node_type_available[best_node.node_type] -= 1
            if node_type_available[best_node.node_type] > 0:
                node_pools.append(
                    SchedulingNode.from_node_config(
                        ctx.get_node_type_configs()[best_node.node_type],
                        status=SchedulingNodeStatus.TO_LAUNCH,
                    )
                )

        return target_nodes, requests_to_sched

    @staticmethod
    def _sched_best_node(
        requests: List[ResourceRequest],
        nodes: List[SchedulingNode],
<<<<<<< HEAD
        is_constraint: bool,
=======
>>>>>>> 3e1d98c6
    ) -> Tuple[SchedulingNode, List[ResourceRequest], List[SchedulingNode]]:
        """
        Schedule the requests on the best node.
        A simple greedy algorithm is used to schedule the requests:
            1. Try to schedule the requests on each node.
            2. Sort the nodes by a score
            3. Return the node with the highest score.

        The highest score node is updated with the scheduled requests, and the node is
        removed from the node list.

        Args:
            requests: The resource requests to be scheduled.
            nodes: The node candidates to be scheduled on. The nodes will be updated
                after the scheduling attempt, i.e. the node that is scheduled will be
                removed from the list.
<<<<<<< HEAD
            is_constraint: Whether the requests are constraints, True
                if the requests are constraints, False if it's the actual
                pending resource requests.

=======
>>>>>>> 3e1d98c6
        Returns:
            best_node: The best node to schedule the requests.
            infeasible: The infeasible requests that cannot be scheduled on the best
                node.
            nodes: Remaining nodes after the best node is removed.
        """
        results = []

        # A temporary data class to store the scheduling result.
        @dataclass
        class ScheduleResult:
            # The node candidate after a scheduling attempt.
            node: SchedulingNode
            # The infeasible resource requests that are not scheduled.
            infeasible_requests: List[ResourceRequest]
            # The index of the node in the original node list.
            idx: int
            # the score of the scheduling node to compare with others.
            score: UtilizationScore

        nodes_copy = copy.deepcopy(nodes)

        # Iterate through each node and modify the node's available resources
        # if the requests are schedulable.
        for idx, node in enumerate(nodes_copy):
<<<<<<< HEAD
            remaining, score = node.try_schedule(requests, is_constraint)
=======
            remaining, score = node.try_schedule(requests)
>>>>>>> 3e1d98c6

            if len(remaining) == len(requests):
                # The node cannot schedule any of the requests.
                continue

            results.append(ScheduleResult(node, remaining, idx, score))

        # No nodes can schedule any of the requests.
        if len(results) == 0:
            logger.debug(
                "No nodes can schedule the requests: {}, for nodes: {}".format(
                    ResourceRequestUtil.to_dict_list(requests), nodes
                )
            )
            return None, requests, nodes

        # Sort the results by score.
        results = sorted(results, key=lambda r: r.score, reverse=True)
        best_result = results[0]

        # Remove the best node from the nodes.
        nodes.pop(best_result.idx)
        logger.debug(
<<<<<<< HEAD
            "Best node: {}, score: {}, remaining requests: {}".format(
=======
            "best_node: {}, score: {}, remaining requests: {}".format(
>>>>>>> 3e1d98c6
                best_result.node,
                best_result.score,
                ResourceRequestUtil.to_dict_list(best_result.infeasible_requests),
            )
        )
<<<<<<< HEAD
        return best_result.node, best_result.infeasible_requests, nodes

    @staticmethod
    def _terminate_outdated_nodes(
        ctx: "ResourceDemandScheduler.ScheduleContext",
    ) -> None:
        """
        Terminate the nodes that are outdated, i.e. the node type config has been
        updated or the node's launch config hash is outdated.

        Args:
            ctx: The schedule context.
        """
        nodes = ctx.get_nodes()

        for node in nodes:
            if node.status != SchedulingNodeStatus.RUNNING:
                # We don't need to care about the non-running nodes.
                continue

            if node.node_kind == NodeKind.HEAD:
                # We should not be terminating the head node even if it's outdated.
                logger.warning(
                    "Head node {}(ray={}) is outdated with node config changes. "
                    "Please check the node's config or restart the cluster or restart "
                    "the head node. Autoscaler is not able to shutdown the outdated "
                    "head node".format(node.im_instance_id, node.ray_node_id)
                )
                continue
            node_type = node.node_type
            node_type_config = ctx.get_node_type_configs().get(node_type)
            if node_type_config is None or (
                node_type_config.launch_config_hash
                and node_type_config.launch_config_hash != node.launch_config_hash
            ):
                # The node type config has been updated, and the node's launch config
                # hash is outdated.
                logger.info(
                    "Terminating instance={}(ray={}) for outdated node config".format(
                        node.im_instance_id, node.ray_node_id
                    )
                )
                node.status = SchedulingNodeStatus.TO_TERMINATE
                node.termination_request = TerminationRequest(
                    id=str(time.time_ns()),
                    instance_id=node.im_instance_id,
                    ray_node_id=node.ray_node_id,
                    cause=TerminationRequest.Cause.OUTDATED,
                )

        ctx.update(nodes)

    @staticmethod
    def _enforce_idle_termination(
        ctx: "ResourceDemandScheduler.ScheduleContext",
    ) -> None:
        """
        Enforce the idle termination for the nodes that are not needed by the resource
        constraints and idle for too long.

        Args:
            ctx: The schedule context.
        """
        nodes = ctx.get_nodes()
        s_to_ms = 1000
        for node in nodes:
            if node.status != SchedulingNodeStatus.RUNNING:
                # We don't need to care about the non-running nodes.
                continue

            if node.node_kind == NodeKind.HEAD:
                # The head node is not subject to idle termination.
                continue

            idle_timeout_s = ctx.get_idle_timeout_s()
            if idle_timeout_s is None:
                # No idle timeout is set, skip the idle termination.
                continue

            if node.idle_duration_ms <= idle_timeout_s * s_to_ms:
                # The node is not idle for too long, skip it.
                continue

            if len(node.sched_constraints) > 0:
                # The node is needed by the resource constraints.
                # Skip it.
                if node.idle_duration_ms > ctx.get_idle_timeout_s() * s_to_ms:
                    logger.debug(
                        "Node {}(idle for {} secs) is needed by the constraints, "
                        "skip idle termination.".format(
                            node.ray_node_id, node.idle_duration_ms / s_to_ms
                        )
                    )
                continue

            # The node is idle for too long, terminate it.
            logger.info(
                "Terminating instance={}(ray={}) since it's idle for {} secs.".format(  # noqa
                    node.im_instance_id,
                    node.ray_node_id,
                    node.idle_duration_ms / s_to_ms,
                )
            )

            node.status = SchedulingNodeStatus.TO_TERMINATE
            node.termination_request = TerminationRequest(
                id=str(time.time_ns()),
                instance_id=node.im_instance_id,
                ray_node_id=node.ray_node_id,
                cause=TerminationRequest.Cause.IDLE,
                idle_duration_ms=node.idle_duration_ms,
            )

        ctx.update(nodes)
=======
        return best_result.node, best_result.infeasible_requests, nodes
>>>>>>> 3e1d98c6
<|MERGE_RESOLUTION|>--- conflicted
+++ resolved
@@ -7,12 +7,7 @@
 from enum import Enum
 from typing import Dict, List, Optional, Tuple
 
-<<<<<<< HEAD
-from google.protobuf.json_format import MessageToDict
-
-=======
 from ray._private.protobuf_compat import message_to_dict
->>>>>>> 3e1d98c6
 from ray.autoscaler._private.constants import AUTOSCALER_CONSERVE_GPU_NODES
 from ray.autoscaler._private.resource_demand_scheduler import (
     UtilizationScore,
@@ -22,11 +17,7 @@
 from ray.autoscaler.v2.instance_manager.common import InstanceUtil
 from ray.autoscaler.v2.instance_manager.config import NodeTypeConfig
 from ray.autoscaler.v2.schema import AutoscalerInstance, NodeType
-<<<<<<< HEAD
 from ray.autoscaler.v2.utils import ProtobufUtil, ResourceRequestUtil
-=======
-from ray.autoscaler.v2.utils import ResourceRequestUtil
->>>>>>> 3e1d98c6
 from ray.core.generated.autoscaler_pb2 import (
     ClusterResourceConstraint,
     GangResourceRequest,
@@ -222,11 +213,7 @@
 
         # Sort the requests and try schedule them one by one.
         for r in requests:
-<<<<<<< HEAD
             if not self._try_schedule_one(r, is_constraint):
-=======
-            if not self._try_schedule_one(r):
->>>>>>> 3e1d98c6
                 unschedulable_requests.append(r)
 
         score = self._compute_score()
@@ -310,7 +297,6 @@
             else 0,
         )
 
-<<<<<<< HEAD
     def _try_schedule_one(self, request: ResourceRequest, is_constraint: bool) -> bool:
         """
         Try to schedule one resource request on this node.
@@ -323,13 +309,6 @@
         Args:
             request: The resource request to be scheduled.
             is_constraint: Whether the request is a cluster constraint.
-=======
-    def _try_schedule_one(self, request: ResourceRequest) -> bool:
-        """
-        Try to schedule one resource request on this node.
-        If the resource request is schedulable, the node's available resources will be
-        updated, as well as the dynamic labels.
->>>>>>> 3e1d98c6
 
         Returns:
             True if the resource request is scheduled on this node.
@@ -337,7 +316,6 @@
 
         # TODO: add labels when implementing the gang scheduling.
 
-<<<<<<< HEAD
         available_resources_dict = (
             self.available_resources
             if not is_constraint
@@ -356,17 +334,6 @@
             self.sched_requests.append(request)
         else:
             self.sched_constraints.append(request)
-=======
-        # Check if there's enough resources to schedule the request.
-        if not _fits(self.available_resources, dict(request.resources_bundle)):
-            return False
-
-        # Schedule the request, update resources
-        _inplace_subtract(self.available_resources, dict(request.resources_bundle))
-
-        # Add the request to the node.
-        self.sched_requests.append(request)
->>>>>>> 3e1d98c6
 
         return True
 
@@ -400,14 +367,11 @@
             ),
             labels=self.labels,
             launch_reason=self.launch_reason,
-<<<<<<< HEAD
-            sched_requests="|".join(str(MessageToDict(r)) for r in self.sched_requests),
-            sched_constraints="|".join(
-                str(MessageToDict(r)) for r in self.sched_constraints
-=======
             sched_requests="|".join(
                 str(message_to_dict(r)) for r in self.sched_requests
->>>>>>> 3e1d98c6
+            ),
+            sched_constraints="|".join(
+                str(message_to_dict(r)) for r in self.sched_constraints
             ),
         )
 
@@ -1049,25 +1013,13 @@
             )
         )
         requests = ResourceRequestUtil.ungroup_by_count(requests_by_count)
-<<<<<<< HEAD
         nodes, infeasible = ResourceDemandScheduler._try_schedule(
             ctx, requests, is_constraint=False
         )
-=======
-
-        nodes, infeasible = ResourceDemandScheduler._try_schedule(ctx, requests)
->>>>>>> 3e1d98c6
 
         # Regardless if there's feasible, we will update the context for schedule nodes.
         ctx.update(nodes)
 
-<<<<<<< HEAD
-=======
-        logger.info(
-            f"Resource requests scheduled: {ctx}, "
-            f"infeasible: {ResourceRequestUtil.to_dict_list(infeasible)}"
-        )
->>>>>>> 3e1d98c6
         return infeasible
 
     @staticmethod
@@ -1094,10 +1046,7 @@
     def _try_schedule(
         ctx: "ResourceDemandScheduler.ScheduleContext",
         requests_to_sched: List[ResourceRequest],
-<<<<<<< HEAD
         is_constraint: bool = False,
-=======
->>>>>>> 3e1d98c6
     ) -> Tuple[List[SchedulingNode], List[ResourceRequest]]:
         """
         Try to schedule the resource requests on the current context.
@@ -1108,12 +1057,9 @@
         Args:
             requests_to_sched: The resource requests to be scheduled.
             ctx: The current scheduling context.
-<<<<<<< HEAD
             is_constraint: Whether the requests are constraints, True
                 if the requests are constraints, False if it's the actual
                 pending resource requests.
-=======
->>>>>>> 3e1d98c6
 
         Returns:
             - List of scheduled nodes to that have part or all of the requests
@@ -1159,11 +1105,7 @@
                 requests_to_sched,
                 existing_nodes,
             ) = ResourceDemandScheduler._sched_best_node(
-<<<<<<< HEAD
                 requests_to_sched, existing_nodes, is_constraint
-=======
-                requests_to_sched, existing_nodes
->>>>>>> 3e1d98c6
             )
             if best_node is None:
                 # No existing nodes can schedule any more requests.
@@ -1197,21 +1139,12 @@
                 best_node,
                 requests_to_sched,
                 node_pools,
-<<<<<<< HEAD
             ) = ResourceDemandScheduler._sched_best_node(
                 requests_to_sched, node_pools, is_constraint
             )
             if best_node is None:
                 break
 
-            logger.info("Adding new node of type {}.".format(best_node.node_type))
-
-=======
-            ) = ResourceDemandScheduler._sched_best_node(requests_to_sched, node_pools)
-            if best_node is None:
-                break
-
->>>>>>> 3e1d98c6
             target_nodes.append(best_node)
             # Update the node pool if a node with the same node type of the
             # added node can be launched.
@@ -1230,10 +1163,7 @@
     def _sched_best_node(
         requests: List[ResourceRequest],
         nodes: List[SchedulingNode],
-<<<<<<< HEAD
         is_constraint: bool,
-=======
->>>>>>> 3e1d98c6
     ) -> Tuple[SchedulingNode, List[ResourceRequest], List[SchedulingNode]]:
         """
         Schedule the requests on the best node.
@@ -1250,13 +1180,10 @@
             nodes: The node candidates to be scheduled on. The nodes will be updated
                 after the scheduling attempt, i.e. the node that is scheduled will be
                 removed from the list.
-<<<<<<< HEAD
             is_constraint: Whether the requests are constraints, True
                 if the requests are constraints, False if it's the actual
                 pending resource requests.
 
-=======
->>>>>>> 3e1d98c6
         Returns:
             best_node: The best node to schedule the requests.
             infeasible: The infeasible requests that cannot be scheduled on the best
@@ -1282,11 +1209,7 @@
         # Iterate through each node and modify the node's available resources
         # if the requests are schedulable.
         for idx, node in enumerate(nodes_copy):
-<<<<<<< HEAD
             remaining, score = node.try_schedule(requests, is_constraint)
-=======
-            remaining, score = node.try_schedule(requests)
->>>>>>> 3e1d98c6
 
             if len(remaining) == len(requests):
                 # The node cannot schedule any of the requests.
@@ -1310,17 +1233,12 @@
         # Remove the best node from the nodes.
         nodes.pop(best_result.idx)
         logger.debug(
-<<<<<<< HEAD
             "Best node: {}, score: {}, remaining requests: {}".format(
-=======
-            "best_node: {}, score: {}, remaining requests: {}".format(
->>>>>>> 3e1d98c6
                 best_result.node,
                 best_result.score,
                 ResourceRequestUtil.to_dict_list(best_result.infeasible_requests),
             )
         )
-<<<<<<< HEAD
         return best_result.node, best_result.infeasible_requests, nodes
 
     @staticmethod
@@ -1434,7 +1352,4 @@
                 idle_duration_ms=node.idle_duration_ms,
             )
 
-        ctx.update(nodes)
-=======
-        return best_result.node, best_result.infeasible_requests, nodes
->>>>>>> 3e1d98c6
+        ctx.update(nodes)