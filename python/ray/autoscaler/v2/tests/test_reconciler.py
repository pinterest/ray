--- conflicted
+++ resolved
@@ -150,12 +150,7 @@
         )
 
         cloud_instances = {
-<<<<<<< HEAD
-            "c-1": CloudInstance("c-1", "type-1", "", True),
-=======
-            "c-1": CloudInstance("c-1", "type-1", "", True, NodeKind.WORKER),
-            "c-2": CloudInstance("c-2", "type-999", "", True, NodeKind.WORKER),
->>>>>>> d3b9c509
+            "c-1": CloudInstance("c-1", "type-1", "", True, NodeKind.WORKER),
         }
 
         Reconciler.reconcile(
@@ -618,7 +613,7 @@
             )
             next_id += 1
             cloud_instances[instance.cloud_instance_id] = CloudInstance(
-                instance.cloud_instance_id, "type-1", "", True
+                instance.cloud_instance_id, "type-1", "", True, NodeKind.WORKER
             )
             TestReconciler._add_instances(instance_storage, [instance])
 
@@ -690,8 +685,8 @@
         ]
 
         cloud_instances = {
-            "c-1": CloudInstance("c-1", "type-1", "", True),
-            "c-2": CloudInstance("c-2", "type-2", "", True),  # Extra
+            "c-1": CloudInstance("c-1", "type-1", "", True, NodeKind.WORKER),
+            "c-2": CloudInstance("c-2", "type-2", "", True, NodeKind.WORKER),  # Extra
         }
 
         subscriber.clear()
