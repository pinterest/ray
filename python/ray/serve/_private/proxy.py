--- conflicted
+++ resolved
@@ -351,66 +351,6 @@
         else:
             assert proxy_request.is_route_request
             response_generator = self.routes_response(healthy=healthy, message=message)
-<<<<<<< HEAD
-
-        return ResponseHandlerInfo(
-            response_generator=response_generator,
-            metadata=HandlerMetadata(
-                route=proxy_request.route_path,
-            ),
-            should_record_access_log=False,
-            should_increment_ongoing_requests=False,
-        )
-
-    def _get_response_handler_info(
-        self, proxy_request: ProxyRequest
-    ) -> ResponseHandlerInfo:
-        if proxy_request.is_health_request or proxy_request.is_route_request:
-            return self._get_health_or_routes_reponse(proxy_request)
-
-        matched_route = None
-        if self.protocol == RequestProtocol.HTTP:
-            matched_route = self.proxy_router.match_route(proxy_request.route_path)
-        elif self.protocol == RequestProtocol.GRPC:
-            matched_route = self.proxy_router.get_handle_for_endpoint(
-                proxy_request.route_path
-            )
-
-        if matched_route is None:
-            return ResponseHandlerInfo(
-                response_generator=self.not_found_response(proxy_request),
-                metadata=HandlerMetadata(
-                    route=proxy_request.route_path,
-                ),
-                should_record_access_log=True,
-                should_increment_ongoing_requests=False,
-            )
-        else:
-            route_prefix, handle, app_is_cross_language = matched_route
-            # Modify the path and root path so that reverse lookups and redirection
-            # work as expected. We do this here instead of in replicas so it can be
-            # changed without restarting the replicas.
-            route_path = proxy_request.route_path
-            if route_prefix != "/" and self.protocol == RequestProtocol.HTTP:
-                assert not route_prefix.endswith("/")
-                proxy_request.set_path(route_path.replace(route_prefix, "", 1))
-                proxy_request.set_root_path(proxy_request.root_path + route_prefix)
-
-            handle, request_id = self.setup_request_context_and_handle(
-                app_name=handle.deployment_id.app,
-                handle=handle,
-                route_path=route_path,
-                proxy_request=proxy_request,
-            )
-
-            response_generator = self.send_request_to_replica(
-                request_id=request_id,
-                handle=handle,
-                proxy_request=proxy_request,
-                app_is_cross_language=app_is_cross_language,
-            )
-
-=======
 
         return ResponseHandlerInfo(
             response_generator=response_generator,
@@ -473,7 +413,6 @@
                 app_is_cross_language=app_is_cross_language,
             )
 
->>>>>>> 5bdd89bb
             return ResponseHandlerInfo(
                 response_generator=response_generator,
                 metadata=HandlerMetadata(
