// Copyright 2017 The Ray Authors.
//
// Licensed under the Apache License, Version 2.0 (the "License");
// you may not use this file except in compliance with the License.
// You may obtain a copy of the License at
//
//  http://www.apache.org/licenses/LICENSE-2.0
//
// Unless required by applicable law or agreed to in writing, software
// distributed under the License is distributed on an "AS IS" BASIS,
// WITHOUT WARRANTIES OR CONDITIONS OF ANY KIND, either express or implied.
// See the License for the specific language governing permissions and
// limitations under the License.

#include "ray/core_worker/core_worker.h"

#include "boost/fiber/all.hpp"
#include "ray/common/bundle_spec.h"
#include "ray/common/ray_config.h"
#include "ray/common/task/task_util.h"
#include "ray/core_worker/context.h"
#include "ray/core_worker/transport/direct_actor_transport.h"
#include "ray/gcs/gcs_client/gcs_client.h"
#include "ray/stats/stats.h"
#include "ray/util/event.h"
#include "ray/util/util.h"

namespace ray {
namespace core {
namespace {

// Duration between internal book-keeping heartbeats.
const uint64_t kInternalHeartbeatMillis = 1000;

JobID GetProcessJobID(const CoreWorkerOptions &options) {
  if (options.worker_type == WorkerType::DRIVER) {
    RAY_CHECK(!options.job_id.IsNil());
  } else {
    RAY_CHECK(options.job_id.IsNil());
  }

  if (options.worker_type == WorkerType::WORKER) {
    // For workers, the job ID is assigned by Raylet via an environment variable.
    const std::string &job_id_env = RayConfig::instance().JOB_ID();
    RAY_CHECK(!job_id_env.empty());
    return JobID::FromHex(job_id_env);
  }
  return options.job_id;
}

// Helper function converts GetObjectLocationsOwnerReply to ObjectLocation
ObjectLocation CreateObjectLocation(const rpc::GetObjectLocationsOwnerReply &reply) {
  std::vector<NodeID> node_ids;
  const auto &object_info = reply.object_location_info();
  node_ids.reserve(object_info.node_ids_size());
  for (auto i = 0; i < object_info.node_ids_size(); i++) {
    node_ids.push_back(NodeID::FromBinary(object_info.node_ids(i)));
  }
  bool is_spilled = !object_info.spilled_url().empty();
  return ObjectLocation(NodeID::FromBinary(object_info.primary_node_id()),
                        object_info.object_size(), std::move(node_ids), is_spilled,
                        object_info.spilled_url(),
                        NodeID::FromBinary(object_info.spilled_node_id()));
}

/// The global instance of `CoreWorkerProcess`.
std::unique_ptr<CoreWorkerProcess> core_worker_process;
}  // namespace

thread_local std::weak_ptr<CoreWorker> CoreWorkerProcess::current_core_worker_;

void CoreWorkerProcess::Initialize(const CoreWorkerOptions &options) {
  RAY_CHECK(!core_worker_process)
      << "The process is already initialized for core worker.";
  core_worker_process.reset(new CoreWorkerProcess(options));
}

void CoreWorkerProcess::Shutdown() {
  RAY_LOG(DEBUG) << "Shutdown. Core worker process will be deleted";
  if (!core_worker_process) {
    return;
  }
  RAY_CHECK(core_worker_process->options_.worker_type == WorkerType::DRIVER)
      << "The `Shutdown` interface is for driver only.";
  auto global_worker = core_worker_process->GetGlobalWorker();
  RAY_CHECK(global_worker);
  global_worker->Disconnect();
  global_worker->Shutdown();
  core_worker_process->RemoveWorker(global_worker);
  core_worker_process.reset();
}

bool CoreWorkerProcess::IsInitialized() { return core_worker_process != nullptr; }

CoreWorkerProcess::CoreWorkerProcess(const CoreWorkerOptions &options)
    : options_(options),
      global_worker_id_(
          options.worker_type == WorkerType::DRIVER
              ? ComputeDriverIdFromJob(options_.job_id)
              : (options_.num_workers == 1 ? WorkerID::FromRandom() : WorkerID::Nil())) {
  if (options_.enable_logging) {
    std::stringstream app_name;
    app_name << LanguageString(options_.language) << "-core-"
             << WorkerTypeString(options_.worker_type);
    if (!global_worker_id_.IsNil()) {
      app_name << "-" << global_worker_id_;
    }
    RayLog::StartRayLog(app_name.str(), RayLogLevel::INFO, options_.log_dir);
    if (options_.install_failure_signal_handler) {
      // Core worker is loaded as a dynamic library from Python or other languages.
      // We are not sure if the default argv[0] would be suitable for loading symbols
      // so leaving it unspecified as nullptr. This could make symbolization of crash
      // traces fail in some circumstances.
      //
      // Also, call the previous crash handler, e.g. the one installed by the Python
      // worker.
      RayLog::InstallFailureSignalHandler(nullptr, /*call_previous_handler=*/true);
    }
  } else {
    RAY_CHECK(options_.log_dir.empty())
        << "log_dir must be empty because ray log is disabled.";
    RAY_CHECK(!options_.install_failure_signal_handler)
        << "install_failure_signal_handler must be false because ray log is disabled.";
  }

  RAY_CHECK(options_.num_workers > 0);
  if (options_.worker_type == WorkerType::DRIVER) {
    // Driver process can only contain one worker.
    RAY_CHECK(options_.num_workers == 1);
  }

  RAY_LOG(INFO) << "Constructing CoreWorkerProcess. pid: " << getpid();

  // NOTE(kfstorm): any initialization depending on RayConfig must happen after this line.
  InitializeSystemConfig();

  if (ShouldCreateGlobalWorkerOnConstruction()) {
    CreateWorker();
  }

  // Assume stats module will be initialized exactly once in once process.
  // So it must be called in CoreWorkerProcess constructor and will be reused
  // by all of core worker.
  RAY_LOG(DEBUG) << "Stats setup in core worker.";
  // Initialize stats in core worker global tags.
  const ray::stats::TagsType global_tags = {
      {ray::stats::ComponentKey, "core_worker"},
      {ray::stats::VersionKey, kRayVersion},
      {ray::stats::NodeAddressKey, options_.node_ip_address}};

  // NOTE(lingxuan.zlx): We assume RayConfig is initialized before it's used.
  // RayConfig is generated in Java_io_ray_runtime_RayNativeRuntime_nativeInitialize
  // for java worker or in constructor of CoreWorker for python worker.
  stats::Init(global_tags, options_.metrics_agent_port);

  // Initialize event framework.
  if (RayConfig::instance().event_log_reporter_enabled() && !options_.log_dir.empty()) {
    RayEventInit(ray::rpc::Event_SourceType::Event_SourceType_CORE_WORKER,
                 std::unordered_map<std::string, std::string>(), options_.log_dir,
                 RayConfig::instance().event_level());
  }

#ifndef _WIN32
  // NOTE(kfstorm): std::atexit should be put at the end of `CoreWorkerProcess`
  // constructor. We assume that spdlog has been initialized before this line. When the
  // process is exiting, `HandleAtExit` will be invoked before destructing spdlog static
  // variables. We explicitly destruct `CoreWorkerProcess` instance in the callback to
  // ensure the static `CoreWorkerProcess` instance is destructed while spdlog is still
  // usable. This prevents crashing (or hanging) when using `RAY_LOG` in
  // `CoreWorkerProcess` destructor.
  RAY_CHECK(std::atexit(CoreWorkerProcess::HandleAtExit) == 0);
#endif
}

CoreWorkerProcess::~CoreWorkerProcess() {
  RAY_LOG(INFO) << "Destructing CoreWorkerProcess. pid: " << getpid();
  RAY_LOG(DEBUG) << "Stats stop in core worker.";
  // Shutdown stats module if worker process exits.
  stats::Shutdown();
  if (options_.enable_logging) {
    RayLog::ShutDownRayLog();
  }
}

void CoreWorkerProcess::EnsureInitialized(bool quick_exit) {
  if (core_worker_process != nullptr) {
    return;
  }

  if (quick_exit) {
    RAY_LOG(WARNING) << "The core worker process is not initialized yet or already "
                     << "shutdown.";
    QuickExit();
  } else {
    RAY_CHECK(core_worker_process)
        << "The core worker process is not initialized yet or already "
        << "shutdown.";
  }
}

void CoreWorkerProcess::HandleAtExit() { core_worker_process.reset(); }

void CoreWorkerProcess::InitializeSystemConfig() {
  // We have to create a short-time thread here because the RPC request to get the system
  // config from Raylet is asynchronous, and we need to synchronously initialize the
  // system config in the constructor of `CoreWorkerProcess`.
  std::promise<std::string> promise;
  std::thread thread([&] {
    instrumented_io_context io_service;
    boost::asio::io_service::work work(io_service);
    rpc::ClientCallManager client_call_manager(io_service);
    auto grpc_client = rpc::NodeManagerWorkerClient::make(
        options_.raylet_ip_address, options_.node_manager_port, client_call_manager);
    raylet::RayletClient raylet_client(grpc_client);

    std::function<void(int64_t)> get_once = [this, &get_once, &raylet_client, &promise,
                                             &io_service](int64_t num_attempts) {
      raylet_client.GetSystemConfig(
          [this, num_attempts, &get_once, &promise, &io_service](
              const Status &status, const rpc::GetSystemConfigReply &reply) {
            RAY_LOG(DEBUG) << "Getting system config from raylet, remaining retries = "
                           << num_attempts;
            if (status.ok()) {
              promise.set_value(reply.system_config());
              io_service.stop();
              return;
            }

            if (num_attempts > 1) {
              std::this_thread::sleep_for(std::chrono::milliseconds(
                  RayConfig::instance().raylet_client_connect_timeout_milliseconds()));
              get_once(num_attempts - 1);
              return;
            }

            // If there's no more attempt to try.
            if (IsRayletFailed(RayConfig::instance().RAYLET_PID())) {
              std::ostringstream ss;
              ss << "Failed to get the system config from raylet because "
                 << "it is dead. Worker will terminate. Status: " << status;
              if (options_.worker_type == WorkerType::DRIVER) {
                // If it is the driver, surface the issue to the user.
                RAY_LOG(ERROR) << ss.str();
              } else {
                RAY_LOG(WARNING) << ss.str();
              }
              QuickExit();
            }

            // Unexpected.
            RAY_LOG(FATAL)
                << "Failed to get the system config from Raylet on time unexpectedly."
                << status;
          });
    };

    get_once(RayConfig::instance().raylet_client_num_connect_attempts());
    io_service.run();
  });
  thread.join();

  RayConfig::instance().initialize(promise.get_future().get());
}

bool CoreWorkerProcess::ShouldCreateGlobalWorkerOnConstruction() const {
  // We need to create the worker instance here if:
  // 1. This is a driver process. In this case, the driver is ready to use right after
  // the CoreWorkerProcess::Initialize.
  // 2. This is a Python worker process. In this case, Python will invoke some core
  // worker APIs before `CoreWorkerProcess::RunTaskExecutionLoop` is called. So we need
  // to create the worker instance here. One example of invocations is
  // https://github.com/ray-project/ray/blob/45ce40e5d44801193220d2c546be8de0feeef988/python/ray/worker.py#L1281.
  return options_.num_workers == 1 && (options_.worker_type == WorkerType::DRIVER ||
                                       options_.language == Language::PYTHON);
}

std::shared_ptr<CoreWorker> CoreWorkerProcess::TryGetWorker(const WorkerID &worker_id) {
  if (!core_worker_process) {
    return nullptr;
  }
  absl::ReaderMutexLock workers_lock(&core_worker_process->mutex_);
  auto it = core_worker_process->workers_.find(worker_id);
  if (it != core_worker_process->workers_.end()) {
    return it->second;
  }
  return nullptr;
}

CoreWorker &CoreWorkerProcess::GetCoreWorker() {
  EnsureInitialized(/*quick_exit*/ true);
  if (core_worker_process->options_.num_workers == 1) {
    auto global_worker = core_worker_process->GetGlobalWorker();
    if (core_worker_process->ShouldCreateGlobalWorkerOnConstruction() && !global_worker) {
      // This could only happen when the worker has already been shutdown.
      // In this case, we should exit without crashing.
      // TODO (scv119): A better solution could be returning error code
      // and handling it at language frontend.
      RAY_LOG(ERROR) << "The global worker has already been shutdown. This happens when "
                        "the language frontend accesses the Ray's worker after it is "
                        "shutdown. The process will exit";
      QuickExit();
    }
    RAY_CHECK(global_worker) << "global_worker_ must not be NULL";
    return *global_worker;
  }
  auto ptr = current_core_worker_.lock();
  RAY_CHECK(ptr != nullptr)
      << "The current thread is not bound with a core worker instance.";
  return *ptr;
}

void CoreWorkerProcess::SetCurrentThreadWorkerId(const WorkerID &worker_id) {
  EnsureInitialized(/*quick_exit*/ false);
  if (core_worker_process->options_.num_workers == 1) {
    auto global_worker = core_worker_process->GetGlobalWorker();
    RAY_CHECK(global_worker) << "Global worker must not be NULL.";
    RAY_CHECK(global_worker->GetWorkerID() == worker_id);
    return;
  }
  current_core_worker_ = core_worker_process->GetWorker(worker_id);
}

std::shared_ptr<CoreWorker> CoreWorkerProcess::GetWorker(
    const WorkerID &worker_id) const {
  absl::ReaderMutexLock lock(&mutex_);
  auto it = workers_.find(worker_id);
  RAY_CHECK(it != workers_.end()) << "Worker " << worker_id << " not found.";
  return it->second;
}

std::shared_ptr<CoreWorker> CoreWorkerProcess::GetGlobalWorker() {
  absl::ReaderMutexLock lock(&mutex_);
  return global_worker_;
}

std::shared_ptr<CoreWorker> CoreWorkerProcess::CreateWorker() {
  auto worker = std::make_shared<CoreWorker>(
      options_,
      global_worker_id_ != WorkerID::Nil() ? global_worker_id_ : WorkerID::FromRandom());
  RAY_LOG(DEBUG) << "Worker " << worker->GetWorkerID() << " is created.";
  absl::WriterMutexLock lock(&mutex_);
  if (options_.num_workers == 1) {
    global_worker_ = worker;
  }
  current_core_worker_ = worker;

  workers_.emplace(worker->GetWorkerID(), worker);
  RAY_CHECK(workers_.size() <= static_cast<size_t>(options_.num_workers));
  return worker;
}

void CoreWorkerProcess::RemoveWorker(std::shared_ptr<CoreWorker> worker) {
  worker->WaitForShutdown();
  absl::WriterMutexLock lock(&mutex_);
  if (global_worker_) {
    RAY_CHECK(global_worker_ == worker);
  } else {
    RAY_CHECK(current_core_worker_.lock() == worker);
  }
  current_core_worker_.reset();
  {
    workers_.erase(worker->GetWorkerID());
    RAY_LOG(INFO) << "Removed worker " << worker->GetWorkerID();
  }
  if (global_worker_ == worker) {
    global_worker_ = nullptr;
  }
}

void CoreWorkerProcess::RunTaskExecutionLoop() {
  EnsureInitialized(/*quick_exit*/ false);
  RAY_CHECK(core_worker_process->options_.worker_type == WorkerType::WORKER);
  if (core_worker_process->options_.num_workers == 1) {
    // Run the task loop in the current thread only if the number of workers is 1.
    auto worker = core_worker_process->GetGlobalWorker();
    if (!worker) {
      worker = core_worker_process->CreateWorker();
    }
    worker->RunTaskExecutionLoop();
    RAY_LOG(DEBUG) << "Task execution loop terminated. Removing the global worker.";
    core_worker_process->RemoveWorker(worker);
  } else {
    std::vector<std::thread> worker_threads;
    for (int i = 0; i < core_worker_process->options_.num_workers; i++) {
      worker_threads.emplace_back([i] {
        SetThreadName("worker.task" + std::to_string(i));
        auto worker = core_worker_process->CreateWorker();
        worker->RunTaskExecutionLoop();
        RAY_LOG(INFO) << "Task execution loop terminated for a thread "
                      << std::to_string(i) << ". Removing a worker.";
        core_worker_process->RemoveWorker(worker);
      });
    }
    for (auto &thread : worker_threads) {
      thread.join();
    }
  }

  core_worker_process.reset();
}

CoreWorker::CoreWorker(const CoreWorkerOptions &options, const WorkerID &worker_id)
    : options_(options),
      get_call_site_(RayConfig::instance().record_ref_creation_sites()
                         ? options_.get_lang_stack
                         : nullptr),
      worker_context_(options_.worker_type, worker_id, GetProcessJobID(options_)),
      io_work_(io_service_),
      client_call_manager_(new rpc::ClientCallManager(io_service_)),
      periodical_runner_(io_service_),
      task_queue_length_(0),
      num_executed_tasks_(0),
      resource_ids_(new ResourceMappingType()),
      grpc_service_(io_service_, *this),
      task_execution_service_work_(task_execution_service_) {
  RAY_LOG(DEBUG) << "Constructing CoreWorker, worker_id: " << worker_id;

  // Initialize task receivers.
  if (options_.worker_type == WorkerType::WORKER || options_.is_local_mode) {
    RAY_CHECK(options_.task_execution_callback != nullptr);
    auto execute_task = std::bind(&CoreWorker::ExecuteTask, this, std::placeholders::_1,
                                  std::placeholders::_2, std::placeholders::_3,
                                  std::placeholders::_4, std::placeholders::_5);
    direct_task_receiver_ = std::make_unique<CoreWorkerDirectTaskReceiver>(
        worker_context_, task_execution_service_, execute_task,
        [this] { return local_raylet_client_->TaskDone(); });
  }

  // Initialize raylet client.
  // NOTE(edoakes): the core_worker_server_ must be running before registering with
  // the raylet, as the raylet will start sending some RPC messages immediately.
  // TODO(zhijunfu): currently RayletClient would crash in its constructor if it cannot
  // connect to Raylet after a number of retries, this can be changed later
  // so that the worker (java/python .etc) can retrieve and handle the error
  // instead of crashing.
  auto grpc_client = rpc::NodeManagerWorkerClient::make(
      options_.raylet_ip_address, options_.node_manager_port, *client_call_manager_);
  Status raylet_client_status;
  NodeID local_raylet_id;
  int assigned_port;
  std::string serialized_job_config = options_.serialized_job_config;
  local_raylet_client_ = std::make_shared<raylet::RayletClient>(
      io_service_, std::move(grpc_client), options_.raylet_socket, GetWorkerID(),
      options_.worker_type, worker_context_.GetCurrentJobID(), options_.runtime_env_hash,
      options_.language, options_.node_ip_address, &raylet_client_status,
      &local_raylet_id, &assigned_port, &serialized_job_config, options_.worker_shim_pid,
      options_.startup_token);

  if (!raylet_client_status.ok()) {
    // Avoid using FATAL log or RAY_CHECK here because they may create a core dump file.
    RAY_LOG(ERROR) << "Failed to register worker " << worker_id << " to Raylet. "
                   << raylet_client_status;
    // Quit the process immediately.
    QuickExit();
  }

  connected_ = true;

  RAY_CHECK(assigned_port >= 0);

  // Parse job config from serialized string.
  job_config_.reset(new rpc::JobConfig());
  job_config_->ParseFromString(serialized_job_config);

  // Start RPC server after all the task receivers are properly initialized and we have
  // our assigned port from the raylet.
  core_worker_server_ = std::make_unique<rpc::GrpcServer>(
      WorkerTypeString(options_.worker_type), assigned_port,
      options_.node_ip_address == "127.0.0.1");
  core_worker_server_->RegisterService(grpc_service_);
  core_worker_server_->Run();

  // Set our own address.
  RAY_CHECK(!local_raylet_id.IsNil());
  rpc_address_.set_ip_address(options_.node_ip_address);
  rpc_address_.set_port(core_worker_server_->GetPort());
  rpc_address_.set_raylet_id(local_raylet_id.Binary());
  rpc_address_.set_worker_id(worker_context_.GetWorkerID().Binary());
  RAY_LOG(INFO) << "Initializing worker at address: " << rpc_address_.ip_address() << ":"
                << rpc_address_.port() << ", worker ID " << worker_context_.GetWorkerID()
                << ", raylet " << local_raylet_id;

  // Begin to get gcs server address from raylet.
  gcs_server_address_updater_ = std::make_unique<GcsServerAddressUpdater>(
      options_.raylet_ip_address, options_.node_manager_port,
      [this](std::string ip, int port) {
        absl::MutexLock lock(&gcs_server_address_mutex_);
        gcs_server_address_.first = ip;
        gcs_server_address_.second = port;
      });

  // Initialize gcs client.
  // As the synchronous and the asynchronous context of redis client is not used in this
  // gcs client. We would not open connection for it by setting `enable_sync_conn` and
  // `enable_async_conn` as false.
  gcs::GcsClientOptions gcs_options = gcs::GcsClientOptions(
      options_.gcs_options.server_ip_, options_.gcs_options.server_port_,
      options_.gcs_options.password_,
      /*enable_sync_conn=*/false, /*enable_async_conn=*/false,
      /*enable_subscribe_conn=*/true);
  gcs_client_ = std::make_shared<gcs::GcsClient>(
      gcs_options, [this](std::pair<std::string, int> *address) {
        absl::MutexLock lock(&gcs_server_address_mutex_);
        if (gcs_server_address_.second != 0) {
          address->first = gcs_server_address_.first;
          address->second = gcs_server_address_.second;
          return true;
        }
        return false;
      });

  RAY_CHECK_OK(gcs_client_->Connect(io_service_));
  RegisterToGcs();

  // Register a callback to monitor removed nodes.
  auto on_node_change = [this](const NodeID &node_id, const rpc::GcsNodeInfo &data) {
    if (data.state() == rpc::GcsNodeInfo::DEAD) {
      OnNodeRemoved(node_id);
    }
  };
  RAY_CHECK_OK(gcs_client_->Nodes().AsyncSubscribeToNodeChange(on_node_change, nullptr));

  // Initialize profiler.
  profiler_ = std::make_shared<worker::Profiler>(
      worker_context_, options_.node_ip_address, io_service_, gcs_client_);

  core_worker_client_pool_ =
      std::make_shared<rpc::CoreWorkerClientPool>(*client_call_manager_);

  object_info_publisher_ = std::make_unique<pubsub::Publisher>(
      /*channels=*/std::vector<
          rpc::ChannelType>{rpc::ChannelType::WORKER_OBJECT_EVICTION,
                            rpc::ChannelType::WORKER_REF_REMOVED_CHANNEL,
                            rpc::ChannelType::WORKER_OBJECT_LOCATIONS_CHANNEL},
      /*periodical_runner=*/&periodical_runner_,
      /*get_time_ms=*/[]() { return absl::GetCurrentTimeNanos() / 1e6; },
      /*subscriber_timeout_ms=*/RayConfig::instance().subscriber_timeout_ms(),
      /*publish_batch_size_=*/RayConfig::instance().publish_batch_size());
  object_info_subscriber_ = std::make_unique<pubsub::Subscriber>(
      /*subscriber_id=*/GetWorkerID(),
      /*channels=*/
      std::vector<rpc::ChannelType>{rpc::ChannelType::WORKER_OBJECT_EVICTION,
                                    rpc::ChannelType::WORKER_REF_REMOVED_CHANNEL,
                                    rpc::ChannelType::WORKER_OBJECT_LOCATIONS_CHANNEL},
      /*max_command_batch_size*/ RayConfig::instance().max_command_batch_size(),
      /*get_client=*/
      [this](const rpc::Address &address) {
        return core_worker_client_pool_->GetOrConnect(address);
      },
      /*callback_service*/ &io_service_);

  reference_counter_ = std::make_shared<ReferenceCounter>(
      rpc_address_,
      /*object_info_publisher=*/object_info_publisher_.get(),
      /*object_info_subscriber=*/object_info_subscriber_.get(),
      RayConfig::instance().lineage_pinning_enabled(), [this](const rpc::Address &addr) {
        return std::shared_ptr<rpc::CoreWorkerClient>(
            new rpc::CoreWorkerClient(addr, *client_call_manager_));
      });

  if (options_.worker_type == WorkerType::WORKER) {
    periodical_runner_.RunFnPeriodically(
        [this] { CheckForRayletFailure(); },
        RayConfig::instance().raylet_death_check_interval_milliseconds());
  }

  plasma_store_provider_.reset(new CoreWorkerPlasmaStoreProvider(
      options_.store_socket, local_raylet_client_, reference_counter_,
      options_.check_signals,
      /*warmup=*/
      (options_.worker_type != WorkerType::SPILL_WORKER &&
       options_.worker_type != WorkerType::RESTORE_WORKER),
      /*get_current_call_site=*/boost::bind(&CoreWorker::CurrentCallSite, this)));
  memory_store_.reset(new CoreWorkerMemoryStore(
      reference_counter_, local_raylet_client_, options_.check_signals,
      [this](const RayObject &obj) {
        // Run this on the event loop to avoid calling back into the language runtime
        // from the middle of user operations.
        io_service_.post(
            [this, obj]() {
              if (options_.unhandled_exception_handler != nullptr) {
                options_.unhandled_exception_handler(obj);
              }
            },
            "CoreWorker.HandleException");
      }));

  periodical_runner_.RunFnPeriodically([this] { InternalHeartbeat(); },
                                       kInternalHeartbeatMillis);

  auto check_node_alive_fn = [this](const NodeID &node_id) {
    auto node = gcs_client_->Nodes().Get(node_id);
    return node != nullptr;
  };
  auto reconstruct_object_callback = [this](const ObjectID &object_id) {
    io_service_.post(
        [this, object_id]() {
          RAY_CHECK(object_recovery_manager_->RecoverObject(object_id));
        },
        "CoreWorker.ReconstructObject");
  };
  auto push_error_callback = [this](const JobID &job_id, const std::string &type,
                                    const std::string &error_message, double timestamp) {
    return PushError(job_id, type, error_message, timestamp);
  };
  task_manager_.reset(new TaskManager(
      memory_store_, reference_counter_,
      /*put_in_local_plasma_callback=*/
      [this](const RayObject &object, const ObjectID &object_id) {
        RAY_CHECK_OK(PutInLocalPlasmaStore(object, object_id, /*pin_object=*/true));
      },
      /* retry_task_callback= */
      [this](TaskSpecification &spec, bool delay) {
        if (delay) {
          // Retry after a delay to emulate the existing Raylet reconstruction
          // behaviour. TODO(ekl) backoff exponentially.
          uint32_t delay = RayConfig::instance().task_retry_delay_ms();
          RAY_LOG(INFO) << "Will resubmit task after a " << delay
                        << "ms delay: " << spec.DebugString();
          absl::MutexLock lock(&mutex_);
          to_resubmit_.push_back(std::make_pair(current_time_ms() + delay, spec));
        } else {
          RAY_LOG(INFO) << "Resubmitting task that produced lost plasma object: "
                        << spec.DebugString();
          if (spec.IsActorTask()) {
            auto actor_handle = actor_manager_->GetActorHandle(spec.ActorId());
            actor_handle->SetResubmittedActorTaskSpec(spec, spec.ActorDummyObject());
            RAY_CHECK_OK(direct_actor_submitter_->SubmitTask(spec));
          } else {
            RAY_CHECK_OK(direct_task_submitter_->SubmitTask(spec));
          }
        }
      },
      check_node_alive_fn, reconstruct_object_callback, push_error_callback,
      RayConfig::instance().max_lineage_bytes()));

  // Create an entry for the driver task in the task table. This task is
  // added immediately with status RUNNING. This allows us to push errors
  // related to this driver task back to the driver. For example, if the
  // driver creates an object that is later evicted, we should notify the
  // user that we're unable to reconstruct the object, since we cannot
  // rerun the driver.
  if (options_.worker_type == WorkerType::DRIVER) {
    TaskSpecBuilder builder;
    const TaskID task_id = TaskID::ForDriverTask(worker_context_.GetCurrentJobID());
    builder.SetDriverTaskSpec(task_id, options_.language,
                              worker_context_.GetCurrentJobID(),
                              TaskID::ComputeDriverTaskId(worker_context_.GetWorkerID()),
                              GetCallerId(), rpc_address_);

    std::shared_ptr<rpc::TaskTableData> data = std::make_shared<rpc::TaskTableData>();
    data->mutable_task()->mutable_task_spec()->CopyFrom(builder.Build().GetMessage());
    SetCurrentTaskId(task_id);
  }

  auto raylet_client_factory = [this](const std::string ip_address, int port) {
    auto grpc_client =
        rpc::NodeManagerWorkerClient::make(ip_address, port, *client_call_manager_);
    return std::shared_ptr<raylet::RayletClient>(
        new raylet::RayletClient(std::move(grpc_client)));
  };

  auto on_excess_queueing = [this](const ActorID &actor_id, int64_t num_queued) {
    auto timestamp = std::chrono::duration_cast<std::chrono::seconds>(
                         std::chrono::system_clock::now().time_since_epoch())
                         .count();
    std::ostringstream stream;
    stream << "Warning: More than " << num_queued
           << " tasks are pending submission to actor " << actor_id
           << ". To reduce memory usage, wait for these tasks to finish before sending "
              "more.";
    RAY_CHECK_OK(
        PushError(options_.job_id, "excess_queueing_warning", stream.str(), timestamp));
  };

  actor_creator_ = std::make_shared<DefaultActorCreator>(gcs_client_);

  direct_actor_submitter_ = std::shared_ptr<CoreWorkerDirectActorTaskSubmitter>(
      new CoreWorkerDirectActorTaskSubmitter(*core_worker_client_pool_, *memory_store_,
                                             *task_manager_, *actor_creator_,
                                             on_excess_queueing, io_service_));

  auto node_addr_factory = [this](const NodeID &node_id) {
    absl::optional<rpc::Address> addr;
    if (auto node_info = gcs_client_->Nodes().Get(node_id)) {
      rpc::Address address;
      address.set_raylet_id(node_info->node_id());
      address.set_ip_address(node_info->node_manager_address());
      address.set_port(node_info->node_manager_port());
      addr = address;
    }
    return addr;
  };
  auto lease_policy = RayConfig::instance().locality_aware_leasing_enabled()
                          ? std::shared_ptr<LeasePolicyInterface>(
                                std::make_shared<LocalityAwareLeasePolicy>(
                                    reference_counter_, node_addr_factory, rpc_address_))
                          : std::shared_ptr<LeasePolicyInterface>(
                                std::make_shared<LocalLeasePolicy>(rpc_address_));

  direct_task_submitter_ = std::make_unique<CoreWorkerDirectTaskSubmitter>(
      rpc_address_, local_raylet_client_, core_worker_client_pool_, raylet_client_factory,
      std::move(lease_policy), memory_store_, task_manager_, local_raylet_id,
      RayConfig::instance().worker_lease_timeout_milliseconds(), actor_creator_,
      worker_context_.GetCurrentJobID(),
      RayConfig::instance().max_tasks_in_flight_per_worker(),
      boost::asio::steady_timer(io_service_),
      RayConfig::instance().max_pending_lease_requests_per_scheduling_category());
  auto report_locality_data_callback =
      [this](const ObjectID &object_id, const absl::flat_hash_set<NodeID> &locations,
             uint64_t object_size) {
        reference_counter_->ReportLocalityData(object_id, locations, object_size);
      };
  future_resolver_.reset(new FutureResolver(memory_store_, reference_counter_,
                                            std::move(report_locality_data_callback),
                                            core_worker_client_pool_, rpc_address_));

  // Unfortunately the raylet client has to be constructed after the receivers.
  if (direct_task_receiver_ != nullptr) {
    task_argument_waiter_.reset(new DependencyWaiterImpl(*local_raylet_client_));
    direct_task_receiver_->Init(core_worker_client_pool_, rpc_address_,
                                task_argument_waiter_);
  }

  actor_manager_ = std::make_unique<ActorManager>(gcs_client_, direct_actor_submitter_,
                                                  reference_counter_);

  std::function<Status(const ObjectID &object_id, const ObjectLookupCallback &callback)>
      object_lookup_fn;

  object_lookup_fn = [this, node_addr_factory](const ObjectID &object_id,
                                               const ObjectLookupCallback &callback) {
    std::vector<rpc::Address> locations;
    const absl::optional<absl::flat_hash_set<NodeID>> object_locations =
        reference_counter_->GetObjectLocations(object_id);
    if (object_locations.has_value()) {
      locations.reserve(object_locations.value().size());
      for (const auto &node_id : object_locations.value()) {
        absl::optional<rpc::Address> addr = node_addr_factory(node_id);
        if (addr.has_value()) {
          locations.push_back(addr.value());
        } else {
          // We're getting potentially stale locations directly from the reference
          // counter, so the location might be a dead node.
          RAY_LOG(DEBUG) << "Location " << node_id
                         << " is dead, not using it in the recovery of object "
                         << object_id;
        }
      }
    }
    callback(object_id, locations);
    return Status::OK();
  };
  object_recovery_manager_ = std::make_unique<ObjectRecoveryManager>(
      rpc_address_, raylet_client_factory, local_raylet_client_, object_lookup_fn,
      task_manager_, reference_counter_, memory_store_,
      [this](const ObjectID &object_id, rpc::ErrorType reason, bool pin_object) {
        RAY_LOG(DEBUG) << "Failed to recover object " << object_id << " due to "
                       << rpc::ErrorType_Name(reason);
        RAY_CHECK_OK(Put(RayObject(reason),
                         /*contained_object_ids=*/{}, object_id,
                         /*pin_object=*/pin_object));
      });

  // Start the IO thread after all other members have been initialized, in case
  // the thread calls back into any of our members.
  io_thread_ = std::thread([this]() { RunIOService(); });
  // Tell the raylet the port that we are listening on.
  // NOTE: This also marks the worker as available in Raylet. We do this at the
  // very end in case there is a problem during construction.
  if (options.connect_on_start) {
    RAY_CHECK_OK(
        local_raylet_client_->AnnounceWorkerPort(core_worker_server_->GetPort()));
  }
  // Used to detect if the object is in the plasma store.
  max_direct_call_object_size_ = RayConfig::instance().max_direct_call_object_size();

  /// If periodic asio stats print is enabled, it will print it.
  const auto event_stats_print_interval_ms =
      RayConfig::instance().event_stats_print_interval_ms();
  if (event_stats_print_interval_ms != -1 && RayConfig::instance().event_stats()) {
    periodical_runner_.RunFnPeriodically(
        [this] {
          RAY_LOG(INFO) << "Event stats:\n\n" << io_service_.StatsString() << "\n\n";
        },
        event_stats_print_interval_ms);
  }

  // Set event context for current core worker thread.
  RayEventContext::Instance().SetEventContext(
      ray::rpc::Event_SourceType::Event_SourceType_CORE_WORKER,
      {{"worker_id", worker_id.Hex()}});
}

void CoreWorker::Shutdown() {
  io_service_.stop();
  if (options_.worker_type == WorkerType::WORKER) {
    direct_task_receiver_->Stop();
    task_execution_service_.stop();
  }
  if (options_.on_worker_shutdown) {
    options_.on_worker_shutdown(GetWorkerID());
  }
}

void CoreWorker::ConnectToRaylet() {
  RAY_CHECK(!options_.connect_on_start);
  // Tell the raylet the port that we are listening on.
  // NOTE: This also marks the worker as available in Raylet. We do this at the
  // very end in case there is a problem during construction.
  RAY_CHECK_OK(local_raylet_client_->AnnounceWorkerPort(core_worker_server_->GetPort()));
}

void CoreWorker::Disconnect(
    rpc::WorkerExitType exit_type,
    const std::shared_ptr<LocalMemoryBuffer> &creation_task_exception_pb_bytes) {
  if (connected_) {
    connected_ = false;
    if (local_raylet_client_) {
      RAY_IGNORE_EXPR(
          local_raylet_client_->Disconnect(exit_type, creation_task_exception_pb_bytes));
    }
  }
}

void CoreWorker::Exit(
    rpc::WorkerExitType exit_type,
    const std::shared_ptr<LocalMemoryBuffer> &creation_task_exception_pb_bytes) {
  RAY_LOG(INFO) << "Exit signal received, this process will exit after all outstanding "
                   "tasks have finished"
                << ", exit_type=" << rpc::WorkerExitType_Name(exit_type);
  exiting_ = true;
  // Release the resources early in case draining takes a long time.
  RAY_CHECK_OK(
      local_raylet_client_->NotifyDirectCallTaskBlocked(/*release_resources*/ true));

  RAY_LOG(DEBUG) << "Exit signal received, remove all local references.";
  /// Since this core worker is exiting, it's necessary to release all local references,
  /// otherwise the frontend code may not release its references and this worker will be
  /// leaked. See https://github.com/ray-project/ray/issues/19639.
  reference_counter_->ReleaseAllLocalReferences();
  // Callback to shutdown.
  auto shutdown = [this, exit_type, creation_task_exception_pb_bytes]() {
    // To avoid problems, make sure shutdown is always called from the same
    // event loop each time.
    task_execution_service_.post(
        [this, exit_type, creation_task_exception_pb_bytes]() {
          if (exit_type == rpc::WorkerExitType::CREATION_TASK_ERROR ||
              exit_type == rpc::WorkerExitType::INTENDED_EXIT ||
              exit_type == rpc::WorkerExitType::IDLE_EXIT) {
            // Notify the raylet about this exit.
            // Only CREATION_TASK_ERROR and INTENDED_EXIT needs to disconnect
            // manually.
            Disconnect(exit_type, creation_task_exception_pb_bytes);
          }
          Shutdown();
        },
        "CoreWorker.Shutdown");
  };
  // Callback to drain objects once all pending tasks have been drained.
  auto drain_references_callback = [this, shutdown]() {
    // Post to the event loop to avoid a deadlock between the TaskManager and
    // the ReferenceCounter. The deadlock can occur because this callback may
    // get called by the TaskManager while the ReferenceCounter's lock is held,
    // but the callback itself must acquire the ReferenceCounter's lock to
    // drain the object references.
    task_execution_service_.post(
        [this, shutdown]() {
          bool not_actor_task = false;
          {
            absl::MutexLock lock(&mutex_);
            not_actor_task = actor_id_.IsNil();
          }
          if (not_actor_task) {
            // If we are a task, then we cannot hold any object references in the
            // heap. Therefore, any active object references are being held by other
            // processes. Wait for these processes to release their references
            // before we shutdown. NOTE(swang): This could still cause this worker
            // process to stay alive forever if another process holds a reference
            // forever.
            reference_counter_->DrainAndShutdown(shutdown);
          } else {
            // If we are an actor, then we may be holding object references in the
            // heap. Then, we should not wait to drain the object references before
            // shutdown since this could hang.
            shutdown();
          }
        },
        "CoreWorker.DrainAndShutdown");
  };

  task_manager_->DrainAndShutdown(drain_references_callback);
}
void CoreWorker::RunIOService() {
#ifndef _WIN32
  // Block SIGINT and SIGTERM so they will be handled by the main thread.
  sigset_t mask;
  sigemptyset(&mask);
  sigaddset(&mask, SIGINT);
  sigaddset(&mask, SIGTERM);
  pthread_sigmask(SIG_BLOCK, &mask, NULL);
#endif
  SetThreadName("worker.io");
  io_service_.run();
}

void CoreWorker::OnNodeRemoved(const NodeID &node_id) {
  // if (node_id == GetCurrentNodeId()) {
  //   RAY_LOG(FATAL) << "The raylet for this worker has died. Killing itself...";
  // }
  RAY_LOG(INFO) << "Node failure from " << node_id
                << ". All objects pinned on that node will be lost if object "
                   "reconstruction is not enabled.";
  const auto lost_objects = reference_counter_->ResetObjectsOnRemovedNode(node_id);
  // Delete the objects from the in-memory store to indicate that they are not
  // available. The object recovery manager will guarantee that a new value
  // will eventually be stored for the objects (either an
  // UnreconstructableError or a value reconstructed from lineage).
  memory_store_->Delete(lost_objects);
  for (const auto &object_id : lost_objects) {
    // NOTE(swang): There is a race condition where this can return false if
    // the reference went out of scope since the call to the ref counter to get
    // the lost objects. It's okay to not mark the object as failed or recover
    // the object since there are no reference holders.
    auto recovered = object_recovery_manager_->RecoverObject(object_id);
    if (!recovered) {
      RAY_LOG(DEBUG) << "Object " << object_id << " lost due to node failure " << node_id;
    }
  }
}

void CoreWorker::WaitForShutdown() {
  if (io_thread_.joinable()) {
    io_thread_.join();
  }
  if (gcs_client_) {
    gcs_client_->Disconnect();
  }
  if (options_.worker_type == WorkerType::WORKER) {
    RAY_CHECK(task_execution_service_.stopped());
    // Asyncio coroutines could still run after CoreWorker is removed because it is
    // running in a different thread. This can cause segfault because coroutines try to
    // access CoreWorker methods that are already garbage collected. We should complete
    // all coroutines before shutting down in order to prevent this.
    if (worker_context_.CurrentActorIsAsync()) {
      options_.terminate_asyncio_thread();
    }
  }
}

const WorkerID &CoreWorker::GetWorkerID() const { return worker_context_.GetWorkerID(); }

void CoreWorker::SetCurrentTaskId(const TaskID &task_id) {
  worker_context_.SetCurrentTaskId(task_id);
  {
    absl::MutexLock lock(&mutex_);
    main_thread_task_id_ = task_id;
  }
}

void CoreWorker::RegisterToGcs() {
  std::unordered_map<std::string, std::string> worker_info;
  const auto &worker_id = GetWorkerID();
  worker_info.emplace("node_ip_address", options_.node_ip_address);
  worker_info.emplace("plasma_store_socket", options_.store_socket);
  worker_info.emplace("raylet_socket", options_.raylet_socket);

  if (options_.worker_type == WorkerType::DRIVER) {
    auto start_time = std::chrono::duration_cast<std::chrono::milliseconds>(
                          std::chrono::system_clock::now().time_since_epoch())
                          .count();
    worker_info.emplace("driver_id", worker_id.Binary());
    worker_info.emplace("start_time", std::to_string(start_time));
    if (!options_.driver_name.empty()) {
      worker_info.emplace("name", options_.driver_name);
    }
  }

  if (!options_.stdout_file.empty()) {
    worker_info.emplace("stdout_file", options_.stdout_file);
  }
  if (!options_.stderr_file.empty()) {
    worker_info.emplace("stderr_file", options_.stderr_file);
  }

  auto worker_data = std::make_shared<rpc::WorkerTableData>();
  worker_data->mutable_worker_address()->set_worker_id(worker_id.Binary());
  worker_data->set_worker_type(options_.worker_type);
  worker_data->mutable_worker_info()->insert(worker_info.begin(), worker_info.end());
  worker_data->set_is_alive(true);

  RAY_CHECK_OK(gcs_client_->Workers().AsyncAdd(worker_data, nullptr));
}

void CoreWorker::CheckForRayletFailure() {
  auto env_pid = RayConfig::instance().RAYLET_PID();
  bool should_shutdown = IsRayletFailed(env_pid);
  if (should_shutdown) {
    std::ostringstream stream;
    stream << "Shutting down the core worker because the local raylet failed. "
           << "Check out the raylet.out log file.";
    if (!env_pid.empty()) {
      auto pid = static_cast<pid_t>(std::stoi(env_pid));
      stream << " Raylet pid: " << pid;
    }
    RAY_LOG(WARNING) << stream.str();
    if (options_.worker_type == WorkerType::WORKER) {
      task_execution_service_.post([this]() { Shutdown(); }, "CoreWorker.Shutdown");
    } else {
      Shutdown();
    }
  }
}

void CoreWorker::InternalHeartbeat() {
  // Retry tasks.
  std::vector<TaskSpecification> tasks_to_resubmit;
  {
    absl::MutexLock lock(&mutex_);
    while (!to_resubmit_.empty() && current_time_ms() > to_resubmit_.front().first) {
      tasks_to_resubmit.push_back(std::move(to_resubmit_.front().second));
      to_resubmit_.pop_front();
    }
  }

  for (auto &spec : tasks_to_resubmit) {
    if (spec.IsActorTask()) {
      RAY_CHECK_OK(direct_actor_submitter_->SubmitTask(spec));
    } else {
      RAY_CHECK_OK(direct_task_submitter_->SubmitTask(spec));
    }
  }

  // Check timeout tasks that are waiting for death info.
  if (direct_actor_submitter_ != nullptr) {
    direct_actor_submitter_->CheckTimeoutTasks();
  }

  // Periodically report the lastest backlog so that
  // local raylet will have the eventually consistent view of worker backlogs
  // even in cases where backlog reports from direct_task_transport
  // are lost or reordered.
  direct_task_submitter_->ReportWorkerBacklog();

  // Check for unhandled exceptions to raise after a timeout on the driver.
  // Only do this for TTY, since shells like IPython sometimes save references
  // to the result and prevent normal result deletion from handling.
  // See also: https://github.com/ray-project/ray/issues/14485
  if (options_.worker_type == WorkerType::DRIVER && options_.interactive) {
    memory_store_->NotifyUnhandledErrors();
  }
}

std::unordered_map<ObjectID, std::pair<size_t, size_t>>
CoreWorker::GetAllReferenceCounts() const {
  auto counts = reference_counter_->GetAllReferenceCounts();
  std::vector<ObjectID> actor_handle_ids = actor_manager_->GetActorHandleIDsFromHandles();
  // Strip actor IDs from the ref counts since there is no associated ObjectID
  // in the language frontend.
  for (const auto &actor_handle_id : actor_handle_ids) {
    counts.erase(actor_handle_id);
  }
  return counts;
}

const rpc::Address &CoreWorker::GetRpcAddress() const { return rpc_address_; }

rpc::Address CoreWorker::GetOwnerAddress(const ObjectID &object_id) const {
  rpc::Address owner_address;
  auto has_owner = reference_counter_->GetOwner(object_id, &owner_address);
  RAY_CHECK(has_owner)
      << "Object IDs generated randomly (ObjectID.from_random()) or out-of-band "
         "(ObjectID.from_binary(...)) cannot be passed as a task argument because Ray "
         "does not know which task will create them. "
         "If this was not how your object ID was generated, please file an issue "
         "at https://github.com/ray-project/ray/issues/";
  return owner_address;
}

std::vector<rpc::ObjectReference> CoreWorker::GetObjectRefs(
    const std::vector<ObjectID> &object_ids) const {
  std::vector<rpc::ObjectReference> refs;
  for (const auto &object_id : object_ids) {
    rpc::ObjectReference ref;
    ref.set_object_id(object_id.Binary());
    rpc::Address owner_address;
    if (reference_counter_->GetOwner(object_id, &owner_address)) {
      // NOTE(swang): Detached actors do not have an owner address set.
      ref.mutable_owner_address()->CopyFrom(owner_address);
    }
    refs.push_back(std::move(ref));
  }
  return refs;
}

void CoreWorker::GetOwnershipInfo(const ObjectID &object_id, rpc::Address *owner_address,
                                  std::string *serialized_object_status) {
  auto has_owner = reference_counter_->GetOwner(object_id, owner_address);
  RAY_CHECK(has_owner)
      << "Object IDs generated randomly (ObjectID.from_random()) or out-of-band "
         "(ObjectID.from_binary(...)) cannot be serialized because Ray does not know "
         "which task will create them. "
         "If this was not how your object ID was generated, please file an issue "
         "at https://github.com/ray-project/ray/issues/: "
      << object_id;

  rpc::GetObjectStatusReply object_status;
  // Optimization: if the object exists, serialize and inline its status. This also
  // resolves some race conditions in resource release (#16025).
  if (RayConfig::instance().inline_object_status_in_refs()) {
    auto existing_object = memory_store_->GetIfExists(object_id);
    if (existing_object != nullptr) {
      PopulateObjectStatus(object_id, existing_object, &object_status);
    }
  }
  *serialized_object_status = object_status.SerializeAsString();
}

void CoreWorker::RegisterOwnershipInfoAndResolveFuture(
    const ObjectID &object_id, const ObjectID &outer_object_id,
    const rpc::Address &owner_address, const std::string &serialized_object_status) {
  // Add the object's owner to the local metadata in case it gets serialized
  // again.
  reference_counter_->AddBorrowedObject(object_id, outer_object_id, owner_address);

  rpc::GetObjectStatusReply object_status;
  object_status.ParseFromString(serialized_object_status);

  if (object_status.has_object() && !reference_counter_->OwnedByUs(object_id)) {
    // We already have the inlined object status, process it immediately.
    future_resolver_->ProcessResolvedObject(object_id, owner_address, Status::OK(),
                                            object_status);
  } else {
    // We will ask the owner about the object until the object is
    // created or we can no longer reach the owner.
    future_resolver_->ResolveFutureAsync(object_id, owner_address);
  }
}

Status CoreWorker::Put(const RayObject &object,
                       const std::vector<ObjectID> &contained_object_ids,
                       ObjectID *object_id) {
  *object_id = ObjectID::FromIndex(worker_context_.GetCurrentTaskID(),
                                   worker_context_.GetNextPutIndex());
  reference_counter_->AddOwnedObject(
      *object_id, contained_object_ids, rpc_address_, CurrentCallSite(), object.GetSize(),
      /*is_reconstructable=*/false, NodeID::FromBinary(rpc_address_.raylet_id()));
  auto status = Put(object, contained_object_ids, *object_id, /*pin_object=*/true);
  if (!status.ok()) {
    reference_counter_->RemoveOwnedObject(*object_id);
  }
  return status;
}

Status CoreWorker::PutInLocalPlasmaStore(const RayObject &object,
                                         const ObjectID &object_id, bool pin_object) {
  bool object_exists;
  RAY_RETURN_NOT_OK(plasma_store_provider_->Put(
      object, object_id, /* owner_address = */ rpc_address_, &object_exists));
  if (!object_exists) {
    if (pin_object) {
      // Tell the raylet to pin the object **after** it is created.
      RAY_LOG(DEBUG) << "Pinning put object " << object_id;
      local_raylet_client_->PinObjectIDs(
          rpc_address_, {object_id},
          [this, object_id](const Status &status, const rpc::PinObjectIDsReply &reply) {
            // Only release the object once the raylet has responded to avoid the race
            // condition that the object could be evicted before the raylet pins it.
            if (!plasma_store_provider_->Release(object_id).ok()) {
              RAY_LOG(ERROR) << "Failed to release ObjectID (" << object_id
                             << "), might cause a leak in plasma.";
            }
          });
    } else {
      RAY_RETURN_NOT_OK(plasma_store_provider_->Release(object_id));
    }
  }
  RAY_CHECK(memory_store_->Put(RayObject(rpc::ErrorType::OBJECT_IN_PLASMA), object_id));
  return Status::OK();
}

Status CoreWorker::Put(const RayObject &object,
                       const std::vector<ObjectID> &contained_object_ids,
                       const ObjectID &object_id, bool pin_object) {
  RAY_RETURN_NOT_OK(WaitForActorRegistered(contained_object_ids));
  if (options_.is_local_mode ||
      (RayConfig::instance().put_small_object_in_memory_store() &&
       static_cast<int64_t>(object.GetSize()) < max_direct_call_object_size_)) {
    RAY_LOG(DEBUG) << "Put " << object_id << " in memory store";
    RAY_CHECK(memory_store_->Put(object, object_id));
    return Status::OK();
  }
  return PutInLocalPlasmaStore(object, object_id, pin_object);
}

Status CoreWorker::CreateOwned(const std::shared_ptr<Buffer> &metadata,
                               const size_t data_size,
                               const std::vector<ObjectID> &contained_object_ids,
                               ObjectID *object_id, std::shared_ptr<Buffer> *data,
                               bool created_by_worker,
                               const std::unique_ptr<rpc::Address> &owner_address,
                               bool inline_small_object) {
  auto status = WaitForActorRegistered(contained_object_ids);
  if (!status.ok()) {
    return status;
  }
  *object_id = ObjectID::FromIndex(worker_context_.GetCurrentTaskID(),
                                   worker_context_.GetNextPutIndex());
  rpc::Address real_owner_address =
      owner_address != nullptr ? *owner_address : rpc_address_;
  bool owned_by_us = real_owner_address.worker_id() == rpc_address_.worker_id();
  if (owned_by_us) {
    reference_counter_->AddOwnedObject(*object_id, contained_object_ids, rpc_address_,
                                       CurrentCallSite(), data_size + metadata->Size(),
                                       /*is_reconstructable=*/false,
                                       NodeID::FromBinary(rpc_address_.raylet_id()));
  } else {
    // Because in the remote worker's `HandleAssignObjectOwner`,
    // a `WaitForRefRemoved` RPC request will be sent back to
    // the current worker. So we need to make sure ref count is > 0
    // by invoking `AddLocalReference` first. Note that in worker.py we set
    // skip_adding_local_ref=True to avoid double referencing the object.
    AddLocalReference(*object_id);
    RAY_UNUSED(reference_counter_->AddBorrowedObject(
        *object_id, ObjectID::Nil(), real_owner_address,
        /*foreign_owner_already_monitoring=*/true));

    // Remote call `AssignObjectOwner()`.
    rpc::AssignObjectOwnerRequest request;
    request.set_object_id(object_id->Binary());
    request.mutable_borrower_address()->CopyFrom(rpc_address_);
    request.set_call_site(CurrentCallSite());

    for (auto &contained_object_id : contained_object_ids) {
      request.add_contained_object_ids(contained_object_id.Binary());
    }
    request.set_object_size(data_size + metadata->Size());
    auto conn = core_worker_client_pool_->GetOrConnect(real_owner_address);
    std::promise<Status> status_promise;
    conn->AssignObjectOwner(request,
                            [&status_promise](const Status &returned_status,
                                              const rpc::AssignObjectOwnerReply &reply) {
                              status_promise.set_value(returned_status);
                            });
    // Block until the remote call `AssignObjectOwner` returns.
    status = status_promise.get_future().get();
  }

  if ((options_.is_local_mode ||
       (RayConfig::instance().put_small_object_in_memory_store() &&
        static_cast<int64_t>(data_size) < max_direct_call_object_size_)) &&
      owned_by_us && inline_small_object) {
    *data = std::make_shared<LocalMemoryBuffer>(data_size);
  } else {
    if (status.ok()) {
      status = plasma_store_provider_->Create(metadata, data_size, *object_id,
                                              /* owner_address = */ rpc_address_, data,
                                              created_by_worker);
    }
    if (!status.ok() || !data) {
      if (owned_by_us) {
        reference_counter_->RemoveOwnedObject(*object_id);
      } else {
        RemoveLocalReference(*object_id);
      }
      return status;
    }
  }
  return Status::OK();
}

Status CoreWorker::CreateExisting(const std::shared_ptr<Buffer> &metadata,
                                  const size_t data_size, const ObjectID &object_id,
                                  const rpc::Address &owner_address,
                                  std::shared_ptr<Buffer> *data, bool created_by_worker) {
  if (options_.is_local_mode) {
    return Status::NotImplemented(
        "Creating an object with a pre-existing ObjectID is not supported in local "
        "mode");
  } else {
    return plasma_store_provider_->Create(metadata, data_size, object_id, owner_address,
                                          data, created_by_worker);
  }
}

Status CoreWorker::SealOwned(const ObjectID &object_id, bool pin_object,
                             const std::unique_ptr<rpc::Address> &owner_address) {
  bool owned_by_us = owner_address != nullptr
                         ? WorkerID::FromBinary(owner_address->worker_id()) ==
                               WorkerID::FromBinary(rpc_address_.worker_id())
                         : true;
  auto status = SealExisting(object_id, pin_object, std::move(owner_address));
  if (status.ok()) return status;
  if (owned_by_us) {
    reference_counter_->RemoveOwnedObject(object_id);
  } else {
    RemoveLocalReference(object_id);
  }
  return status;
}

Status CoreWorker::SealExisting(const ObjectID &object_id, bool pin_object,
                                const std::unique_ptr<rpc::Address> &owner_address) {
  RAY_RETURN_NOT_OK(plasma_store_provider_->Seal(object_id));
  if (pin_object) {
    // Tell the raylet to pin the object **after** it is created.
    RAY_LOG(DEBUG) << "Pinning sealed object " << object_id;
    local_raylet_client_->PinObjectIDs(
        owner_address != nullptr ? *owner_address : rpc_address_, {object_id},
        [this, object_id](const Status &status, const rpc::PinObjectIDsReply &reply) {
          // Only release the object once the raylet has responded to avoid the race
          // condition that the object could be evicted before the raylet pins it.
          if (!plasma_store_provider_->Release(object_id).ok()) {
            RAY_LOG(ERROR) << "Failed to release ObjectID (" << object_id
                           << "), might cause a leak in plasma.";
          }
        });
  } else {
    RAY_RETURN_NOT_OK(plasma_store_provider_->Release(object_id));
    reference_counter_->FreePlasmaObjects({object_id});
  }
  RAY_CHECK(memory_store_->Put(RayObject(rpc::ErrorType::OBJECT_IN_PLASMA), object_id));
  return Status::OK();
}

Status CoreWorker::Get(const std::vector<ObjectID> &ids, const int64_t timeout_ms,
                       std::vector<std::shared_ptr<RayObject>> *results) {
  results->resize(ids.size(), nullptr);

  absl::flat_hash_set<ObjectID> plasma_object_ids;
  absl::flat_hash_set<ObjectID> memory_object_ids(ids.begin(), ids.end());

  bool got_exception = false;
  absl::flat_hash_map<ObjectID, std::shared_ptr<RayObject>> result_map;
  auto start_time = current_time_ms();

  if (!memory_object_ids.empty()) {
    RAY_RETURN_NOT_OK(memory_store_->Get(memory_object_ids, timeout_ms, worker_context_,
                                         &result_map, &got_exception));
  }

  // Erase any objects that were promoted to plasma from the results. These get
  // requests will be retried at the plasma store.
  for (auto it = result_map.begin(); it != result_map.end();) {
    auto current = it++;
    if (current->second->IsInPlasmaError()) {
      RAY_LOG(DEBUG) << current->first << " in plasma, doing fetch-and-get";
      plasma_object_ids.insert(current->first);
      result_map.erase(current);
    }
  }

  if (!got_exception) {
    // If any of the objects have been promoted to plasma, then we retry their
    // gets at the provider plasma. Once we get the objects from plasma, we flip
    // the transport type again and return them for the original direct call ids.
    int64_t local_timeout_ms = timeout_ms;
    if (timeout_ms >= 0) {
      local_timeout_ms = std::max(static_cast<int64_t>(0),
                                  timeout_ms - (current_time_ms() - start_time));
    }
    RAY_LOG(DEBUG) << "Plasma GET timeout " << local_timeout_ms;
    RAY_RETURN_NOT_OK(plasma_store_provider_->Get(plasma_object_ids, local_timeout_ms,
                                                  worker_context_, &result_map,
                                                  &got_exception));
  }

  // Loop through `ids` and fill each entry for the `results` vector,
  // this ensures that entries `results` have exactly the same order as
  // they are in `ids`. When there are duplicate object ids, all the entries
  // for the same id are filled in.
  bool missing_result = false;
  bool will_throw_exception = false;
  for (size_t i = 0; i < ids.size(); i++) {
    const auto pair = result_map.find(ids[i]);
    if (pair != result_map.end()) {
      (*results)[i] = pair->second;
      RAY_CHECK(!pair->second->IsInPlasmaError());
      if (pair->second->IsException()) {
        // The language bindings should throw an exception if they see this
        // object.
        will_throw_exception = true;
      }
    } else {
      missing_result = true;
    }
  }
  // If no timeout was set and none of the results will throw an exception,
  // then check that we fetched all results before returning.
  if (timeout_ms < 0 && !will_throw_exception) {
    RAY_CHECK(!missing_result);
  }

  return Status::OK();
}

Status CoreWorker::GetIfLocal(const std::vector<ObjectID> &ids,
                              std::vector<std::shared_ptr<RayObject>> *results) {
  results->resize(ids.size(), nullptr);

  absl::flat_hash_map<ObjectID, std::shared_ptr<RayObject>> result_map;
  RAY_RETURN_NOT_OK(plasma_store_provider_->GetIfLocal(ids, &result_map));
  for (size_t i = 0; i < ids.size(); i++) {
    auto pair = result_map.find(ids[i]);
    // The caller of this method should guarantee that the object exists in the plasma
    // store when this method is called.
    RAY_CHECK(pair != result_map.end());
    RAY_CHECK(pair->second != nullptr);
    (*results)[i] = pair->second;
  }
  return Status::OK();
}

Status CoreWorker::Contains(const ObjectID &object_id, bool *has_object,
                            bool *is_in_plasma) {
  bool found = false;
  bool in_plasma = false;
  found = memory_store_->Contains(object_id, &in_plasma);
  if (in_plasma) {
    RAY_RETURN_NOT_OK(plasma_store_provider_->Contains(object_id, &found));
  }
  *has_object = found;
  if (is_in_plasma != nullptr) {
    *is_in_plasma = found && in_plasma;
  }
  return Status::OK();
}

// For any objects that are ErrorType::OBJECT_IN_PLASMA, we need to move them from
// the ready set into the plasma_object_ids set to wait on them there.
void RetryObjectInPlasmaErrors(std::shared_ptr<CoreWorkerMemoryStore> &memory_store,
                               WorkerContext &worker_context,
                               absl::flat_hash_set<ObjectID> &memory_object_ids,
                               absl::flat_hash_set<ObjectID> &plasma_object_ids,
                               absl::flat_hash_set<ObjectID> &ready) {
  for (auto iter = memory_object_ids.begin(); iter != memory_object_ids.end();) {
    auto current = iter++;
    const auto &mem_id = *current;
    auto ready_iter = ready.find(mem_id);
    if (ready_iter != ready.end()) {
      std::vector<std::shared_ptr<RayObject>> found;
      RAY_CHECK_OK(memory_store->Get({mem_id}, /*num_objects=*/1, /*timeout=*/0,
                                     worker_context,
                                     /*remote_after_get=*/false, &found));
      if (found.size() == 1 && found[0]->IsInPlasmaError()) {
        plasma_object_ids.insert(mem_id);
        ready.erase(ready_iter);
        memory_object_ids.erase(current);
      }
    }
  }
}

Status CoreWorker::Wait(const std::vector<ObjectID> &ids, int num_objects,
                        int64_t timeout_ms, std::vector<bool> *results,
                        bool fetch_local) {
  results->resize(ids.size(), false);

  if (num_objects <= 0 || num_objects > static_cast<int>(ids.size())) {
    return Status::Invalid(
        "Number of objects to wait for must be between 1 and the number of ids.");
  }

  absl::flat_hash_set<ObjectID> plasma_object_ids;
  absl::flat_hash_set<ObjectID> memory_object_ids(ids.begin(), ids.end());

  if (memory_object_ids.size() != ids.size()) {
    return Status::Invalid("Duplicate object IDs not supported in wait.");
  }

  absl::flat_hash_set<ObjectID> ready;
  int64_t start_time = current_time_ms();
  RAY_RETURN_NOT_OK(memory_store_->Wait(
      memory_object_ids,
      std::min(static_cast<int>(memory_object_ids.size()), num_objects), timeout_ms,
      worker_context_, &ready));
  RAY_CHECK(static_cast<int>(ready.size()) <= num_objects);
  if (timeout_ms > 0) {
    timeout_ms =
        std::max(0, static_cast<int>(timeout_ms - (current_time_ms() - start_time)));
  }
  if (fetch_local) {
    RetryObjectInPlasmaErrors(memory_store_, worker_context_, memory_object_ids,
                              plasma_object_ids, ready);
    if (static_cast<int>(ready.size()) < num_objects && plasma_object_ids.size() > 0) {
      RAY_RETURN_NOT_OK(plasma_store_provider_->Wait(
          plasma_object_ids,
          std::min(static_cast<int>(plasma_object_ids.size()),
                   num_objects - static_cast<int>(ready.size())),
          timeout_ms, worker_context_, &ready));
    }
  }
  RAY_CHECK(static_cast<int>(ready.size()) <= num_objects);

  for (size_t i = 0; i < ids.size(); i++) {
    if (ready.find(ids[i]) != ready.end()) {
      results->at(i) = true;
    }
  }

  return Status::OK();
}

Status CoreWorker::Delete(const std::vector<ObjectID> &object_ids, bool local_only) {
  // Release the object from plasma. This does not affect the object's ref
  // count. If this was called from a non-owning worker, then a warning will be
  // logged and the object will not get released.
  reference_counter_->FreePlasmaObjects(object_ids);

  // Store an error in the in-memory store to indicate that the plasma value is
  // no longer reachable.
  memory_store_->Delete(object_ids);
  for (const auto &object_id : object_ids) {
    RAY_CHECK(memory_store_->Put(RayObject(rpc::ErrorType::OBJECT_DELETED), object_id));
  }

  // We only delete from plasma, which avoids hangs (issue #7105). In-memory
  // objects can only be deleted once the ref count goes to 0.
  absl::flat_hash_set<ObjectID> plasma_object_ids(object_ids.begin(), object_ids.end());
  return plasma_store_provider_->Delete(plasma_object_ids, local_only);
}

Status CoreWorker::GetLocationFromOwner(
    const std::vector<ObjectID> &object_ids, int64_t timeout_ms,
    std::vector<std::shared_ptr<ObjectLocation>> *results) {
  results->resize(object_ids.size());
  if (object_ids.empty()) {
    return Status::OK();
  }

  auto mutex = std::make_shared<absl::Mutex>();
  auto num_remaining = std::make_shared<size_t>(object_ids.size());
  auto ready_promise = std::make_shared<std::promise<void>>();
  auto location_by_id =
      std::make_shared<absl::flat_hash_map<ObjectID, std::shared_ptr<ObjectLocation>>>();

  for (const auto &object_id : object_ids) {
    auto owner_address = GetOwnerAddress(object_id);
    auto client = core_worker_client_pool_->GetOrConnect(owner_address);
    rpc::GetObjectLocationsOwnerRequest request;
    auto object_location_request = request.mutable_object_location_request();
    object_location_request->set_intended_worker_id(owner_address.worker_id());
    object_location_request->set_object_id(object_id.Binary());
    client->GetObjectLocationsOwner(
        request,
        [object_id, mutex, num_remaining, ready_promise, location_by_id](
            const Status &status, const rpc::GetObjectLocationsOwnerReply &reply) {
          absl::MutexLock lock(mutex.get());
          if (status.ok()) {
            location_by_id->emplace(
                object_id, std::make_shared<ObjectLocation>(CreateObjectLocation(reply)));
          } else {
            RAY_LOG(WARNING) << "Failed to query location information for " << object_id
                             << " with error: " << status.ToString();
          }
          (*num_remaining)--;
          if (*num_remaining == 0) {
            ready_promise->set_value();
          }
        });
  }
  if (timeout_ms < 0) {
    ready_promise->get_future().wait();
  } else if (ready_promise->get_future().wait_for(
                 std::chrono::microseconds(timeout_ms)) != std::future_status::ready) {
    std::ostringstream stream;
    stream << "Failed querying object locations within " << timeout_ms
           << " milliseconds.";
    return Status::TimedOut(stream.str());
  }

  for (size_t i = 0; i < object_ids.size(); i++) {
    auto pair = location_by_id->find(object_ids[i]);
    if (pair == location_by_id->end()) {
      continue;
    }
    (*results)[i] = pair->second;
  }
  return Status::OK();
}

void CoreWorker::TriggerGlobalGC() {
  local_raylet_client_->GlobalGC(
      [](const Status &status, const rpc::GlobalGCReply &reply) {
        if (!status.ok()) {
          RAY_LOG(ERROR) << "Failed to send global GC request: " << status.ToString();
        }
      });
}

std::string CoreWorker::MemoryUsageString() {
  // Currently only the Plasma store returns a debug string.
  return plasma_store_provider_->MemoryUsageString();
}

TaskID CoreWorker::GetCallerId() const {
  TaskID caller_id;
  ActorID actor_id = GetActorId();
  if (!actor_id.IsNil()) {
    caller_id = TaskID::ForActorCreationTask(actor_id);
  } else {
    absl::MutexLock lock(&mutex_);
    caller_id = main_thread_task_id_;
  }
  return caller_id;
}

Status CoreWorker::PushError(const JobID &job_id, const std::string &type,
                             const std::string &error_message, double timestamp) {
  if (options_.is_local_mode) {
    RAY_LOG(ERROR) << "Pushed Error with JobID: " << job_id << " of type: " << type
                   << " with message: " << error_message << " at time: " << timestamp;
    return Status::OK();
  }
  return local_raylet_client_->PushError(job_id, type, error_message, timestamp);
}

void CoreWorker::SpillOwnedObject(const ObjectID &object_id,
                                  const std::shared_ptr<RayObject> &obj,
                                  std::function<void()> callback) {
  if (!obj->IsInPlasmaError()) {
    RAY_LOG(ERROR) << "Cannot spill inlined object " << object_id;
    callback();
    return;
  }

  // Find the raylet that hosts the primary copy of the object.
  bool owned_by_us = false;
  NodeID pinned_at;
  bool spilled = false;
  RAY_CHECK(reference_counter_->IsPlasmaObjectPinnedOrSpilled(object_id, &owned_by_us,
                                                              &pinned_at, &spilled));
  RAY_CHECK(owned_by_us);
  if (spilled) {
    // The object has already been spilled.
    return;
  }
  auto node = gcs_client_->Nodes().Get(pinned_at);
  if (pinned_at.IsNil() || !node) {
    RAY_LOG(ERROR) << "Primary raylet for object " << object_id << " unreachable";
    callback();
    return;
  }

  // Ask the raylet to spill the object.
  RAY_LOG(DEBUG) << "Sending spill request to raylet for object " << object_id;
  auto raylet_client =
      std::make_shared<raylet::RayletClient>(rpc::NodeManagerWorkerClient::make(
          node->node_manager_address(), node->node_manager_port(),
          *client_call_manager_));
  raylet_client->RequestObjectSpillage(
      object_id, [object_id, callback](const Status &status,
                                       const rpc::RequestObjectSpillageReply &reply) {
        if (!status.ok() || !reply.success()) {
          RAY_LOG(ERROR) << "Failed to spill object " << object_id
                         << ", raylet unreachable or object could not be spilled.";
        }
        // TODO(Clark): Provide spilled URL and spilled node ID to callback so it can
        // added them to the reference.
        callback();
      });
}

std::unordered_map<std::string, double> AddPlacementGroupConstraint(
    const std::unordered_map<std::string, double> &resources,
    PlacementGroupID placement_group_id, int64_t bundle_index) {
  if (bundle_index < 0) {
    RAY_CHECK(bundle_index == -1) << "Invalid bundle index " << bundle_index;
  }
  std::unordered_map<std::string, double> new_resources;
  if (placement_group_id != PlacementGroupID::Nil()) {
    for (auto iter = resources.begin(); iter != resources.end(); iter++) {
      auto new_name = FormatPlacementGroupResource(iter->first, placement_group_id, -1);
      new_resources[new_name] = iter->second;
      if (bundle_index >= 0) {
        auto index_name =
            FormatPlacementGroupResource(iter->first, placement_group_id, bundle_index);
        new_resources[index_name] = iter->second;
      }
    }
    return new_resources;
  }
  return resources;
}

void CoreWorker::BuildCommonTaskSpec(
    TaskSpecBuilder &builder, const JobID &job_id, const TaskID &task_id,
    const std::string &name, const TaskID &current_task_id, uint64_t task_index,
    const TaskID &caller_id, const rpc::Address &address, const RayFunction &function,
    const std::vector<std::unique_ptr<TaskArg>> &args, uint64_t num_returns,
    const std::unordered_map<std::string, double> &required_resources,
    const std::unordered_map<std::string, double> &required_placement_resources,
    const BundleID &bundle_id, bool placement_group_capture_child_tasks,
    const std::string &debugger_breakpoint, int64_t depth,
    const std::string &serialized_runtime_env,
    const std::vector<std::string> &runtime_env_uris,
    const std::string &concurrency_group_name) {
  // Build common task spec.
  builder.SetCommonTaskSpec(
      task_id, name, function.GetLanguage(), function.GetFunctionDescriptor(), job_id,
      current_task_id, task_index, caller_id, address, num_returns, required_resources,
      required_placement_resources, bundle_id, placement_group_capture_child_tasks,
      debugger_breakpoint, depth,
      // TODO(SongGuyang): Move the logic of `prepare_runtime_env` from Python to Core
      // Worker. A common process is needed.
      // If runtime env is not provided, use job config. Only for Java and C++ because it
      // has been set in Python by `prepare_runtime_env`.
      (serialized_runtime_env.empty() || serialized_runtime_env == "{}")
          ? job_config_->runtime_env().serialized_runtime_env()
          : serialized_runtime_env,
      runtime_env_uris, concurrency_group_name);
  // Set task arguments.
  for (const auto &arg : args) {
    builder.AddArg(*arg);
  }
}

std::vector<rpc::ObjectReference> CoreWorker::SubmitTask(
    const RayFunction &function, const std::vector<std::unique_ptr<TaskArg>> &args,
    const TaskOptions &task_options, int max_retries, bool retry_exceptions,
    BundleID placement_options, bool placement_group_capture_child_tasks,
    const std::string &debugger_breakpoint) {
  TaskSpecBuilder builder;
  const auto next_task_index = worker_context_.GetNextTaskIndex();
  const auto task_id =
      TaskID::ForNormalTask(worker_context_.GetCurrentJobID(),
                            worker_context_.GetCurrentTaskID(), next_task_index);
  auto constrained_resources = AddPlacementGroupConstraint(
      task_options.resources, placement_options.first, placement_options.second);

  const std::unordered_map<std::string, double> required_resources;
  auto task_name = task_options.name.empty()
                       ? function.GetFunctionDescriptor()->DefaultTaskName()
                       : task_options.name;
  int64_t depth = worker_context_.GetTaskDepth() + 1;
  // TODO(ekl) offload task building onto a thread pool for performance
  BuildCommonTaskSpec(builder, worker_context_.GetCurrentJobID(), task_id, task_name,
                      worker_context_.GetCurrentTaskID(), next_task_index, GetCallerId(),
                      rpc_address_, function, args, task_options.num_returns,
                      constrained_resources, required_resources, placement_options,
                      placement_group_capture_child_tasks, debugger_breakpoint, depth,
                      task_options.serialized_runtime_env, task_options.runtime_env_uris);
  builder.SetNormalTaskSpec(max_retries, retry_exceptions);
  TaskSpecification task_spec = builder.Build();
  RAY_LOG(DEBUG) << "Submit task " << task_spec.DebugString();
  std::vector<rpc::ObjectReference> returned_refs;
  if (options_.is_local_mode) {
    returned_refs = ExecuteTaskLocalMode(task_spec);
  } else {
    returned_refs = task_manager_->AddPendingTask(task_spec.CallerAddress(), task_spec,
                                                  CurrentCallSite(), max_retries);
    io_service_.post(
        [this, task_spec]() {
          RAY_UNUSED(direct_task_submitter_->SubmitTask(task_spec));
        },
        "CoreWorker.SubmitTask");
  }
  return returned_refs;
}

Status CoreWorker::CreateActor(const RayFunction &function,
                               const std::vector<std::unique_ptr<TaskArg>> &args,
                               const ActorCreationOptions &actor_creation_options,
                               const std::string &extension_data,
                               ActorID *return_actor_id) {
  if (actor_creation_options.is_asyncio && options_.is_local_mode) {
    return Status::NotImplemented(
        "Async actor is currently not supported for the local mode");
  }
  const auto next_task_index = worker_context_.GetNextTaskIndex();
  const ActorID actor_id =
      ActorID::Of(worker_context_.GetCurrentJobID(), worker_context_.GetCurrentTaskID(),
                  next_task_index);
  const TaskID actor_creation_task_id = TaskID::ForActorCreationTask(actor_id);
  const JobID job_id = worker_context_.GetCurrentJobID();
  // Propagate existing environment variable overrides, but override them with any new
  // ones
  std::vector<ObjectID> return_ids;
  TaskSpecBuilder builder;
  auto new_placement_resources =
      AddPlacementGroupConstraint(actor_creation_options.placement_resources,
                                  actor_creation_options.placement_options.first,
                                  actor_creation_options.placement_options.second);
  auto new_resource = AddPlacementGroupConstraint(
      actor_creation_options.resources, actor_creation_options.placement_options.first,
      actor_creation_options.placement_options.second);
  const auto actor_name = actor_creation_options.name;
  const auto task_name =
      actor_name.empty()
          ? function.GetFunctionDescriptor()->DefaultTaskName()
          : actor_name + ":" + function.GetFunctionDescriptor()->CallString();
  int64_t depth = worker_context_.GetTaskDepth() + 1;
  BuildCommonTaskSpec(builder, job_id, actor_creation_task_id, task_name,
                      worker_context_.GetCurrentTaskID(), next_task_index, GetCallerId(),
                      rpc_address_, function, args, 1, new_resource,
                      new_placement_resources, actor_creation_options.placement_options,
                      actor_creation_options.placement_group_capture_child_tasks,
                      "" /* debugger_breakpoint */, depth,
                      actor_creation_options.serialized_runtime_env,
                      actor_creation_options.runtime_env_uris);

  // If the namespace is not specified, get it from the job.
  const auto &ray_namespace = (actor_creation_options.ray_namespace.empty()
                                   ? job_config_->ray_namespace()
                                   : actor_creation_options.ray_namespace);
  auto actor_handle = std::make_unique<ActorHandle>(
      actor_id, GetCallerId(), rpc_address_, job_id,
      /*actor_cursor=*/ObjectID::FromIndex(actor_creation_task_id, 1),
      function.GetLanguage(), function.GetFunctionDescriptor(), extension_data,
<<<<<<< HEAD
      actor_creation_options.max_task_retries, actor_creation_options.max_pending_calls);
=======
      actor_creation_options.max_task_retries, actor_name, ray_namespace);
>>>>>>> 477b6265
  std::string serialized_actor_handle;
  actor_handle->Serialize(&serialized_actor_handle);
  builder.SetActorCreationTaskSpec(
      actor_id, serialized_actor_handle, actor_creation_options.max_restarts,
      actor_creation_options.max_task_retries,
      actor_creation_options.dynamic_worker_options,
      actor_creation_options.max_concurrency, actor_creation_options.is_detached,
      actor_name, ray_namespace, actor_creation_options.is_asyncio,
      actor_creation_options.concurrency_groups, extension_data);
  // Add the actor handle before we submit the actor creation task, since the
  // actor handle must be in scope by the time the GCS sends the
  // WaitForActorOutOfScopeRequest.
  RAY_CHECK(actor_manager_->AddNewActorHandle(std::move(actor_handle), CurrentCallSite(),
                                              rpc_address_,
                                              actor_creation_options.is_detached))
      << "Actor " << actor_id << " already exists";
  *return_actor_id = actor_id;
  TaskSpecification task_spec = builder.Build();
  if (options_.is_local_mode) {
    // TODO(suquark): Should we consider namespace in local mode? Currently
    // it looks like two actors with two different namespaces become the
    // same actor in local mode. Maybe this is not an issue if we consider
    // the actor name globally unique.
    if (!actor_name.empty()) {
      // Since local mode doesn't pass GCS actor management code path,
      // it just register actor names in memory.
      local_mode_named_actor_registry_.emplace(actor_name, actor_id);
    }
    ExecuteTaskLocalMode(task_spec);
  } else {
    int max_retries;
    if (actor_creation_options.max_restarts == -1) {
      max_retries = -1;
    } else {
      max_retries = std::max((int64_t)RayConfig::instance().actor_creation_min_retries(),
                             actor_creation_options.max_restarts);
    }
    task_manager_->AddPendingTask(rpc_address_, task_spec, CurrentCallSite(),
                                  max_retries);

    if (actor_name.empty()) {
      io_service_.post(
          [this, task_spec = std::move(task_spec)]() {
            RAY_UNUSED(actor_creator_->AsyncRegisterActor(
                task_spec, [this, task_spec](Status status) {
                  if (!status.ok()) {
                    RAY_LOG(ERROR)
                        << "Failed to register actor: " << task_spec.ActorCreationId()
                        << ". Error message: " << status.ToString();
                  } else {
                    RAY_UNUSED(direct_task_submitter_->SubmitTask(task_spec));
                  }
                }));
          },
          "ActorCreator.AsyncRegisterActor");
    } else {
      // For named actor, we still go through the sync way because for
      // functions like list actors these actors need to be there, especially
      // for local driver. But the current code all go through the gcs right now.
      auto status = actor_creator_->RegisterActor(task_spec);
      if (!status.ok()) {
        return status;
      }
      io_service_.post(
          [this, task_spec = std::move(task_spec)]() {
            RAY_UNUSED(direct_task_submitter_->SubmitTask(task_spec));
          },
          "CoreWorker.SubmitTask");
    }
  }
  return Status::OK();
}

Status CoreWorker::CreatePlacementGroup(
    const PlacementGroupCreationOptions &placement_group_creation_options,
    PlacementGroupID *return_placement_group_id) {
  std::shared_ptr<std::promise<Status>> status_promise =
      std::make_shared<std::promise<Status>>();
  const auto &bundles = placement_group_creation_options.bundles;
  for (const auto &bundle : bundles) {
    for (const auto &resource : bundle) {
      if (resource.first == kBundle_ResourceLabel) {
        std::ostringstream stream;
        stream << kBundle_ResourceLabel << " is a system reserved resource, which is not "
               << "allowed to be used in placement groupd ";
        return Status::Invalid(stream.str());
      }
    }
  }
  const PlacementGroupID placement_group_id = PlacementGroupID::FromRandom();
  PlacementGroupSpecBuilder builder;
  builder.SetPlacementGroupSpec(
      placement_group_id, placement_group_creation_options.name,
      placement_group_creation_options.bundles, placement_group_creation_options.strategy,
      placement_group_creation_options.is_detached, worker_context_.GetCurrentJobID(),
      worker_context_.GetCurrentActorID(), worker_context_.CurrentActorDetached());
  PlacementGroupSpecification placement_group_spec = builder.Build();
  *return_placement_group_id = placement_group_id;
  RAY_LOG(INFO) << "Submitting Placement Group creation to GCS: " << placement_group_id;
  RAY_UNUSED(gcs_client_->PlacementGroups().AsyncCreatePlacementGroup(
      placement_group_spec,
      [status_promise](const Status &status) { status_promise->set_value(status); }));
  auto status_future = status_promise->get_future();
  if (status_future.wait_for(std::chrono::seconds(
          RayConfig::instance().gcs_server_request_timeout_seconds())) !=
      std::future_status::ready) {
    std::ostringstream stream;
    stream << "There was timeout in creating the placement group of id "
           << placement_group_id
           << ". It is probably "
              "because GCS server is dead or there's a high load there.";
    return Status::TimedOut(stream.str());
  }
  return status_future.get();
}

Status CoreWorker::RemovePlacementGroup(const PlacementGroupID &placement_group_id) {
  std::shared_ptr<std::promise<Status>> status_promise =
      std::make_shared<std::promise<Status>>();
  // Synchronously wait for placement group removal.
  RAY_UNUSED(gcs_client_->PlacementGroups().AsyncRemovePlacementGroup(
      placement_group_id,
      [status_promise](const Status &status) { status_promise->set_value(status); }));
  auto status_future = status_promise->get_future();
  if (status_future.wait_for(std::chrono::seconds(
          RayConfig::instance().gcs_server_request_timeout_seconds())) !=
      std::future_status::ready) {
    std::ostringstream stream;
    stream << "There was timeout in removing the placement group of id "
           << placement_group_id
           << ". It is probably "
              "because GCS server is dead or there's a high load there.";
    return Status::TimedOut(stream.str());
  }
  return status_future.get();
}

Status CoreWorker::WaitPlacementGroupReady(const PlacementGroupID &placement_group_id,
                                           int timeout_seconds) {
  std::shared_ptr<std::promise<Status>> status_promise =
      std::make_shared<std::promise<Status>>();
  RAY_CHECK_OK(gcs_client_->PlacementGroups().AsyncWaitUntilReady(
      placement_group_id,
      [status_promise](const Status &status) { status_promise->set_value(status); }));
  auto status_future = status_promise->get_future();
  if (status_future.wait_for(std::chrono::seconds(timeout_seconds)) !=
      std::future_status::ready) {
    std::ostringstream stream;
    stream << "There was timeout in waiting for placement group " << placement_group_id
           << " creation.";
    return Status::TimedOut(stream.str());
  }
  return status_future.get();
}

std::optional<std::vector<rpc::ObjectReference>> CoreWorker::SubmitActorTask(
    const ActorID &actor_id, const RayFunction &function,
    const std::vector<std::unique_ptr<TaskArg>> &args, const TaskOptions &task_options) {
  /// Determine if there will be backpressure at the very beginning of submitting a task.
  if (direct_actor_submitter_->PendingTasksFull(actor_id)) {
    RAY_LOG(DEBUG) << "Back pressure occur. actor_id: " << actor_id;
    return std::nullopt;
  }

  auto actor_handle = actor_manager_->GetActorHandle(actor_id);

  // Add one for actor cursor object id for tasks.
  const int num_returns = task_options.num_returns + 1;

  // Build common task spec.
  TaskSpecBuilder builder;
  const auto next_task_index = worker_context_.GetNextTaskIndex();
  const TaskID actor_task_id = TaskID::ForActorTask(
      worker_context_.GetCurrentJobID(), worker_context_.GetCurrentTaskID(),
      next_task_index, actor_handle->GetActorID());
  const std::unordered_map<std::string, double> required_resources;
  const auto task_name = task_options.name.empty()
                             ? function.GetFunctionDescriptor()->DefaultTaskName()
                             : task_options.name;

  // Depth shouldn't matter for an actor task, but for consistency it should be
  // the same as the actor creation task's depth.
  int64_t depth = worker_context_.GetTaskDepth();
  BuildCommonTaskSpec(builder, actor_handle->CreationJobID(), actor_task_id, task_name,
                      worker_context_.GetCurrentTaskID(), next_task_index, GetCallerId(),
                      rpc_address_, function, args, num_returns, task_options.resources,
                      required_resources, std::make_pair(PlacementGroupID::Nil(), -1),
                      true,  /* placement_group_capture_child_tasks */
                      "",    /* debugger_breakpoint */
                      depth, /*depth*/
                      "{}",  /* serialized_runtime_env */
                      {},    /* runtime_env_uris */
                      task_options.concurrency_group_name);
  // NOTE: placement_group_capture_child_tasks and runtime_env will
  // be ignored in the actor because we should always follow the actor's option.

  // TODO(swang): Do we actually need to set this ObjectID?
  const ObjectID new_cursor = ObjectID::FromIndex(actor_task_id, num_returns);
  actor_handle->SetActorTaskSpec(builder, new_cursor);

  // Submit task.
  TaskSpecification task_spec = builder.Build();
  std::vector<rpc::ObjectReference> returned_refs;
  if (options_.is_local_mode) {
    returned_refs = ExecuteTaskLocalMode(task_spec, actor_id);
  } else {
    returned_refs = task_manager_->AddPendingTask(
        rpc_address_, task_spec, CurrentCallSite(), actor_handle->MaxTaskRetries());
    RAY_CHECK_OK(direct_actor_submitter_->SubmitTask(task_spec));
  }
  return {std::move(returned_refs)};
}

Status CoreWorker::CancelTask(const ObjectID &object_id, bool force_kill,
                              bool recursive) {
  if (actor_manager_->CheckActorHandleExists(object_id.TaskId().ActorId())) {
    return Status::Invalid("Actor task cancellation is not supported.");
  }
  rpc::Address obj_addr;
  if (!reference_counter_->GetOwner(object_id, &obj_addr)) {
    return Status::Invalid("No owner found for object.");
  }
  if (obj_addr.SerializeAsString() != rpc_address_.SerializeAsString()) {
    return direct_task_submitter_->CancelRemoteTask(object_id, obj_addr, force_kill,
                                                    recursive);
  }

  auto task_spec = task_manager_->GetTaskSpec(object_id.TaskId());
  if (task_spec.has_value() && !task_spec.value().IsActorCreationTask()) {
    return direct_task_submitter_->CancelTask(task_spec.value(), force_kill, recursive);
  }
  return Status::OK();
}

Status CoreWorker::CancelChildren(const TaskID &task_id, bool force_kill) {
  bool recursive_success = true;
  for (const auto &child_id : task_manager_->GetPendingChildrenTasks(task_id)) {
    auto child_spec = task_manager_->GetTaskSpec(child_id);
    if (child_spec.has_value()) {
      auto result =
          direct_task_submitter_->CancelTask(child_spec.value(), force_kill, true);
      recursive_success = recursive_success && result.ok();
    } else {
      recursive_success = false;
    }
  }
  if (recursive_success) {
    return Status::OK();
  } else {
    return Status::UnknownError("Recursive task cancelation failed--check warning logs.");
  }
}

Status CoreWorker::KillActor(const ActorID &actor_id, bool force_kill, bool no_restart) {
  if (options_.is_local_mode) {
    return KillActorLocalMode(actor_id);
  }
  std::promise<Status> p;
  auto f = p.get_future();
  io_service_.post([this, p = &p, actor_id, force_kill, no_restart]() {
    auto cb = [this, p, actor_id, force_kill, no_restart](Status status) mutable {
      if (status.ok()) {
        RAY_CHECK_OK(gcs_client_->Actors().AsyncKillActor(actor_id, force_kill,
                                                          no_restart, nullptr));
      }
      p->set_value(std::move(status));
    };
    if (actor_creator_->IsActorInRegistering(actor_id)) {
      actor_creator_->AsyncWaitForActorRegisterFinish(actor_id, std::move(cb));
    } else if (actor_manager_->CheckActorHandleExists(actor_id)) {
      cb(Status::OK());
    } else {
      std::stringstream stream;
      stream << "Failed to find a corresponding actor handle for " << actor_id;
      cb(Status::Invalid(stream.str()));
    }
  });
  const auto &status = f.get();
  actor_manager_->OnActorKilled(actor_id);
  return status;
}

Status CoreWorker::KillActorLocalMode(const ActorID &actor_id) {
  // KillActor doesn't do anything in local mode. We only remove named actor entry if
  // exists.
  for (auto it = local_mode_named_actor_registry_.begin();
       it != local_mode_named_actor_registry_.end();) {
    auto current = it++;
    if (current->second == actor_id) {
      local_mode_named_actor_registry_.erase(current);
    }
  }
  return Status::OK();
}

void CoreWorker::RemoveActorHandleReference(const ActorID &actor_id) {
  ObjectID actor_handle_id = ObjectID::ForActorHandle(actor_id);
  reference_counter_->RemoveLocalReference(actor_handle_id, nullptr);
}

ActorID CoreWorker::DeserializeAndRegisterActorHandle(const std::string &serialized,
                                                      const ObjectID &outer_object_id) {
  std::unique_ptr<ActorHandle> actor_handle(new ActorHandle(serialized));
  return actor_manager_->RegisterActorHandle(std::move(actor_handle), outer_object_id,
                                             CurrentCallSite(), rpc_address_);
}

Status CoreWorker::SerializeActorHandle(const ActorID &actor_id, std::string *output,
                                        ObjectID *actor_handle_id) const {
  auto actor_handle = actor_manager_->GetActorHandle(actor_id);
  actor_handle->Serialize(output);
  *actor_handle_id = ObjectID::ForActorHandle(actor_id);
  return Status::OK();
}

std::shared_ptr<const ActorHandle> CoreWorker::GetActorHandle(
    const ActorID &actor_id) const {
  return actor_manager_->GetActorHandle(actor_id);
}

std::pair<std::shared_ptr<const ActorHandle>, Status> CoreWorker::GetNamedActorHandle(
    const std::string &name, const std::string &ray_namespace) {
  RAY_CHECK(!name.empty());
  if (options_.is_local_mode) {
    return GetNamedActorHandleLocalMode(name);
  }

  return actor_manager_->GetNamedActorHandle(
      name, ray_namespace.empty() ? job_config_->ray_namespace() : ray_namespace,
      CurrentCallSite(), rpc_address_);
}

std::pair<std::vector<std::pair<std::string, std::string>>, Status>
CoreWorker::ListNamedActors(bool all_namespaces) {
  if (options_.is_local_mode) {
    return ListNamedActorsLocalMode();
  }

  std::vector<std::pair<std::string, std::string>> actors;

  // This call needs to be blocking because we can't return until we get the
  // response from the RPC.
  std::shared_ptr<std::promise<void>> ready_promise =
      std::make_shared<std::promise<void>>(std::promise<void>());
  const auto &ray_namespace = job_config_->ray_namespace();
  RAY_CHECK_OK(gcs_client_->Actors().AsyncListNamedActors(
      all_namespaces, ray_namespace,
      [&actors, ready_promise](const std::vector<rpc::NamedActorInfo> &result) {
        for (const auto &actor_info : result) {
          actors.push_back(std::make_pair(actor_info.ray_namespace(), actor_info.name()));
        }
        ready_promise->set_value();
      }));

  // Block until the RPC completes. Set a timeout to avoid hangs if the
  // GCS service crashes.
  Status status;
  if (ready_promise->get_future().wait_for(std::chrono::seconds(
          RayConfig::instance().gcs_server_request_timeout_seconds())) !=
      std::future_status::ready) {
    std::ostringstream stream;
    stream << "There was timeout in getting the list of named actors, "
              "probably because the GCS server is dead or under high load .";
    return std::make_pair(actors, Status::TimedOut(stream.str()));
  } else {
    status = Status::OK();
  }

  return std::make_pair(actors, status);
}

std::pair<std::shared_ptr<const ActorHandle>, Status>
CoreWorker::GetNamedActorHandleLocalMode(const std::string &name) {
  auto it = local_mode_named_actor_registry_.find(name);
  if (it == local_mode_named_actor_registry_.end()) {
    std::ostringstream stream;
    stream << "Failed to look up actor with name '" << name;
    return std::make_pair(nullptr, Status::NotFound(stream.str()));
  }

  return std::make_pair(GetActorHandle(it->second), Status::OK());
}

std::pair<std::vector<std::pair<std::string, std::string>>, Status>
CoreWorker::ListNamedActorsLocalMode() {
  std::vector<std::pair<std::string, std::string>> actors;
  for (auto it = local_mode_named_actor_registry_.begin();
       it != local_mode_named_actor_registry_.end(); it++) {
    actors.push_back(std::make_pair(/*namespace=*/"", it->first));
  }
  return std::make_pair(actors, Status::OK());
}

const ResourceMappingType CoreWorker::GetResourceIDs() const {
  absl::MutexLock lock(&mutex_);
  return *resource_ids_;
}

std::unique_ptr<worker::ProfileEvent> CoreWorker::CreateProfileEvent(
    const std::string &event_type) {
  return std::make_unique<worker::ProfileEvent>(profiler_, event_type);
}

void CoreWorker::RunTaskExecutionLoop() { task_execution_service_.run(); }

Status CoreWorker::AllocateReturnObject(const ObjectID &object_id,
                                        const size_t &data_size,
                                        const std::shared_ptr<Buffer> &metadata,
                                        const std::vector<ObjectID> &contained_object_ids,
                                        int64_t &task_output_inlined_bytes,
                                        std::shared_ptr<RayObject> *return_object) {
  rpc::Address owner_address(options_.is_local_mode
                                 ? rpc::Address()
                                 : worker_context_.GetCurrentTask()->CallerAddress());

  bool object_already_exists = false;
  std::shared_ptr<Buffer> data_buffer;
  if (data_size > 0) {
    RAY_LOG(DEBUG) << "Creating return object " << object_id;
    // Mark this object as containing other object IDs. The ref counter will
    // keep the inner IDs in scope until the outer one is out of scope.
    if (!contained_object_ids.empty() && !options_.is_local_mode) {
      reference_counter_->AddNestedObjectIds(object_id, contained_object_ids,
                                             owner_address);
    }

    // Allocate a buffer for the return object.
    if (options_.is_local_mode ||
        (static_cast<int64_t>(data_size) < max_direct_call_object_size_ &&
         // ensure we don't exceed the limit if we allocate this object inline.
         (task_output_inlined_bytes + static_cast<int64_t>(data_size) <=
          RayConfig::instance().task_rpc_inlined_bytes_limit()))) {
      data_buffer = std::make_shared<LocalMemoryBuffer>(data_size);
      task_output_inlined_bytes += static_cast<int64_t>(data_size);
    } else {
      RAY_RETURN_NOT_OK(CreateExisting(metadata, data_size, object_id, owner_address,
                                       &data_buffer,
                                       /*created_by_worker=*/true));
      object_already_exists = !data_buffer;
    }
  }
  // Leave the return object as a nullptr if the object already exists.
  if (!object_already_exists) {
    auto contained_refs = GetObjectRefs(contained_object_ids);
    *return_object =
        std::make_shared<RayObject>(data_buffer, metadata, std::move(contained_refs));
  }

  return Status::OK();
}

Status CoreWorker::ExecuteTask(const TaskSpecification &task_spec,
                               const std::shared_ptr<ResourceMappingType> &resource_ids,
                               std::vector<std::shared_ptr<RayObject>> *return_objects,
                               ReferenceCounter::ReferenceTableProto *borrowed_refs,
                               bool *is_application_level_error) {
  RAY_LOG(DEBUG) << "Executing task, task info = " << task_spec.DebugString();
  task_queue_length_ -= 1;
  num_executed_tasks_ += 1;

  // Modify the worker's per function counters.
  std::string func_name = task_spec.FunctionDescriptor()->CallString();
  {
    absl::MutexLock l(&task_counter_.tasks_counter_mutex_);
    task_counter_.Add(TaskCounter::kPending, func_name, -1);
    task_counter_.Add(TaskCounter::kRunning, func_name, 1);
  }

  if (!options_.is_local_mode) {
    worker_context_.SetCurrentTask(task_spec);
    SetCurrentTaskId(task_spec.TaskId());
  }
  {
    absl::MutexLock lock(&mutex_);
    current_task_ = task_spec;
    if (resource_ids) {
      resource_ids_ = resource_ids;
    }
  }

  RayFunction func{task_spec.GetLanguage(), task_spec.FunctionDescriptor()};

  std::vector<std::shared_ptr<RayObject>> args;
  std::vector<rpc::ObjectReference> arg_refs;
  // This includes all IDs that were passed by reference and any IDs that were
  // inlined in the task spec. These references will be pinned during the task
  // execution and unpinned once the task completes. We will notify the caller
  // about any IDs that we are still borrowing by the time the task completes.
  std::vector<ObjectID> borrowed_ids;
  RAY_CHECK_OK(GetAndPinArgsForExecutor(task_spec, &args, &arg_refs, &borrowed_ids));

  std::vector<ObjectID> return_ids;
  for (size_t i = 0; i < task_spec.NumReturns(); i++) {
    return_ids.push_back(task_spec.ReturnId(i));
  }

  Status status;
  TaskType task_type = TaskType::NORMAL_TASK;
  if (task_spec.IsActorCreationTask()) {
    RAY_CHECK(return_ids.size() > 0);
    return_ids.pop_back();
    task_type = TaskType::ACTOR_CREATION_TASK;
    SetActorId(task_spec.ActorCreationId());
    {
      std::unique_ptr<ActorHandle> self_actor_handle(
          new ActorHandle(task_spec.GetSerializedActorHandle()));
      // Register the handle to the current actor itself.
      actor_manager_->RegisterActorHandle(std::move(self_actor_handle), ObjectID::Nil(),
                                          CurrentCallSite(), rpc_address_,
                                          /*is_self=*/true);
    }
    RAY_LOG(INFO) << "Creating actor: " << task_spec.ActorCreationId();
  } else if (task_spec.IsActorTask()) {
    RAY_CHECK(return_ids.size() > 0);
    return_ids.pop_back();
    task_type = TaskType::ACTOR_TASK;
  }

  // Because we support concurrent actor calls, we need to update the
  // worker ID for the current thread.
  CoreWorkerProcess::SetCurrentThreadWorkerId(GetWorkerID());

  std::shared_ptr<LocalMemoryBuffer> creation_task_exception_pb_bytes = nullptr;

  std::vector<ConcurrencyGroup> defined_concurrency_groups = {};
  std::string name_of_concurrency_group_to_execute;
  if (task_spec.IsActorCreationTask()) {
    defined_concurrency_groups = task_spec.ConcurrencyGroups();
  } else if (task_spec.IsActorTask()) {
    name_of_concurrency_group_to_execute = task_spec.ConcurrencyGroupName();
  }

  status = options_.task_execution_callback(
      task_type, task_spec.GetName(), func,
      task_spec.GetRequiredResources().GetResourceUnorderedMap(), args, arg_refs,
      return_ids, task_spec.GetDebuggerBreakpoint(), return_objects,
      creation_task_exception_pb_bytes, is_application_level_error,
      defined_concurrency_groups, name_of_concurrency_group_to_execute);

  // Get the reference counts for any IDs that we borrowed during this task,
  // remove the local reference for these IDs, and return the ref count info to
  // the caller. This will notify the caller of any IDs that we (or a nested
  // task) are still borrowing. It will also notify the caller of any new IDs
  // that were contained in a borrowed ID that we (or a nested task) are now
  // borrowing.
  std::vector<ObjectID> deleted;
  if (!borrowed_ids.empty()) {
    reference_counter_->PopAndClearLocalBorrowers(borrowed_ids, borrowed_refs, &deleted);
  }
  memory_store_->Delete(deleted);

  if (task_spec.IsNormalTask() && reference_counter_->NumObjectIDsInScope() != 0) {
    RAY_LOG(DEBUG)
        << "There were " << reference_counter_->NumObjectIDsInScope()
        << " ObjectIDs left in scope after executing task " << task_spec.TaskId()
        << ". This is either caused by keeping references to ObjectIDs in Python "
           "between "
           "tasks (e.g., in global variables) or indicates a problem with Ray's "
           "reference counting, and may cause problems in the object store.";
  }

  if (!options_.is_local_mode) {
    SetCurrentTaskId(TaskID::Nil());
    worker_context_.ResetCurrentTask();
  }
  {
    absl::MutexLock lock(&mutex_);
    current_task_ = TaskSpecification();
    if (task_spec.IsNormalTask()) {
      resource_ids_.reset(new ResourceMappingType());
    }
  }

  // Modify the worker's per function counters.
  {
    absl::MutexLock l(&task_counter_.tasks_counter_mutex_);
    task_counter_.Add(TaskCounter::kRunning, func_name, -1);
    task_counter_.Add(TaskCounter::kFinished, func_name, 1);
  }

  RAY_LOG(DEBUG) << "Finished executing task " << task_spec.TaskId()
                 << ", status=" << status;
  if (status.IsCreationTaskError()) {
    Exit(rpc::WorkerExitType::CREATION_TASK_ERROR, creation_task_exception_pb_bytes);
  } else if (status.IsIntentionalSystemExit()) {
    Exit(rpc::WorkerExitType::INTENDED_EXIT, creation_task_exception_pb_bytes);
  } else if (status.IsUnexpectedSystemExit()) {
    Exit(rpc::WorkerExitType::SYSTEM_ERROR_EXIT, creation_task_exception_pb_bytes);
  } else if (!status.ok()) {
    RAY_LOG(FATAL) << "Unexpected task status type : " << status;
  }

  return status;
}

Status CoreWorker::SealReturnObject(const ObjectID &return_id,
                                    std::shared_ptr<RayObject> return_object) {
  Status status = Status::OK();
  if (!return_object) {
    return status;
  }
  std::unique_ptr<rpc::Address> caller_address =
      options_.is_local_mode ? nullptr
                             : std::make_unique<rpc::Address>(
                                   worker_context_.GetCurrentTask()->CallerAddress());
  if (return_object->GetData() != nullptr && return_object->GetData()->IsPlasmaBuffer()) {
    status = SealExisting(return_id, /*pin_object=*/true, std::move(caller_address));
    if (!status.ok()) {
      RAY_LOG(FATAL) << "Failed to seal object " << return_id
                     << " in store: " << status.message();
    }
  }
  return status;
}

std::vector<rpc::ObjectReference> CoreWorker::ExecuteTaskLocalMode(
    const TaskSpecification &task_spec, const ActorID &actor_id) {
  auto resource_ids = std::make_shared<ResourceMappingType>();
  auto return_objects = std::vector<std::shared_ptr<RayObject>>();
  auto borrowed_refs = ReferenceCounter::ReferenceTableProto();

  std::vector<rpc::ObjectReference> returned_refs;
  size_t num_returns = task_spec.NumReturns();
  if (task_spec.IsActorTask()) {
    num_returns--;
  }
  for (size_t i = 0; i < num_returns; i++) {
    if (!task_spec.IsActorCreationTask()) {
      reference_counter_->AddOwnedObject(task_spec.ReturnId(i),
                                         /*inner_ids=*/{}, rpc_address_,
                                         CurrentCallSite(), -1,
                                         /*is_reconstructable=*/false);
    }
    rpc::ObjectReference ref;
    ref.set_object_id(task_spec.ReturnId(i).Binary());
    ref.mutable_owner_address()->CopyFrom(task_spec.CallerAddress());
    returned_refs.push_back(std::move(ref));
  }
  auto old_id = GetActorId();
  SetActorId(actor_id);
  bool is_application_level_error;
  RAY_UNUSED(ExecuteTask(task_spec, resource_ids, &return_objects, &borrowed_refs,
                         &is_application_level_error));
  SetActorId(old_id);
  return returned_refs;
}

Status CoreWorker::GetAndPinArgsForExecutor(const TaskSpecification &task,
                                            std::vector<std::shared_ptr<RayObject>> *args,
                                            std::vector<rpc::ObjectReference> *arg_refs,
                                            std::vector<ObjectID> *borrowed_ids) {
  auto num_args = task.NumArgs();
  args->resize(num_args);
  arg_refs->resize(num_args);

  absl::flat_hash_set<ObjectID> by_ref_ids;
  absl::flat_hash_map<ObjectID, std::vector<size_t>> by_ref_indices;

  for (size_t i = 0; i < task.NumArgs(); ++i) {
    if (task.ArgByRef(i)) {
      // We need to put an OBJECT_IN_PLASMA error here so the subsequent call to Get()
      // properly redirects to the plasma store.
      if (!options_.is_local_mode) {
        RAY_UNUSED(memory_store_->Put(RayObject(rpc::ErrorType::OBJECT_IN_PLASMA),
                                      task.ArgId(i)));
      }
      const auto &arg_ref = task.ArgRef(i);
      const auto arg_id = ObjectID::FromBinary(arg_ref.object_id());
      by_ref_ids.insert(arg_id);
      auto it = by_ref_indices.find(arg_id);
      if (it == by_ref_indices.end()) {
        by_ref_indices.emplace(arg_id, std::vector<size_t>({i}));
      } else {
        it->second.push_back(i);
      }
      arg_refs->at(i) = arg_ref;
      // Pin all args passed by reference for the duration of the task.  This
      // ensures that when the task completes, we can retrieve metadata about
      // any borrowed ObjectIDs that were serialized in the argument's value.
      RAY_LOG(DEBUG) << "Incrementing ref for argument ID " << arg_id;
      reference_counter_->AddLocalReference(arg_id, task.CallSiteString());
      // Attach the argument's owner's address. This is needed to retrieve the
      // value from plasma.
      reference_counter_->AddBorrowedObject(arg_id, ObjectID::Nil(),
                                            task.ArgRef(i).owner_address());
      borrowed_ids->push_back(arg_id);
    } else {
      // A pass-by-value argument.
      std::shared_ptr<LocalMemoryBuffer> data = nullptr;
      if (task.ArgDataSize(i)) {
        data = std::make_shared<LocalMemoryBuffer>(const_cast<uint8_t *>(task.ArgData(i)),
                                                   task.ArgDataSize(i));
      }
      std::shared_ptr<LocalMemoryBuffer> metadata = nullptr;
      if (task.ArgMetadataSize(i)) {
        metadata = std::make_shared<LocalMemoryBuffer>(
            const_cast<uint8_t *>(task.ArgMetadata(i)), task.ArgMetadataSize(i));
      }
      // NOTE: this is a workaround to avoid an extra copy for Java workers.
      // Python workers need this copy to pass test case
      // test_inline_arg_memory_corruption.
      bool copy_data = options_.language == Language::PYTHON;
      args->at(i) =
          std::make_shared<RayObject>(data, metadata, task.ArgInlinedRefs(i), copy_data);
      arg_refs->at(i).set_object_id(ObjectID::Nil().Binary());
      // The task borrows all ObjectIDs that were serialized in the inlined
      // arguments. The task will receive references to these IDs, so it is
      // possible for the task to continue borrowing these arguments by the
      // time it finishes.
      for (const auto &inlined_ref : task.ArgInlinedRefs(i)) {
        const auto inlined_id = ObjectID::FromBinary(inlined_ref.object_id());
        RAY_LOG(DEBUG) << "Incrementing ref for borrowed ID " << inlined_id;
        // We do not need to add the ownership information here because it will
        // get added once the language frontend deserializes the value, before
        // the ObjectID can be used.
        reference_counter_->AddLocalReference(inlined_id, task.CallSiteString());
        borrowed_ids->push_back(inlined_id);
      }
    }
  }

  // Fetch by-reference arguments directly from the plasma store.
  bool got_exception = false;
  absl::flat_hash_map<ObjectID, std::shared_ptr<RayObject>> result_map;
  if (options_.is_local_mode) {
    RAY_RETURN_NOT_OK(
        memory_store_->Get(by_ref_ids, -1, worker_context_, &result_map, &got_exception));
  } else {
    RAY_RETURN_NOT_OK(plasma_store_provider_->Get(by_ref_ids, -1, worker_context_,
                                                  &result_map, &got_exception));
  }
  for (const auto &it : result_map) {
    for (size_t idx : by_ref_indices[it.first]) {
      args->at(idx) = it.second;
    }
  }

  return Status::OK();
}

void CoreWorker::HandlePushTask(const rpc::PushTaskRequest &request,
                                rpc::PushTaskReply *reply,
                                rpc::SendReplyCallback send_reply_callback) {
  if (HandleWrongRecipient(WorkerID::FromBinary(request.intended_worker_id()),
                           send_reply_callback)) {
    return;
  }

  // Increment the task_queue_length and per function counter.
  task_queue_length_ += 1;
  std::string func_name =
      FunctionDescriptorBuilder::FromProto(request.task_spec().function_descriptor())
          ->CallString();
  {
    absl::MutexLock l(&task_counter_.tasks_counter_mutex_);
    task_counter_.Add(TaskCounter::kPending, func_name, 1);
  }

  // For actor tasks, we just need to post a HandleActorTask instance to the task
  // execution service.
  if (request.task_spec().type() == TaskType::ACTOR_TASK) {
    task_execution_service_.post(
        [this, request, reply, send_reply_callback = std::move(send_reply_callback)] {
          // We have posted an exit task onto the main event loop,
          // so shouldn't bother executing any further work.
          if (exiting_) return;
          direct_task_receiver_->HandleTask(request, reply, send_reply_callback);
        },
        "CoreWorker.HandlePushTaskActor");
  } else {
    // Normal tasks are enqueued here, and we post a RunNormalTasksFromQueue instance to
    // the task execution service.
    direct_task_receiver_->HandleTask(request, reply, send_reply_callback);
    task_execution_service_.post(
        [=] {
          // We have posted an exit task onto the main event loop,
          // so shouldn't bother executing any further work.
          if (exiting_) return;
          direct_task_receiver_->RunNormalTasksFromQueue();
        },
        "CoreWorker.HandlePushTask");
  }
}

void CoreWorker::HandleStealTasks(const rpc::StealTasksRequest &request,
                                  rpc::StealTasksReply *reply,
                                  rpc::SendReplyCallback send_reply_callback) {
  direct_task_receiver_->HandleStealTasks(request, reply, send_reply_callback);
}

void CoreWorker::HandleDirectActorCallArgWaitComplete(
    const rpc::DirectActorCallArgWaitCompleteRequest &request,
    rpc::DirectActorCallArgWaitCompleteReply *reply,
    rpc::SendReplyCallback send_reply_callback) {
  if (HandleWrongRecipient(WorkerID::FromBinary(request.intended_worker_id()),
                           send_reply_callback)) {
    return;
  }

  // Post on the task execution event loop since this may trigger the
  // execution of a task that is now ready to run.
  task_execution_service_.post(
      [=] {
        RAY_LOG(DEBUG) << "Arg wait complete for tag " << request.tag();
        task_argument_waiter_->OnWaitComplete(request.tag());
      },
      "CoreWorker.ArgWaitComplete");

  send_reply_callback(Status::OK(), nullptr, nullptr);
}

void CoreWorker::HandleGetObjectStatus(const rpc::GetObjectStatusRequest &request,
                                       rpc::GetObjectStatusReply *reply,
                                       rpc::SendReplyCallback send_reply_callback) {
  if (HandleWrongRecipient(WorkerID::FromBinary(request.owner_worker_id()),
                           send_reply_callback)) {
    RAY_LOG(INFO) << "Handling GetObjectStatus for object produced by a previous worker "
                     "with the same address";
    return;
  }

  ObjectID object_id = ObjectID::FromBinary(request.object_id());
  RAY_LOG(DEBUG) << "Received GetObjectStatus " << object_id;
  // Acquire a reference to the object. This prevents the object from being
  // evicted out from under us while we check the object status and start the
  // Get.
  AddLocalReference(object_id, "<temporary (get object status)>");

  rpc::Address owner_address;
  auto has_owner = reference_counter_->GetOwner(object_id, &owner_address);
  if (!has_owner) {
    // We owned this object, but the object has gone out of scope.
    reply->set_status(rpc::GetObjectStatusReply::OUT_OF_SCOPE);
    send_reply_callback(Status::OK(), nullptr, nullptr);
  } else {
    RAY_CHECK(owner_address.worker_id() == request.owner_worker_id());
    bool is_freed = reference_counter_->IsPlasmaObjectFreed(object_id);

    // Send the reply once the value has become available. The value is
    // guaranteed to become available eventually because we own the object and
    // its ref count is > 0.
    memory_store_->GetAsync(object_id, [this, object_id, reply, send_reply_callback,
                                        is_freed](std::shared_ptr<RayObject> obj) {
      if (is_freed) {
        reply->set_status(rpc::GetObjectStatusReply::FREED);
      } else {
        PopulateObjectStatus(object_id, obj, reply);
      }
      send_reply_callback(Status::OK(), nullptr, nullptr);
    });
  }

  RemoveLocalReference(object_id);
}

void CoreWorker::PopulateObjectStatus(const ObjectID &object_id,
                                      std::shared_ptr<RayObject> obj,
                                      rpc::GetObjectStatusReply *reply) {
  // If obj is the concrete object value, it is small, so we
  // send the object back to the caller in the GetObjectStatus
  // reply, bypassing a Plasma put and object transfer. If obj
  // is an indicator that the object is in Plasma, we set an
  // in_plasma indicator on the message, and the caller will
  // have to facilitate a Plasma object transfer to get the
  // object value.
  auto *object = reply->mutable_object();
  if (obj->HasData()) {
    const auto &data = obj->GetData();
    object->set_data(data->Data(), data->Size());
  }
  if (obj->HasMetadata()) {
    const auto &metadata = obj->GetMetadata();
    object->set_metadata(metadata->Data(), metadata->Size());
  }
  for (const auto &nested_ref : obj->GetNestedRefs()) {
    object->add_nested_inlined_refs()->CopyFrom(nested_ref);
  }
  reply->set_status(rpc::GetObjectStatusReply::CREATED);
  // Set locality data.
  const auto &locality_data = reference_counter_->GetLocalityData(object_id);
  if (locality_data.has_value()) {
    for (const auto &node_id : locality_data.value().nodes_containing_object) {
      reply->add_node_ids(node_id.Binary());
    }
    reply->set_object_size(locality_data.value().object_size);
  }
}

void CoreWorker::HandleWaitForActorOutOfScope(
    const rpc::WaitForActorOutOfScopeRequest &request,
    rpc::WaitForActorOutOfScopeReply *reply, rpc::SendReplyCallback send_reply_callback) {
  // Currently WaitForActorOutOfScope is only used when GCS actor service is enabled.
  if (HandleWrongRecipient(WorkerID::FromBinary(request.intended_worker_id()),
                           send_reply_callback)) {
    return;
  }

  // Send a response to trigger cleaning up the actor state once the handle is
  // no longer in scope.
  auto respond = [send_reply_callback](const ActorID &actor_id) {
    RAY_LOG(DEBUG) << "Replying to HandleWaitForActorOutOfScope for " << actor_id;
    send_reply_callback(Status::OK(), nullptr, nullptr);
  };

  const auto actor_id = ActorID::FromBinary(request.actor_id());
  if (actor_creator_->IsActorInRegistering(actor_id)) {
    actor_creator_->AsyncWaitForActorRegisterFinish(
        actor_id, [this, actor_id, respond = std::move(respond)](auto status) {
          if (!status.ok()) {
            respond(actor_id);
          } else {
            RAY_LOG(DEBUG) << "Received HandleWaitForActorOutOfScope for " << actor_id;
            actor_manager_->WaitForActorOutOfScope(actor_id, std::move(respond));
          }
        });
  } else {
    RAY_LOG(DEBUG) << "Received HandleWaitForActorOutOfScope for " << actor_id;
    actor_manager_->WaitForActorOutOfScope(actor_id, std::move(respond));
  }
}

void CoreWorker::ProcessSubscribeForObjectEviction(
    const rpc::WorkerObjectEvictionSubMessage &message) {
  // Send a response to trigger unpinning the object when it is no longer in scope.
  auto unpin_object = [this](const ObjectID &object_id) {
    RAY_LOG(DEBUG) << "Object " << object_id << " is deleted. Unpinning the object.";

    rpc::PubMessage pub_message;
    pub_message.set_key_id(object_id.Binary());
    pub_message.set_channel_type(rpc::ChannelType::WORKER_OBJECT_EVICTION);
    pub_message.mutable_worker_object_eviction_message()->set_object_id(
        object_id.Binary());

    object_info_publisher_->Publish(pub_message);
  };

  const auto object_id = ObjectID::FromBinary(message.object_id());
  const auto intended_worker_id = WorkerID::FromBinary(message.intended_worker_id());
  if (intended_worker_id != worker_context_.GetWorkerID()) {
    RAY_LOG(INFO) << "The SubscribeForObjectEviction message for object id " << object_id
                  << " is for " << intended_worker_id << ", but the current worker id is "
                  << worker_context_.GetWorkerID() << ". The RPC will be no-op.";
    unpin_object(object_id);
    return;
  }

  // Returns true if the object was present and the callback was added. It might have
  // already been evicted by the time we get this request, in which case we should
  // respond immediately so the raylet unpins the object.
  if (!reference_counter_->SetDeleteCallback(object_id, unpin_object)) {
    // If the object is already evicted (callback cannot be set), unregister the
    // subscription & publish the message so that the subscriber knows it.
    unpin_object(object_id);
    RAY_LOG(DEBUG) << "Reference for object " << object_id << " has already been freed.";
  }
}

void CoreWorker::ProcessSubscribeMessage(const rpc::SubMessage &sub_message,
                                         rpc::ChannelType channel_type,
                                         const std::string &key_id,
                                         const NodeID &subscriber_id) {
  object_info_publisher_->RegisterSubscription(channel_type, subscriber_id, key_id);

  if (sub_message.has_worker_object_eviction_message()) {
    ProcessSubscribeForObjectEviction(sub_message.worker_object_eviction_message());
  } else if (sub_message.has_worker_ref_removed_message()) {
    ProcessSubscribeForRefRemoved(sub_message.worker_ref_removed_message());
  } else if (sub_message.has_worker_object_locations_message()) {
    ProcessSubscribeObjectLocations(sub_message.worker_object_locations_message());
  } else {
    RAY_LOG(FATAL)
        << "Invalid command has received: "
        << static_cast<int>(sub_message.sub_message_one_of_case())
        << " has received. If you see this message, please report to Ray Github.";
  }
}

void CoreWorker::ProcessPubsubCommands(const Commands &commands,
                                       const NodeID &subscriber_id) {
  for (const auto &command : commands) {
    if (command.has_unsubscribe_message()) {
      object_info_publisher_->UnregisterSubscription(command.channel_type(),
                                                     subscriber_id, command.key_id());
    } else if (command.has_subscribe_message()) {
      ProcessSubscribeMessage(command.subscribe_message(), command.channel_type(),
                              command.key_id(), subscriber_id);
    } else {
      RAY_LOG(FATAL) << "Invalid command has received, "
                     << static_cast<int>(command.command_message_one_of_case())
                     << ". If you see this message, please "
                        "report to Ray "
                        "Github.";
    }
  }
}

void CoreWorker::HandlePubsubLongPolling(const rpc::PubsubLongPollingRequest &request,
                                         rpc::PubsubLongPollingReply *reply,
                                         rpc::SendReplyCallback send_reply_callback) {
  const auto subscriber_id = NodeID::FromBinary(request.subscriber_id());
  RAY_LOG(DEBUG) << "Got a long polling request from a node " << subscriber_id;
  object_info_publisher_->ConnectToSubscriber(subscriber_id, reply,
                                              std::move(send_reply_callback));
}

void CoreWorker::HandlePubsubCommandBatch(const rpc::PubsubCommandBatchRequest &request,
                                          rpc::PubsubCommandBatchReply *reply,
                                          rpc::SendReplyCallback send_reply_callback) {
  const auto subscriber_id = NodeID::FromBinary(request.subscriber_id());
  ProcessPubsubCommands(request.commands(), subscriber_id);
  send_reply_callback(Status::OK(), nullptr, nullptr);
}

void CoreWorker::HandleUpdateObjectLocationBatch(
    const rpc::UpdateObjectLocationBatchRequest &request,
    rpc::UpdateObjectLocationBatchReply *reply,
    rpc::SendReplyCallback send_reply_callback) {
  const auto &worker_id = request.intended_worker_id();
  if (HandleWrongRecipient(WorkerID::FromBinary(worker_id), send_reply_callback)) {
    return;
  }
  const auto &node_id = NodeID::FromBinary(request.node_id());
  const auto &object_location_states = request.object_location_states();

  for (const auto &object_location_state : object_location_states) {
    const auto &object_id = ObjectID::FromBinary(object_location_state.object_id());
    const auto &state = object_location_state.state();

    if (state == rpc::ObjectLocationState::ADDED) {
      AddObjectLocationOwner(object_id, node_id);
    } else if (state == rpc::ObjectLocationState::REMOVED) {
      RemoveObjectLocationOwner(object_id, node_id);
    } else {
      RAY_LOG(FATAL) << "Invalid object location state " << state
                     << " has been received.";
    }
  }

  send_reply_callback(Status::OK(), /*success_callback_on_reply*/ nullptr,
                      /*failure_callback_on_reply*/ nullptr);
}

void CoreWorker::AddObjectLocationOwner(const ObjectID &object_id,
                                        const NodeID &node_id) {
  auto reference_exists = reference_counter_->AddObjectLocation(object_id, node_id);
  if (!reference_exists) {
    RAY_LOG(DEBUG) << "Object " + object_id.Hex() + " not found";
  }
}

void CoreWorker::RemoveObjectLocationOwner(const ObjectID &object_id,
                                           const NodeID &node_id) {
  auto reference_exists = reference_counter_->RemoveObjectLocation(object_id, node_id);
  if (!reference_exists) {
    RAY_LOG(DEBUG) << "Object " + object_id.Hex() + " not found";
  }
}

void CoreWorker::ProcessSubscribeObjectLocations(
    const rpc::WorkerObjectLocationsSubMessage &message) {
  const auto intended_worker_id = WorkerID::FromBinary(message.intended_worker_id());
  const auto object_id = ObjectID::FromBinary(message.object_id());

  if (intended_worker_id != worker_context_.GetWorkerID()) {
    RAY_LOG(INFO) << "The ProcessSubscribeObjectLocations message is for "
                  << intended_worker_id << ", but the current worker id is "
                  << worker_context_.GetWorkerID() << ". The RPC will be no-op.";
    object_info_publisher_->PublishFailure(
        rpc::ChannelType::WORKER_OBJECT_LOCATIONS_CHANNEL, object_id.Binary());
    return;
  }

  // Publish the first object location snapshot when subscribed for the first time.
  reference_counter_->PublishObjectLocationSnapshot(object_id);
}

void CoreWorker::HandleGetObjectLocationsOwner(
    const rpc::GetObjectLocationsOwnerRequest &request,
    rpc::GetObjectLocationsOwnerReply *reply,
    rpc::SendReplyCallback send_reply_callback) {
  auto &object_location_request = request.object_location_request();
  if (HandleWrongRecipient(
          WorkerID::FromBinary(object_location_request.intended_worker_id()),
          send_reply_callback)) {
    return;
  }
  auto object_id = ObjectID::FromBinary(object_location_request.object_id());
  auto object_info = reply->mutable_object_location_info();
  auto status = reference_counter_->FillObjectInformation(object_id, object_info);
  send_reply_callback(status, nullptr, nullptr);
}

void CoreWorker::ProcessSubscribeForRefRemoved(
    const rpc::WorkerRefRemovedSubMessage &message) {
  const ObjectID &object_id = ObjectID::FromBinary(message.reference().object_id());

  // Set a callback to publish the message when the requested object ID's ref count
  // goes to 0.
  auto ref_removed_callback =
      boost::bind(&ReferenceCounter::HandleRefRemoved, reference_counter_, object_id);

  const auto intended_worker_id = WorkerID::FromBinary(message.intended_worker_id());
  if (intended_worker_id != worker_context_.GetWorkerID()) {
    RAY_LOG(INFO) << "The ProcessSubscribeForRefRemoved message is for "
                  << intended_worker_id << ", but the current worker id is "
                  << worker_context_.GetWorkerID() << ". The RPC will be no-op.";
    ref_removed_callback(object_id);
    return;
  }

  const auto owner_address = message.reference().owner_address();
  ObjectID contained_in_id = ObjectID::FromBinary(message.contained_in_id());
  reference_counter_->SetRefRemovedCallback(object_id, contained_in_id, owner_address,
                                            ref_removed_callback);
}

void CoreWorker::HandleRemoteCancelTask(const rpc::RemoteCancelTaskRequest &request,
                                        rpc::RemoteCancelTaskReply *reply,
                                        rpc::SendReplyCallback send_reply_callback) {
  auto status = CancelTask(ObjectID::FromBinary(request.remote_object_id()),
                           request.force_kill(), request.recursive());
  send_reply_callback(status, nullptr, nullptr);
}

void CoreWorker::HandleCancelTask(const rpc::CancelTaskRequest &request,
                                  rpc::CancelTaskReply *reply,
                                  rpc::SendReplyCallback send_reply_callback) {
  absl::MutexLock lock(&mutex_);
  TaskID task_id = TaskID::FromBinary(request.intended_task_id());
  bool requested_task_running = main_thread_task_id_ == task_id;
  bool success = requested_task_running;

  // Try non-force kill
  if (requested_task_running && !request.force_kill()) {
    RAY_LOG(INFO) << "Cancelling a running task " << main_thread_task_id_;
    success = options_.kill_main();
  } else if (!requested_task_running) {
    RAY_LOG(INFO) << "Cancelling a task " << main_thread_task_id_
                  << " that's not running. Tasks will be removed from a queue.";
    // If the task is not currently running, check if it is in the worker's queue of
    // normal tasks, and remove it if found.
    success = direct_task_receiver_->CancelQueuedNormalTask(task_id);
  }
  if (request.recursive()) {
    auto recursive_cancel = CancelChildren(task_id, request.force_kill());
    if (recursive_cancel.ok()) {
      RAY_LOG(INFO) << "Recursive cancel failed for a task " << task_id;
    }
  }

  // TODO: fix race condition to avoid using this hack
  requested_task_running = main_thread_task_id_ == task_id;

  reply->set_attempt_succeeded(success);
  send_reply_callback(Status::OK(), nullptr, nullptr);

  // Do force kill after reply callback sent
  if (requested_task_running && request.force_kill()) {
    RAY_LOG(INFO) << "A task " << main_thread_task_id_
                  << " has received a force kill request after the cancellation. Killing "
                     "a worker...";
    Disconnect();
    // NOTE(hchen): Use `QuickExit()` to force-exit this process without doing cleanup.
    // `exit()` will destruct static objects in an incorrect order, which will lead to
    // core dumps.
    QuickExit();
  }
}

void CoreWorker::HandleKillActor(const rpc::KillActorRequest &request,
                                 rpc::KillActorReply *reply,
                                 rpc::SendReplyCallback send_reply_callback) {
  ActorID intended_actor_id = ActorID::FromBinary(request.intended_actor_id());
  if (intended_actor_id != worker_context_.GetCurrentActorID()) {
    std::ostringstream stream;
    stream << "Mismatched ActorID: ignoring KillActor for previous actor "
           << intended_actor_id
           << ", current actor ID: " << worker_context_.GetCurrentActorID();
    auto msg = stream.str();
    RAY_LOG(ERROR) << msg;
    send_reply_callback(Status::Invalid(msg), nullptr, nullptr);
    return;
  }

  if (request.force_kill()) {
    RAY_LOG(INFO) << "Force kill actor request has received. exiting immediately...";
    if (request.no_restart()) {
      Disconnect();
    }
    if (options_.num_workers > 1) {
      // TODO (kfstorm): Should we add some kind of check before sending the killing
      // request?
      RAY_LOG(ERROR)
          << "Killing an actor which is running in a worker process with multiple "
             "workers will also kill other actors in this process. To avoid this, "
             "please create the Java actor with some dynamic options to make it being "
             "hosted in a dedicated worker process.";
    }
    // NOTE(hchen): Use `QuickExit()` to force-exit this process without doing cleanup.
    // `exit()` will destruct static objects in an incorrect order, which will lead to
    // core dumps.
    QuickExit();
  } else {
    Exit(rpc::WorkerExitType::INTENDED_EXIT);
  }
}

void CoreWorker::HandleGetCoreWorkerStats(const rpc::GetCoreWorkerStatsRequest &request,
                                          rpc::GetCoreWorkerStatsReply *reply,
                                          rpc::SendReplyCallback send_reply_callback) {
  absl::MutexLock lock(&mutex_);
  auto stats = reply->mutable_core_worker_stats();
  // TODO(swang): Differentiate between tasks that are currently pending
  // execution and tasks that have finished but may be retried.
  stats->set_num_pending_tasks(task_manager_->NumSubmissibleTasks());
  stats->set_task_queue_length(task_queue_length_);
  stats->set_num_executed_tasks(num_executed_tasks_);
  stats->set_num_object_refs_in_scope(reference_counter_->NumObjectIDsInScope());
  stats->set_current_task_name(current_task_.GetName());
  stats->set_current_task_func_desc(current_task_.FunctionDescriptor()->ToString());
  stats->set_ip_address(rpc_address_.ip_address());
  stats->set_port(rpc_address_.port());
  stats->set_pid(getpid());
  stats->set_language(options_.language);
  stats->set_job_id(worker_context_.GetCurrentJobID().Binary());
  stats->set_worker_id(worker_context_.GetWorkerID().Binary());
  stats->set_actor_id(actor_id_.Binary());
  stats->set_worker_type(worker_context_.GetWorkerType());
  auto used_resources_map = stats->mutable_used_resources();
  for (auto const &it : *resource_ids_) {
    rpc::ResourceAllocations allocations;
    for (auto const &pair : it.second) {
      auto resource_slot = allocations.add_resource_slots();
      resource_slot->set_slot(pair.first);
      resource_slot->set_allocation(pair.second);
    }
    (*used_resources_map)[it.first] = allocations;
  }
  stats->set_actor_title(actor_title_);
  google::protobuf::Map<std::string, std::string> webui_map(webui_display_.begin(),
                                                            webui_display_.end());
  (*stats->mutable_webui_display()) = webui_map;

  MemoryStoreStats memory_store_stats = memory_store_->GetMemoryStoreStatisticalData();
  stats->set_num_in_plasma(memory_store_stats.num_in_plasma);
  stats->set_num_local_objects(memory_store_stats.num_local_objects);
  stats->set_used_object_store_memory(memory_store_stats.used_object_store_memory);

  if (request.include_memory_info()) {
    reference_counter_->AddObjectRefStats(plasma_store_provider_->UsedObjectsList(),
                                          stats);
  }

  send_reply_callback(Status::OK(), nullptr, nullptr);
}

void CoreWorker::HandleLocalGC(const rpc::LocalGCRequest &request,
                               rpc::LocalGCReply *reply,
                               rpc::SendReplyCallback send_reply_callback) {
  if (options_.gc_collect != nullptr) {
    options_.gc_collect();
    send_reply_callback(Status::OK(), nullptr, nullptr);
  } else {
    send_reply_callback(Status::NotImplemented("GC callback not defined"), nullptr,
                        nullptr);
  }
}

void CoreWorker::HandleSpillObjects(const rpc::SpillObjectsRequest &request,
                                    rpc::SpillObjectsReply *reply,
                                    rpc::SendReplyCallback send_reply_callback) {
  if (options_.spill_objects != nullptr) {
    auto object_refs =
        VectorFromProtobuf<rpc::ObjectReference>(request.object_refs_to_spill());
    std::vector<std::string> object_urls = options_.spill_objects(object_refs);
    for (size_t i = 0; i < object_urls.size(); i++) {
      reply->add_spilled_objects_url(std::move(object_urls[i]));
    }
    send_reply_callback(Status::OK(), nullptr, nullptr);
  } else {
    send_reply_callback(Status::NotImplemented("Spill objects callback not defined"),
                        nullptr, nullptr);
  }
}

void CoreWorker::HandleAddSpilledUrl(const rpc::AddSpilledUrlRequest &request,
                                     rpc::AddSpilledUrlReply *reply,
                                     rpc::SendReplyCallback send_reply_callback) {
  const ObjectID object_id = ObjectID::FromBinary(request.object_id());
  const std::string &spilled_url = request.spilled_url();
  const NodeID node_id = NodeID::FromBinary(request.spilled_node_id());
  RAY_LOG(DEBUG) << "Received AddSpilledUrl request for object " << object_id
                 << ", which has been spilled to " << spilled_url << " on node "
                 << node_id;
  auto reference_exists = reference_counter_->HandleObjectSpilled(
      object_id, spilled_url, node_id, request.size(), /*release*/ false);
  Status status =
      reference_exists
          ? Status::OK()
          : Status::ObjectNotFound("Object " + object_id.Hex() + " not found");
  send_reply_callback(status, nullptr, nullptr);
}

void CoreWorker::HandleRestoreSpilledObjects(
    const rpc::RestoreSpilledObjectsRequest &request,
    rpc::RestoreSpilledObjectsReply *reply, rpc::SendReplyCallback send_reply_callback) {
  if (options_.restore_spilled_objects != nullptr) {
    // Get a list of object ids.
    std::vector<rpc::ObjectReference> object_refs_to_restore;
    object_refs_to_restore.reserve(request.object_ids_to_restore_size());
    for (const auto &id_binary : request.object_ids_to_restore()) {
      rpc::ObjectReference ref;
      ref.set_object_id(id_binary);
      object_refs_to_restore.push_back(std::move(ref));
    }
    // Get a list of spilled_object_urls.
    std::vector<std::string> spilled_objects_url;
    spilled_objects_url.reserve(request.spilled_objects_url_size());
    for (const auto &url : request.spilled_objects_url()) {
      spilled_objects_url.push_back(url);
    }
    auto total =
        options_.restore_spilled_objects(object_refs_to_restore, spilled_objects_url);
    reply->set_bytes_restored_total(total);
    send_reply_callback(Status::OK(), nullptr, nullptr);
  } else {
    send_reply_callback(
        Status::NotImplemented("Restore spilled objects callback not defined"), nullptr,
        nullptr);
  }
}

void CoreWorker::HandleDeleteSpilledObjects(
    const rpc::DeleteSpilledObjectsRequest &request,
    rpc::DeleteSpilledObjectsReply *reply, rpc::SendReplyCallback send_reply_callback) {
  if (options_.delete_spilled_objects != nullptr) {
    std::vector<std::string> spilled_objects_url;
    spilled_objects_url.reserve(request.spilled_objects_url_size());
    for (const auto &url : request.spilled_objects_url()) {
      spilled_objects_url.push_back(url);
    }
    options_.delete_spilled_objects(spilled_objects_url, worker_context_.GetWorkerType());
    send_reply_callback(Status::OK(), nullptr, nullptr);
  } else {
    send_reply_callback(
        Status::NotImplemented("Delete spilled objects callback not defined"), nullptr,
        nullptr);
  }
}

void CoreWorker::HandleExit(const rpc::ExitRequest &request, rpc::ExitReply *reply,
                            rpc::SendReplyCallback send_reply_callback) {
  bool own_objects = reference_counter_->OwnObjects();
  int64_t pins_in_flight = local_raylet_client_->GetPinsInFlight();
  // We consider the worker to be idle if it doesn't own any objects and it doesn't have
  // any object pinning RPCs in flight.
  bool is_idle = !own_objects && pins_in_flight == 0;
  reply->set_success(is_idle);
  send_reply_callback(
      Status::OK(),
      [this, is_idle]() {
        // If the worker is idle, we exit.
        if (is_idle) {
          Exit(rpc::WorkerExitType::IDLE_EXIT);
        }
      },
      // We need to kill it regardless if the RPC failed.
      [this]() { Exit(rpc::WorkerExitType::INTENDED_EXIT); });
}

void CoreWorker::HandleAssignObjectOwner(const rpc::AssignObjectOwnerRequest &request,
                                         rpc::AssignObjectOwnerReply *reply,
                                         rpc::SendReplyCallback send_reply_callback) {
  ObjectID object_id = ObjectID::FromBinary(request.object_id());
  const auto &borrower_address = request.borrower_address();
  std::string call_site = request.call_site();
  // Get a list of contained object ids.
  std::vector<ObjectID> contained_object_ids;
  contained_object_ids.reserve(request.contained_object_ids_size());
  for (const auto &id_binary : request.contained_object_ids()) {
    contained_object_ids.push_back(ObjectID::FromBinary(id_binary));
  }
  reference_counter_->AddOwnedObject(
      object_id, contained_object_ids, rpc_address_, call_site, request.object_size(),
      /*is_reconstructable=*/false,
      /*pinned_at_raylet_id=*/NodeID::FromBinary(borrower_address.raylet_id()));
  reference_counter_->AddBorrowerAddress(object_id, borrower_address);
  RAY_CHECK(memory_store_->Put(RayObject(rpc::ErrorType::OBJECT_IN_PLASMA), object_id));
  send_reply_callback(Status::OK(), nullptr, nullptr);
}

void CoreWorker::YieldCurrentFiber(FiberEvent &event) {
  RAY_CHECK(worker_context_.CurrentActorIsAsync());
  boost::this_fiber::yield();
  event.Wait();
}

void CoreWorker::GetAsync(const ObjectID &object_id, SetResultCallback success_callback,
                          void *python_future) {
  auto fallback_callback =
      std::bind(&CoreWorker::PlasmaCallback, this, success_callback,
                std::placeholders::_1, std::placeholders::_2, std::placeholders::_3);

  memory_store_->GetAsync(object_id, [python_future, success_callback, fallback_callback,
                                      object_id](std::shared_ptr<RayObject> ray_object) {
    if (ray_object->IsInPlasmaError()) {
      fallback_callback(ray_object, object_id, python_future);
    } else {
      success_callback(ray_object, object_id, python_future);
    }
  });
}

void CoreWorker::PlasmaCallback(SetResultCallback success,
                                std::shared_ptr<RayObject> ray_object, ObjectID object_id,
                                void *py_future) {
  RAY_CHECK(ray_object->IsInPlasmaError());

  // First check if the object is available in local plasma store.
  // Note that we are using Contains instead of Get so it won't trigger pull request
  // to remote nodes.
  bool object_is_local = false;
  if (Contains(object_id, &object_is_local).ok() && object_is_local) {
    std::vector<std::shared_ptr<RayObject>> vec;
    if (Get(std::vector<ObjectID>{object_id}, 0, &vec).ok()) {
      RAY_CHECK(vec.size() > 0)
          << "Failed to get local object but Raylet notified object is local.";
      return success(vec.front(), object_id, py_future);
    }
  }

  // Object is not available locally. We now add the callback to listener queue.
  {
    absl::MutexLock lock(&plasma_mutex_);
    auto plasma_arrived_callback = [this, success, object_id, py_future]() {
      // This callback is invoked on the io_service_ event loop, so it cannot call
      // blocking call like Get(). We used GetAsync here, which should immediate call
      // PlasmaCallback again with object available locally.
      GetAsync(object_id, success, py_future);
    };

    async_plasma_callbacks_[object_id].push_back(plasma_arrived_callback);
  }

  // Ask raylet to subscribe to object notification. Raylet will call this core worker
  // when the object is local (and it will fire the callback immediately if the object
  // exists). CoreWorker::HandlePlasmaObjectReady handles such request.
  local_raylet_client_->SubscribeToPlasma(object_id, GetOwnerAddress(object_id));
}

void CoreWorker::HandlePlasmaObjectReady(const rpc::PlasmaObjectReadyRequest &request,
                                         rpc::PlasmaObjectReadyReply *reply,
                                         rpc::SendReplyCallback send_reply_callback) {
  std::vector<std::function<void(void)>> callbacks;
  {
    absl::MutexLock lock(&plasma_mutex_);
    auto it = async_plasma_callbacks_.extract(ObjectID::FromBinary(request.object_id()));
    callbacks = it.mapped();
  }
  for (auto callback : callbacks) {
    // This callback needs to be asynchronous because it runs on the io_service_, so no
    // RPCs can be processed while it's running. This can easily lead to deadlock (for
    // example if the callback calls ray.get() on an object that is dependent on an RPC
    // to be ready).
    callback();
  }
  send_reply_callback(Status::OK(), nullptr, nullptr);
}

void CoreWorker::SetActorId(const ActorID &actor_id) {
  absl::MutexLock lock(&mutex_);
  if (!options_.is_local_mode) {
    RAY_CHECK(actor_id_.IsNil());
  }
  actor_id_ = actor_id;
}

void CoreWorker::SetWebuiDisplay(const std::string &key, const std::string &message) {
  absl::MutexLock lock(&mutex_);
  webui_display_[key] = message;
}

void CoreWorker::SetActorTitle(const std::string &title) {
  absl::MutexLock lock(&mutex_);
  actor_title_ = title;
}

const rpc::JobConfig &CoreWorker::GetJobConfig() const { return *job_config_; }

std::shared_ptr<gcs::GcsClient> CoreWorker::GetGcsClient() const { return gcs_client_; }

bool CoreWorker::IsExiting() const { return exiting_; }

std::unordered_map<std::string, std::vector<uint64_t>> CoreWorker::GetActorCallStats()
    const {
  absl::MutexLock l(&task_counter_.tasks_counter_mutex_);
  std::unordered_map<std::string, std::vector<uint64_t>> total_counts;

  for (const auto &count : task_counter_.pending_tasks_counter_map_) {
    total_counts[count.first].resize(3, 0);
    total_counts[count.first][0] = count.second;
  }
  for (const auto &count : task_counter_.running_tasks_counter_map_) {
    total_counts[count.first][1] = count.second;
  }
  for (const auto &count : task_counter_.finished_tasks_counter_map_) {
    total_counts[count.first][2] = count.second;
  }

  return total_counts;
}

Status CoreWorker::WaitForActorRegistered(const std::vector<ObjectID> &ids) {
  std::vector<ActorID> actor_ids;
  for (const auto &id : ids) {
    if (ObjectID::IsActorID(id)) {
      actor_ids.emplace_back(ObjectID::ToActorID(id));
    }
  }
  if (actor_ids.empty()) {
    return Status::OK();
  }
  std::promise<void> promise;
  auto future = promise.get_future();
  std::vector<Status> ret;
  int counter = 0;
  // Post to service pool to avoid mutex
  io_service_.post([&, this]() {
    for (const auto &id : actor_ids) {
      if (actor_creator_->IsActorInRegistering(id)) {
        ++counter;
        actor_creator_->AsyncWaitForActorRegisterFinish(
            id, [&counter, &promise, &ret](Status status) {
              ret.push_back(status);
              --counter;
              if (counter == 0) {
                promise.set_value();
              }
            });
      }
    }
    if (counter == 0) {
      promise.set_value();
    }
  });
  future.wait();
  for (const auto &s : ret) {
    if (!s.ok()) {
      return s;
    }
  }
  return Status::OK();
}

}  // namespace core
}  // namespace ray<|MERGE_RESOLUTION|>--- conflicted
+++ resolved
@@ -1807,11 +1807,8 @@
       actor_id, GetCallerId(), rpc_address_, job_id,
       /*actor_cursor=*/ObjectID::FromIndex(actor_creation_task_id, 1),
       function.GetLanguage(), function.GetFunctionDescriptor(), extension_data,
-<<<<<<< HEAD
-      actor_creation_options.max_task_retries, actor_creation_options.max_pending_calls);
-=======
-      actor_creation_options.max_task_retries, actor_name, ray_namespace);
->>>>>>> 477b6265
+      actor_creation_options.max_task_retries, actor_name, ray_namespace,
+      actor_creation_options.max_pending_calls);
   std::string serialized_actor_handle;
   actor_handle->Serialize(&serialized_actor_handle);
   builder.SetActorCreationTaskSpec(
