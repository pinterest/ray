import logging
import math
import time
from collections import defaultdict
from typing import Dict, List, Optional, Set, Tuple

from google.protobuf.json_format import MessageToDict

from ray.autoscaler.v2.instance_manager.common import InstanceUtil
from ray.autoscaler.v2.instance_manager.config import (
    AutoscalingConfig,
    InstanceReconcileConfig,
)
from ray.autoscaler.v2.instance_manager.instance_manager import InstanceManager
from ray.autoscaler.v2.instance_manager.node_provider import (
    CloudInstance,
    CloudInstanceId,
    CloudInstanceProviderError,
    ICloudInstanceProvider,
    LaunchNodeError,
    TerminateNodeError,
)
from ray.autoscaler.v2.instance_manager.ray_installer import RayInstallError
from ray.autoscaler.v2.scheduler import IResourceScheduler, SchedulingRequest
from ray.autoscaler.v2.schema import AutoscalerInstance
from ray.autoscaler.v2.utils import NodeStateUtil
from ray.core.generated.autoscaler_pb2 import (
    AutoscalingState,
    ClusterResourceState,
    FailedInstanceRequest,
    NodeState,
    NodeStatus,
    PendingInstance,
    PendingInstanceRequest,
)
from ray.core.generated.instance_manager_pb2 import GetInstanceManagerStateRequest
from ray.core.generated.instance_manager_pb2 import Instance as IMInstance
from ray.core.generated.instance_manager_pb2 import (
    InstanceUpdateEvent as IMInstanceUpdateEvent,
)
from ray.core.generated.instance_manager_pb2 import (
    NodeKind,
    StatusCode,
    UpdateInstanceManagerStateRequest,
)

logger = logging.getLogger(__name__)


class Reconciler:
    """
    A singleton class that reconciles the instance states of the instance manager
    for autoscaler.

    """

    @staticmethod
    def reconcile(
        instance_manager: InstanceManager,
        scheduler: IResourceScheduler,
        cloud_provider: ICloudInstanceProvider,
        ray_cluster_resource_state: ClusterResourceState,
        non_terminated_cloud_instances: Dict[CloudInstanceId, CloudInstance],
        cloud_provider_errors: List[CloudInstanceProviderError],
        ray_install_errors: List[RayInstallError],
        autoscaling_config: AutoscalingConfig,
        _logger: Optional[logging.Logger] = None,
    ) -> AutoscalingState:
        """
        The reconcile method computes InstanceUpdateEvents for the instance manager
        by:

        1. Reconciling the instance manager's instances with external states like
        the cloud provider's, the ray cluster's states, the ray installer's results.
        It performs "passive" status transitions for the instances (where the status
        transition should only be reflecting the external states of the cloud provider
        and the ray cluster, and should not be actively changing them)

        2. Stepping the instances to the active states by computing instance status
        transitions that are needed and updating the instance manager's state.
        These transitions should be "active" where the transitions have side effects
        (through InstanceStatusSubscriber) to the cloud provider and the ray cluster.

        Args:
            instance_manager: The instance manager to reconcile.
            ray_cluster_resource_state: The ray cluster's resource state.
            non_terminated_cloud_instances: The non-terminated cloud instances from
                the cloud provider.
            cloud_provider_errors: The errors from the cloud provider.
            ray_install_errors: The errors from RayInstaller.

        """
        autoscaling_state = AutoscalingState()
        print(ray_cluster_resource_state)
        autoscaling_state.last_seen_cluster_resource_state_version = (
            ray_cluster_resource_state.cluster_resource_state_version
        )
        Reconciler._sync_from(
            instance_manager=instance_manager,
            ray_nodes=ray_cluster_resource_state.node_states,
            non_terminated_cloud_instances=non_terminated_cloud_instances,
            cloud_provider_errors=cloud_provider_errors,
            ray_install_errors=ray_install_errors,
        )

        Reconciler._step_next(
            autoscaling_state=autoscaling_state,
            instance_manager=instance_manager,
            scheduler=scheduler,
            cloud_provider=cloud_provider,
            ray_cluster_resource_state=ray_cluster_resource_state,
            non_terminated_cloud_instances=non_terminated_cloud_instances,
            autoscaling_config=autoscaling_config,
            _logger=_logger,
        )
        return autoscaling_state

    @staticmethod
    def initialize_head_node(
        instance_manager: InstanceManager,
        non_terminated_cloud_instances: Dict[CloudInstanceId, CloudInstance],
    ):
        """
        Initialize the head node for the instance manager.

        This is needed since the head node is not managed by the instance manager
        as of now and needs to be initialized separately.

        This should be called when the autoscaler is first started.

        Args:
            instance_manager: The instance manager to reconcile.
            non_terminated_cloud_instances: The non-terminated cloud instances from
                the cloud provider.
        """
        head_cloud_instance = None
        for cloud_instance in non_terminated_cloud_instances.values():
            if cloud_instance.node_kind == NodeKind.HEAD:
                head_cloud_instance = cloud_instance
                break

        assert head_cloud_instance, (
            "Head node is not found. Make sure the head node "
            "is started with RAY_CLOUD_INSTANCE_ID set, and it has the needed labels "
            "specified in ray/autoscaler/tags.py ."
        )

        # Initialize the head node for the instance manager.
        updates = {}
        head_node_instance_id = InstanceUtil.random_instance_id()
        updates[head_node_instance_id] = IMInstanceUpdateEvent(
            instance_id=head_node_instance_id,
            new_instance_status=IMInstance.ALLOCATED,
            cloud_instance_id=head_cloud_instance.cloud_instance_id,
            node_kind=head_cloud_instance.node_kind,
            instance_type=head_cloud_instance.node_type,
        )
        instances, version = Reconciler._get_im_instances(instance_manager)
        assert len(instances) == 0, "No instance should have been initialized. "
        Reconciler._update_instance_manager(
            instance_manager, version=version, updates=updates
        )

    @staticmethod
    def _sync_from(
        instance_manager: InstanceManager,
        ray_nodes: List[NodeState],
        non_terminated_cloud_instances: Dict[CloudInstanceId, CloudInstance],
        cloud_provider_errors: List[CloudInstanceProviderError],
        ray_install_errors: List[RayInstallError],
    ):
        """
        Reconcile the instance states of the instance manager from external states like
        the cloud provider's, the ray cluster's states, the ray installer's results,
        etc.

        For each instance, we try to figure out if we need to transition the instance
        status to a new status, and if so, what the new status should be.

        These transitions should be purely "passive", meaning they should only be
        reflecting the external states of the cloud provider and the ray cluster,
        and should not be actively changing the states of the cloud provider or the ray
        cluster.

        More specifically, we will reconcile status transitions for:
            1.  QUEUED/REQUESTED -> ALLOCATED:
                When a instance with launch request id (indicating a previous launch
                request was made) could be assigned to an unassigned cloud instance
                of the same instance type.
            2.  REQUESTED -> ALLOCATION_FAILED:
                When there's an error from the cloud provider for launch failure so
                that the instance becomes ALLOCATION_FAILED.
            3.  * -> RAY_RUNNING:
                When a ray node on a cloud instance joins the ray cluster, we will
                transition the instance to RAY_RUNNING.
            4.  * -> TERMINATED:
                When the cloud instance is already terminated, we will transition the
                instance to TERMINATED.
            5.  TERMINATING -> TERMINATION_FAILED:
                When there's an error from the cloud provider for termination failure.
            6.  * -> RAY_STOPPED:
                When ray was stopped on the cloud instance, we will transition the
                instance to RAY_STOPPED.
            7.  * -> RAY_INSTALL_FAILED:
                When there's an error from RayInstaller.

        Args:
            instance_manager: The instance manager to reconcile.
            ray_nodes: The ray cluster's states of ray nodes.
            non_terminated_cloud_instances: The non-terminated cloud instances from
                the cloud provider.
            cloud_provider_errors: The errors from the cloud provider.
            ray_install_errors: The errors from RayInstaller.

        """

        # Handle 1 & 2 for cloud instance allocation.
        Reconciler._handle_cloud_instance_allocation(
            instance_manager,
            non_terminated_cloud_instances,
            cloud_provider_errors,
        )
        Reconciler._handle_cloud_instance_terminated(
            instance_manager, non_terminated_cloud_instances
        )
        Reconciler._handle_ray_status_transition(instance_manager, ray_nodes)

        Reconciler._handle_cloud_instance_termination_errors(
            instance_manager, cloud_provider_errors
        )

        Reconciler._handle_ray_install_failed(instance_manager, ray_install_errors)

    @staticmethod
    def _step_next(
        autoscaling_state: AutoscalingState,
        instance_manager: InstanceManager,
        scheduler: IResourceScheduler,
        cloud_provider: ICloudInstanceProvider,
        ray_cluster_resource_state: ClusterResourceState,
        non_terminated_cloud_instances: Dict[CloudInstanceId, CloudInstance],
        autoscaling_config: AutoscalingConfig,
        _logger: Optional[logging.Logger] = None,
    ):
        """
        Step the reconciler to the next state by computing instance status transitions
        that are needed and updating the instance manager's state.

        Specifically, we will:
            1. Shut down leak cloud instances
                Leaked cloud instances that are not managed by the instance manager.
            2. Terminating instances with ray stopped or ray install failure.
            3. Scale up/down the cluster:
              (* -> RAY_STOPPING)
                b. Extra cloud due to max nodes config.
                c. Cloud instances with outdated configs.
            4. Create new instances
              (new QUEUED)
                Create new instances based on the IResourceScheduler's decision for
                scaling up.
            5. Request cloud provider to launch new instances.
              (QUEUED -> REQUESTED)
            6. Install ray
              (ALLOCATED -> RAY_INSTALLING)
                When ray could be installed and launched.
            7. Handle any stuck instances with timeouts.

        Args:
            instance_manager: The instance manager to reconcile.
            scheduler: The resource scheduler to make scaling decisions.
            ray_cluster_resource_state: The ray cluster's resource state.
            non_terminated_cloud_instances: The non-terminated cloud instances from
                the cloud provider.

        """

        Reconciler._handle_extra_cloud_instances(
            instance_manager, non_terminated_cloud_instances
        )

        Reconciler._handle_stuck_instances(
            instance_manager=instance_manager,
            reconcile_config=autoscaling_config.get_instance_reconcile_config(),
            _logger=_logger or logger,
        )

        Reconciler._scale_cluster(
            autoscaling_state=autoscaling_state,
            instance_manager=instance_manager,
            ray_state=ray_cluster_resource_state,
            scheduler=scheduler,
            autoscaling_config=autoscaling_config,
        )

        Reconciler._handle_instances_launch(
            instance_manager=instance_manager, autoscaling_config=autoscaling_config
        )

        Reconciler._terminate_instances(instance_manager=instance_manager)
        if not autoscaling_config.skip_ray_install():
            Reconciler._install_ray(
                instance_manager=instance_manager,
                non_terminated_cloud_instances=non_terminated_cloud_instances,
            )

        Reconciler._fill_autoscaler_state(
            instance_manager=instance_manager, autoscaling_state=autoscaling_state
        )

    #######################################################
    # Utility methods for reconciling instance states.
    #######################################################

    @staticmethod
    def _handle_cloud_instance_allocation(
        instance_manager: InstanceManager,
        non_terminated_cloud_instances: Dict[CloudInstanceId, CloudInstance],
        cloud_provider_errors: List[CloudInstanceProviderError],
    ):
        im_instances, version = Reconciler._get_im_instances(instance_manager)
        updates = {}

        # Compute intermediate states.
        instances_with_launch_requests: List[IMInstance] = [
            instance for instance in im_instances if instance.launch_request_id
        ]
        assigned_cloud_instance_ids: Set[CloudInstanceId] = {
            instance.cloud_instance_id for instance in im_instances
        }
        launch_errors: Dict[str, LaunchNodeError] = {
            error.request_id: error
            for error in cloud_provider_errors
            if isinstance(error, LaunchNodeError)
        }
        unassigned_cloud_instances_by_type: Dict[
            str, List[CloudInstance]
        ] = defaultdict(list)

        for cloud_instance_id, cloud_instance in non_terminated_cloud_instances.items():
            if cloud_instance_id not in assigned_cloud_instance_ids:
                unassigned_cloud_instances_by_type[cloud_instance.node_type].append(
                    cloud_instance
                )

        # Sort the request instance by the increasing request time.
        instances_with_launch_requests.sort(
            key=lambda instance: InstanceUtil.get_status_transition_times_ns(
                instance, IMInstance.REQUESTED
            )
        )

        # For each instance, try to allocate or fail the allocation.
        for instance in instances_with_launch_requests:
            # Try allocate or fail with errors.
            update_event = Reconciler._try_resolve_pending_allocation(
                instance, unassigned_cloud_instances_by_type, launch_errors
            )
            if not update_event:
                continue

            logger.debug(
                "Updating {}({}) with {}".format(
                    instance.instance_id,
                    IMInstance.InstanceStatus.Name(instance.status),
                    MessageToDict(update_event),
                )
            )
            updates[instance.instance_id] = update_event

        # Update the instance manager for the events.
        Reconciler._update_instance_manager(instance_manager, version, updates)

    @staticmethod
    def _try_resolve_pending_allocation(
        im_instance: IMInstance,
        unassigned_cloud_instances_by_type: Dict[str, List[CloudInstance]],
        launch_errors: Dict[str, LaunchNodeError],
    ) -> Optional[IMInstanceUpdateEvent]:
        """
        Allocate, or fail the cloud instance allocation for the instance.

        Args:
            im_instance: The instance to allocate or fail.
            unassigned_cloud_instances_by_type: The unassigned cloud instances by type.
            launch_errors: The launch errors from the cloud provider.

        Returns:
            Instance update to ALLOCATED: if there's a matching unassigned cloud
                instance with the same type.
            Instance update to ALLOCATION_FAILED: if the instance allocation failed
                with errors.
            None: if there's no update.

        """
        unassigned_cloud_instance = None

        # Try to allocate an unassigned cloud instance.
        # TODO(rickyx): We could also look at the launch request id
        # on the cloud node and the im instance later once all node providers
        # support request id. For now, we only look at the instance type.
        if len(unassigned_cloud_instances_by_type.get(im_instance.instance_type, [])):
            unassigned_cloud_instance = unassigned_cloud_instances_by_type[
                im_instance.instance_type
            ].pop()

        if unassigned_cloud_instance:
            return IMInstanceUpdateEvent(
                instance_id=im_instance.instance_id,
                new_instance_status=IMInstance.ALLOCATED,
                cloud_instance_id=unassigned_cloud_instance.cloud_instance_id,
                node_kind=unassigned_cloud_instance.node_kind,
                instance_type=unassigned_cloud_instance.node_type,
            )

        # If there's a launch error, transition to ALLOCATION_FAILED.
        launch_error = launch_errors.get(im_instance.launch_request_id)
        if launch_error and launch_error.node_type == im_instance.instance_type:
            return IMInstanceUpdateEvent(
                instance_id=im_instance.instance_id,
                new_instance_status=IMInstance.ALLOCATION_FAILED,
                details=str(launch_error),
            )
        # No update.
        return None

    @staticmethod
    def _handle_ray_install_failed(
        instance_manager: InstanceManager, ray_install_errors: List[RayInstallError]
    ):

        instances, version = Reconciler._get_im_instances(instance_manager)
        updates = {}

        # Get all instances with RAY_INSTALLING status.
        instances_with_ray_installing = {
            instance.instance_id: instance
            for instance in instances
            if instance.status == IMInstance.RAY_INSTALLING
        }

        install_errors = {error.im_instance_id: error for error in ray_install_errors}

        # For each instance with RAY_INSTALLING status, check if there's any
        # install error.
        for instance_id, instance in instances_with_ray_installing.items():
            install_error = install_errors.get(instance_id)
            if install_error:
                updates[instance_id] = IMInstanceUpdateEvent(
                    instance_id=instance_id,
                    new_instance_status=IMInstance.RAY_INSTALL_FAILED,
                    details=install_error.details,
                )
                logger.debug(
                    "Updating {}({}) with {}".format(
                        instance_id,
                        IMInstance.InstanceStatus.Name(instance.status),
                        MessageToDict(updates[instance_id]),
                    )
                )

        # Update the instance manager for the events.
        Reconciler._update_instance_manager(instance_manager, version, updates)

    @staticmethod
    def _handle_cloud_instance_terminated(
        instance_manager: InstanceManager,
        non_terminated_cloud_instances: Dict[CloudInstanceId, CloudInstance],
    ):
        """
        For any IM (instance manager) instance with a cloud node id, if the mapped
        cloud instance is no longer running, transition the instance to TERMINATED.

        Args:
            instance_manager: The instance manager to reconcile.
            non_terminated_cloud_instances: The non-terminated cloud instances from
                the cloud provider.
        """
        updates = {}
        instances, version = Reconciler._get_im_instances(instance_manager)

        instances_with_cloud_instance_assigned = {
            instance.cloud_instance_id: instance
            for instance in instances
            if instance.cloud_instance_id
        }

        for (
            cloud_instance_id,
            instance,
        ) in instances_with_cloud_instance_assigned.items():
            if cloud_instance_id in non_terminated_cloud_instances.keys():
                # The cloud instance is still running.
                continue

            # The cloud instance is terminated.
            updates[instance.instance_id] = IMInstanceUpdateEvent(
                instance_id=instance.instance_id,
                new_instance_status=IMInstance.TERMINATED,
                details=f"Cloud instance {cloud_instance_id} is terminated.",
            )

            logger.debug(
                "Updating {}({}) with {}".format(
                    instance.instance_id,
                    IMInstance.InstanceStatus.Name(instance.status),
                    MessageToDict(updates[instance.instance_id]),
                )
            )

        Reconciler._update_instance_manager(instance_manager, version, updates)

    @staticmethod
    def _handle_cloud_instance_termination_errors(
        instance_manager: InstanceManager,
        cloud_provider_errors: List[CloudInstanceProviderError],
    ):
        """
        If any TERMINATING instances have termination errors, transition the instance to
        TERMINATION_FAILED.

        We will retry the termination for the TERMINATION_FAILED instances in the next
        reconciler step.

        Args:
            instance_manager: The instance manager to reconcile.
            cloud_provider_errors: The errors from the cloud provider.

        """
        instances, version = Reconciler._get_im_instances(instance_manager)
        updates = {}

        termination_errors = {
            error.cloud_instance_id: error
            for error in cloud_provider_errors
            if isinstance(error, TerminateNodeError)
        }

        terminating_instances_by_cloud_instance_id = {
            instance.cloud_instance_id: instance
            for instance in instances
            if instance.status == IMInstance.TERMINATING
        }

        for cloud_instance_id, failure in termination_errors.items():
            instance = terminating_instances_by_cloud_instance_id.get(cloud_instance_id)
            if not instance:
                # The instance is no longer in TERMINATING status.
                continue

            updates[instance.instance_id] = IMInstanceUpdateEvent(
                instance_id=instance.instance_id,
                new_instance_status=IMInstance.TERMINATION_FAILED,
                details=str(failure),
            )
            logger.debug(
                "Updating {}({}) with {}".format(
                    instance.instance_id,
                    IMInstance.InstanceStatus.Name(instance.status),
                    MessageToDict(updates[instance.instance_id]),
                )
            )

        Reconciler._update_instance_manager(instance_manager, version, updates)

    @staticmethod
    def _get_im_instances(
        instance_manager: InstanceManager,
    ) -> Tuple[List[IMInstance], int]:
        reply = instance_manager.get_instance_manager_state(
            request=GetInstanceManagerStateRequest()
        )
        assert reply.status.code == StatusCode.OK
        im_state = reply.state
        return im_state.instances, im_state.version

    @staticmethod
    def _update_instance_manager(
        instance_manager: InstanceManager,
        version: int,
        updates: Dict[str, IMInstanceUpdateEvent],
    ) -> None:
        if not updates:
            return

        updates = list(updates.values()) or []

        reply = instance_manager.update_instance_manager_state(
            request=UpdateInstanceManagerStateRequest(
                expected_version=version,
                updates=updates,
            )
        )
        # TODO: While it's possible that a version mismatch
        # happens, or some other failures could happen. But given
        # the current implementation:
        #   1. There's only 1 writer (the reconciler) for updating the instance
        #       manager states, so there shouldn't be version mismatch.
        #   2. Any failures in one reconciler step should be caught at a higher
        #       level and be retried in the next reconciler step. If the IM
        #       fails to be updated, we don't have sufficient info to handle it
        #       here.
        assert (
            reply.status.code == StatusCode.OK
        ), f"Failed to update instance manager: {reply}"

    @staticmethod
    def _handle_ray_status_transition(
        instance_manager: InstanceManager, ray_nodes: List[NodeState]
    ):
        """
        Handle the ray status transition for the instance manager.

        If a new ray node running on the instance, transition it to RAY_RUNNING.
        If a ray node stopped, transition it to RAY_STOPPED.
        If a ray node is draining, transition it to RAY_STOPPING.

        Args:
            instance_manager: The instance manager to reconcile.
            ray_nodes: The ray cluster's states of ray nodes.
        """
        instances, version = Reconciler._get_im_instances(instance_manager)
        updates = {}

        im_instances_by_cloud_instance_id = {
            i.cloud_instance_id: i for i in instances if i.cloud_instance_id
        }
        ray_nodes_by_cloud_instance_id = {}
        for n in ray_nodes:
            if n.instance_id:
                ray_nodes_by_cloud_instance_id[n.instance_id] = n
            else:
                # This should only happen to a ray node that's not managed by Instance Manger,
                # i.e the head node.
                logger.warning(
                    f"Ray node {NodeStateUtil.node_id_hex(n.node_id)} has no instance id. "
                    "This only happens to a ray node that's not managed by autoscaler. "
                    "If not, please file a bug at https://github.com/ray-project/ray"
                )

        for cloud_instance_id, ray_node in ray_nodes_by_cloud_instance_id.items():
            if cloud_instance_id not in im_instances_by_cloud_instance_id:
                # This is a ray node that's not managed by the instance manager.
                # or we haven't discovered the instance yet. There's nothing
                # much we could do here.
                logger.info(
                    f"Ray node {NodeStateUtil.node_id_hex(ray_node.node_id)} has no matching instance in "
                    f"instance manager with cloud instance id={cloud_instance_id}."
                )
                continue

            im_instance = im_instances_by_cloud_instance_id[cloud_instance_id]
            reconciled_im_status = Reconciler._reconciled_im_status_from_ray_status(
                ray_node.status, im_instance.status
            )
            if not reconciled_im_status:
                logger.error(
                    "Failed to reconcile from ray status: "
                    f"im_instance={im_instance.instance_id} "
                    f"with cloud instance id={cloud_instance_id}, "
                    f"cur_status={IMInstance.InstanceStatus.Name(im_instance.status)}, "
                    f"ray status={NodeStatus.Name(ray_node.status)}"
                )
                continue

            if reconciled_im_status != im_instance.status:
                updates[im_instance.instance_id] = IMInstanceUpdateEvent(
                    instance_id=im_instance.instance_id,
                    new_instance_status=reconciled_im_status,
                    details="Reconciled from ray node status "
                    f"{NodeStatus.Name(ray_node.status)} "
                    f"for ray node {NodeStateUtil.node_id_hex(ray_node.node_id)}",
                    ray_node_id=NodeStateUtil.node_id_hex(ray_node.node_id),
                )
                logger.debug(
                    "Updating {}({}) with {}.".format(
                        im_instance.instance_id,
                        IMInstance.InstanceStatus.Name(im_instance.status),
                        MessageToDict(updates[im_instance.instance_id]),
                    )
                )

        Reconciler._update_instance_manager(instance_manager, version, updates)

    @staticmethod
    def _reconciled_im_status_from_ray_status(
        ray_status: NodeStatus, cur_im_status: IMInstance.InstanceStatus
    ) -> Optional["IMInstance.InstanceStatus"]:
        """
        Reconcile the instance status from the ray node status.
        Args:
            ray_status: the current ray node status.
            cur_im_status: the current IM instance status.
        Returns:
            The reconciled IM instance status, or None if no reconciliation
            could be done,  e.g. the ray node has an undefined status.
        """
        reconciled_im_status = None
        if ray_status in [NodeStatus.RUNNING, NodeStatus.IDLE]:
            reconciled_im_status = IMInstance.RAY_RUNNING
        elif ray_status == NodeStatus.DEAD:
            reconciled_im_status = IMInstance.RAY_STOPPED
        elif ray_status == NodeStatus.DRAINING:
            reconciled_im_status = IMInstance.RAY_STOPPING
        else:
            return None

        if (
            cur_im_status == reconciled_im_status
            or cur_im_status
            in InstanceUtil.get_reachable_statuses(reconciled_im_status)
        ):
            # No need to reconcile if the instance is already in the reconciled status
            # or has already transitioned beyond it.
            return cur_im_status

        return reconciled_im_status

    @staticmethod
    def _handle_instances_launch(
        instance_manager: InstanceManager, autoscaling_config: AutoscalingConfig
    ):

        instances, version = Reconciler._get_im_instances(instance_manager)

        queued_instances = []
        requested_instances = []
        allocated_instances = []

        for instance in instances:
            if instance.status == IMInstance.QUEUED:
                queued_instances.append(instance)
            elif instance.status == IMInstance.REQUESTED:
                requested_instances.append(instance)
            elif instance.cloud_instance_id:
                allocated_instances.append(instance)

        if not queued_instances:
            # No QUEUED instances
            return

        to_launch = Reconciler._compute_to_launch(
            queued_instances,
            requested_instances,
            allocated_instances,
            autoscaling_config.get_upscaling_speed(),
            autoscaling_config.get_max_concurrent_launches(),
        )

        # Transition the instances to REQUESTED for instance launcher to
        # launch them.
        updates = {}
        for instance in to_launch:
            # Reuse launch request id for any QUEUED instances that have been
            # requested before due to retry.
            launch_request_id = (
                str(time.time_ns())
                if len(instance.launch_request_id) == 0
                else instance.launch_request_id
            )
            updates[instance.instance_id] = IMInstanceUpdateEvent(
                instance_id=instance.instance_id,
                new_instance_status=IMInstance.REQUESTED,
                launch_request_id=launch_request_id,
            )
            logger.debug(
                "Updating {}({}) with {}".format(
                    instance.instance_id,
                    IMInstance.InstanceStatus.Name(instance.status),
                    MessageToDict(updates[instance.instance_id]),
                )
            )

        Reconciler._update_instance_manager(instance_manager, version, updates)

    @staticmethod
    def _compute_to_launch(
        queued_instances: List[IMInstance],
        requested_instances: List[IMInstance],
        allocated_instances: List[IMInstance],
        upscaling_speed: float,
        max_concurrent_launches: int,
    ) -> List[IMInstance]:
        def _group_by_type(instances):
            instances_by_type = defaultdict(list)
            for instance in instances:
                instances_by_type[instance.instance_type].append(instance)
            return instances_by_type

        # Sort the instances by the time they were queued.
        def _sort_by_earliest_queued(instance: IMInstance) -> List[int]:
            queue_times = InstanceUtil.get_status_transition_times_ns(
                instance, IMInstance.QUEUED
            )
            return sorted(queue_times)

        queued_instances_by_type = _group_by_type(queued_instances)
        requested_instances_by_type = _group_by_type(requested_instances)
        allocated_instances_by_type = _group_by_type(allocated_instances)

        total_num_requested_to_launch = len(requested_instances)
        all_to_launch = []

        for (
            instance_type,
            queued_instances_for_type,
        ) in queued_instances_by_type.items():
            requested_instances_for_type = requested_instances_by_type.get(
                instance_type, []
            )
            allocated_instances_for_type = allocated_instances_by_type.get(
                instance_type, []
            )

            num_desired_to_upscale = max(
                1,
                math.ceil(
                    upscaling_speed
                    * (
                        len(requested_instances_for_type)
                        + len(allocated_instances_for_type)
                    )
                ),
            )

            # Enforce global limit, at most we can launch `max_concurrent_launches`
            num_to_launch = min(
                max_concurrent_launches - total_num_requested_to_launch,
                num_desired_to_upscale,
            )

            # Cap both ends 0 <= num_to_launch <= num_queued
            num_to_launch = max(0, num_to_launch)
            num_to_launch = min(len(queued_instances_for_type), num_to_launch)

            to_launch = sorted(queued_instances_for_type, key=_sort_by_earliest_queued)[
                :num_to_launch
            ]

            all_to_launch.extend(to_launch)
            total_num_requested_to_launch += num_to_launch

        return all_to_launch

    @staticmethod
    def _handle_stuck_instances(
        instance_manager: InstanceManager,
        reconcile_config: InstanceReconcileConfig,
        _logger: logging.Logger,
    ):
        """
        Handle stuck instances with timeouts.

        Instances could be stuck in the following status and needs to be updated:
            - REQUESTED: cloud provider is slow/fails to launch instances.
            - ALLOCATED: ray fails to be started on the instance.
            - RAY_INSTALLING: ray fails to be installed on the instance.
            - TERMINATING: cloud provider is slow/fails to terminate instances.

        Instances could be in the following status which could be unbounded or
        transient, and we don't have a timeout mechanism to handle them. We would
        warn if they are stuck for too long:
            - RAY_STOPPING: ray taking time to drain.
            - QUEUED: cloud provider is slow to launch instances, resulting in long
                queue.

            Reconciler should handle below statuses, if not, could be slow
                reconcilation loop or a bug:
            - RAY_INSTALL_FAILED
            - RAY_STOPPED
            - TERMINATION_FAILED


        Args:
            instance_manager: The instance manager to reconcile.
            reconcile_config: The instance reconcile config.
            _logger: The logger to log the warning messages. It's used for testing.

        """
        instances, version = Reconciler._get_im_instances(instance_manager)

        instances_by_status = defaultdict(list)
        for instance in instances:
            instances_by_status[instance.status].append(instance)

        # Fail or retry the cloud instance allocation if it's stuck
        # in the REQUESTED state.
        im_updates = {}
        im_updates.update(
            Reconciler._handle_requested_timeout(
                instances_by_status[IMInstance.REQUESTED],
                request_status_timeout_s=reconcile_config.request_status_timeout_s,
                max_num_request_to_allocate=reconcile_config.max_num_retry_request_to_allocate,  # noqa
            )
        )

        # Handle the timeout for the following statuses.
        for cur_status, next_status, timeout in [
            # Leaked ALLOCATED instances should be terminated.
            # This usually happens when ray fails to be started on the instance, so
            # it's unable to be RAY_RUNNING after a long time.
            (
                IMInstance.ALLOCATED,
                IMInstance.TERMINATING,
                reconcile_config.allocate_status_timeout_s,
            ),
            # Fail the installation if it's stuck in RAY_INSTALLING for too long.
            # If RAY_INSTALLING is stuck for too long, it's likely that the instance
            # is not able to install ray, so we should also fail the installation.
            (
                IMInstance.RAY_INSTALLING,
                IMInstance.RAY_INSTALL_FAILED,
                reconcile_config.ray_install_status_timeout_s,
            ),
            # If we tried to terminate the instance, but it doesn't terminate (disappear
            # from the cloud provider) after a long time, we fail the termination.
            # This will trigger another attempt to terminate the instance.
            (
                IMInstance.TERMINATING,
                IMInstance.TERMINATION_FAILED,
                reconcile_config.terminating_status_timeout_s,
            ),
        ]:
            im_updates.update(
                Reconciler._handle_timeout(
                    instances_by_status[cur_status],
                    status_timeout_s=timeout,
                    cur_status=cur_status,
                    new_status=next_status,
                )
            )

        # These statues could be unbounded or transient, and we don't have a timeout
        # mechanism to handle them. We only warn if they are stuck for too long.
        for status in [
            # Ray taking time to drain. We could also have a timeout when Drain protocol
            # supports timeout.
            IMInstance.RAY_STOPPING,
            # These should just be transient, we will terminate instances with this
            # status in the next reconciler step.
            IMInstance.RAY_INSTALL_FAILED,
            IMInstance.RAY_STOPPED,
            IMInstance.TERMINATION_FAILED,
            # Instances could be in the QUEUED status for a long time if the cloud
            # provider is slow to launch instances.
            IMInstance.QUEUED,
        ]:
            Reconciler._warn_stuck_instances(
                instances_by_status[status],
                status=status,
                warn_interval_s=reconcile_config.transient_status_warn_interval_s,
                logger=_logger,
            )

        Reconciler._update_instance_manager(instance_manager, version, im_updates)

    @staticmethod
    def _handle_requested_timeout(
        instances: List[IMInstance],
        request_status_timeout_s: int,
        max_num_request_to_allocate: int,
    ) -> Dict[str, IMInstanceUpdateEvent]:
        """Change REQUESTED instances to QUEUED if they are stuck in REQUESTED state,
        or fail the allocation (ALLOCATION_FAILED) if retry too many times.
        """

        def _retry_or_fail_allocation(
            instance: IMInstance,
        ) -> Optional[IMInstanceUpdateEvent]:
            all_request_times_ns = sorted(
                InstanceUtil.get_status_transition_times_ns(
                    instance, select_instance_status=IMInstance.REQUESTED
                )
            )
            assert len(all_request_times_ns) >= 1, (
                f"instance {instance.instance_id} has {len(all_request_times_ns)} "
                f"{IMInstance.InstanceStatus.Name(IMInstance.REQUESTED)} status"
            )
            # Retry the allocation if we have waited for too long.
            last_request_time_ns = all_request_times_ns[-1]
            if time.time_ns() - last_request_time_ns <= request_status_timeout_s * 1e9:
                # We have not waited for too long. Be patient.
                return None

            # Fail the allocation if we have tried too many times.
            if len(all_request_times_ns) >= max_num_request_to_allocate:
                return IMInstanceUpdateEvent(
                    instance_id=instance.instance_id,
                    new_instance_status=IMInstance.ALLOCATION_FAILED,
                    details=(
                        "Failed to allocate cloud instance after "
                        f"{len(all_request_times_ns)} attempts"
                    ),
                )

            # Retry the allocation if we could by transitioning to QUEUED again.
            return IMInstanceUpdateEvent(
                instance_id=instance.instance_id,
                new_instance_status=IMInstance.QUEUED,
                details=f"QUEUED again after timeout={request_status_timeout_s}s",
            )

        updates = {}
        for ins in instances:
            update = _retry_or_fail_allocation(ins)
            if update:
                logger.info(
                    "Updating {}({}) with {}".format(
                        ins.instance_id,
                        IMInstance.InstanceStatus.Name(ins.status),
                        MessageToDict(update),
                    )
                )
                updates[ins.instance_id] = update

        return updates

    @staticmethod
    def _handle_timeout(
        instances: List[IMInstance],
        status_timeout_s: int,
        cur_status: IMInstance.InstanceStatus,
        new_status: IMInstance.InstanceStatus,
    ) -> Dict[str, IMInstanceUpdateEvent]:
        """Change any instances that have not transitioned to the new status
        to the new status."""
        updates = {}
        for instance in instances:
            status_times_ns = InstanceUtil.get_status_transition_times_ns(
                instance, select_instance_status=cur_status
            )
            assert len(status_times_ns) >= 1, (
                f"instance {instance.instance_id} has {len(status_times_ns)} "
                f"{IMInstance.InstanceStatus.Name(cur_status)} status"
            )
            status_time_ns = sorted(status_times_ns)[-1]
            if time.time_ns() - status_time_ns > (status_timeout_s * 1e9):
                updates[instance.instance_id] = IMInstanceUpdateEvent(
                    instance_id=instance.instance_id,
                    new_instance_status=new_status,
                    details=f"Timeout={status_timeout_s}s",
                )
                logger.info(
                    "Updating {}({}) with {}".format(
                        instance.instance_id,
                        IMInstance.InstanceStatus.Name(instance.status),
                        MessageToDict(updates[instance.instance_id]),
                    )
                )

        return updates

    @staticmethod
    def _warn_stuck_instances(
        instances: List[IMInstance],
        status: IMInstance.InstanceStatus,
        warn_interval_s: int,
        logger: logging.Logger,
    ):
        """Warn if any instance is stuck in a transient/unbounded status for too
        long.
        """
        for instance in instances:
            status_times_ns = InstanceUtil.get_status_transition_times_ns(
                instance, select_instance_status=status
            )
            assert len(status_times_ns) >= 1
            status_time_ns = sorted(status_times_ns)[-1]

            if time.time_ns() - status_time_ns > warn_interval_s * 1e9:
                logger.warning(
                    "Instance {}({}) is stuck in {} for {} seconds.".format(
                        instance.instance_id,
                        IMInstance.InstanceStatus.Name(instance.status),
                        IMInstance.InstanceStatus.Name(status),
                        (time.time_ns() - status_time_ns) // 1e9,
                    )
                )

    @staticmethod
    def _scale_cluster(
        autoscaling_state: AutoscalingState,
        instance_manager: InstanceManager,
        ray_state: ClusterResourceState,
        scheduler: IResourceScheduler,
        autoscaling_config: AutoscalingConfig,
    ) -> None:
        """
        Scale the cluster based on the resource state and the resource scheduler's
        decision:

        - It launches new instances if needed.
        - It terminates extra ray nodes if they should be shut down (preemption
            or idle termination)

        Args:
            autoscaling_state: The autoscaling state to reconcile.
            instance_manager: The instance manager to reconcile.
            ray_state: The ray cluster's resource state.
            scheduler: The resource scheduler to make scaling decisions.
            autoscaling_config: The autoscaling config.

        """

        # Get the current instance states.
        im_instances, version = Reconciler._get_im_instances(instance_manager)

        autoscaler_instances = []
        ray_nodes_by_id = {
            node.node_id.decode(): node for node in ray_state.node_states
        }

        for im_instance in im_instances:
            ray_node = ray_nodes_by_id.get(im_instance.node_id)
            autoscaler_instances.append(
                AutoscalerInstance(
                    ray_node=ray_node,
                    im_instance=im_instance,
                    cloud_instance_id=im_instance.cloud_instance_id
                    if im_instance.cloud_instance_id
                    else None,
                )
            )

        # TODO(rickyx): We should probably name it as "Planner" or "Scaler"
        # or "ClusterScaler"
        sched_request = SchedulingRequest(
            node_type_configs=autoscaling_config.get_node_type_configs(),
            max_num_nodes=autoscaling_config.get_max_num_nodes(),
            resource_requests=ray_state.pending_resource_requests,
            gang_resource_requests=ray_state.pending_gang_resource_requests,
            cluster_resource_constraints=ray_state.cluster_resource_constraints,
            current_instances=autoscaler_instances,
        )

        # Ask scheduler for updates to the cluster shape.
        reply = scheduler.schedule(sched_request)

        # Populate the autoscaling state.
        autoscaling_state.infeasible_resource_requests.extend(
            reply.infeasible_resource_requests
        )
        autoscaling_state.infeasible_gang_resource_requests.extend(
            reply.infeasible_gang_resource_requests
        )
        autoscaling_state.infeasible_cluster_resource_constraints.extend(
            reply.infeasible_cluster_resource_constraints
        )

        to_launch = reply.to_launch
        to_terminate = reply.to_terminate
        updates = {}
        # Add terminating instances.
        for terminate_request in to_terminate:
            instance_id = terminate_request.instance_id
            updates[terminate_request.instance_id] = IMInstanceUpdateEvent(
                instance_id=instance_id,
                new_instance_status=IMInstance.RAY_STOPPING,
                termination_request=terminate_request,
            )
            logger.info(
                "Terminating {} with {}".format(
                    instance_id,
                    MessageToDict(updates[instance_id]),
                )
            )

        # Add new instances.
        for launch_request in to_launch:
            for _ in range(launch_request.count):
                instance_id = InstanceUtil.random_instance_id()
                updates[instance_id] = IMInstanceUpdateEvent(
                    instance_id=instance_id,
                    new_instance_status=IMInstance.QUEUED,
                    instance_type=launch_request.instance_type,
                )

                logger.info(
                    "Queueing new instance {} of type {}".format(
                        instance_id, launch_request.instance_type
                    )
                )

        Reconciler._update_instance_manager(instance_manager, version, updates)

    @staticmethod
    def _terminate_instances(instance_manager: InstanceManager):
        """
        Terminate instances with the below statuses:
            - RAY_STOPPED: ray was stopped on the cloud instance.
            - RAY_INSTALL_FAILED: ray installation failed on the cloud instance,
                we will not retry.
            - TERMINATION_FAILED: cloud provider failed to terminate the instance
                or timeout for termination happened, we will retry again.

        Args:
            instance_manager: The instance manager to reconcile.
        """

        im_instances, version = Reconciler._get_im_instances(instance_manager)
        updates = {}
        for instance in im_instances:
            if instance.status not in [
                IMInstance.RAY_STOPPED,
                IMInstance.RAY_INSTALL_FAILED,
                IMInstance.TERMINATION_FAILED,
            ]:
                continue

            # Terminate the instance.
            logger.info(
                f"Terminating instance {instance.instance_id} with status "
                f"{IMInstance.InstanceStatus.Name(instance.status)}"
            )
            updates[instance.instance_id] = IMInstanceUpdateEvent(
                instance_id=instance.instance_id,
                new_instance_status=IMInstance.TERMINATING,
            )

        Reconciler._update_instance_manager(instance_manager, version, updates)

    @staticmethod
    def _install_ray(
        instance_manager: InstanceManager,
        non_terminated_cloud_instances: Dict[CloudInstanceId, CloudInstance],
    ) -> None:
        """
        Install ray on the allocated instances when it's ready (cloud instance
        should be running)

        This is needed if ray installation needs to be performed by
        the instance manager.

        Args:
            instance_manager: The instance manager to reconcile.
        """
        im_instances, version = Reconciler._get_im_instances(instance_manager)
        updates = {}
        for instance in im_instances:
            if instance.status != IMInstance.ALLOCATED:
                continue

            cloud_instance = non_terminated_cloud_instances.get(
                instance.cloud_instance_id
            )

            assert cloud_instance, (
                f"Cloud instance {instance.cloud_instance_id} is not found "
                "in non_terminated_cloud_instances."
            )

            if not cloud_instance.is_running:
                # It might still be pending (e.g. setting up ssh)
                continue

            # Install ray on the running cloud instance
            updates[instance.instance_id] = IMInstanceUpdateEvent(
                instance_id=instance.instance_id,
                new_instance_status=IMInstance.RAY_INSTALLING,
            )
            logger.info(
                "Updating {}({}) with {}".format(
                    instance.instance_id,
                    IMInstance.InstanceStatus.Name(instance.status),
                    MessageToDict(updates[instance.instance_id]),
                )
            )

        Reconciler._update_instance_manager(instance_manager, version, updates)

<<<<<<< HEAD
    @staticmethod
    def _fill_autoscaler_state(
        instance_manager: InstanceManager,
        autoscaling_state: AutoscalingState,
    ) -> None:

        # Use the IM instance version for the autoscaler_state_version
        instances, version = Reconciler._get_im_instances(instance_manager)
        autoscaling_state.autoscaler_state_version = version

        # Group instances by status
        instances_by_status = defaultdict(list)
        for instance in instances:
            instances_by_status[instance.status].append(instance)

        # Pending instance requests
        instances_by_launch_request = defaultdict(list)
        queued_instances = []
        for instance in (
            instances_by_status[IMInstance.REQUESTED]
            + instances_by_status[IMInstance.QUEUED]
        ):
            if instance.launch_request_id:
                instances_by_launch_request[instance.launch_request_id].append(instance)
            else:
                queued_instances.append(instance)

        for _, instances in instances_by_launch_request.items():
            num_instances_by_type = defaultdict(int)
            for instance in instances:
                num_instances_by_type[instance.instance_type] += 1

            # All instances with same request id should have the same
            # request time.
            request_update = InstanceUtil.get_last_status_transition(
                instances[0], IMInstance.REQUESTED
            )
            request_time_ns = request_update.timestamp_ns if request_update else 0

            for instance_type, count in num_instances_by_type.items():
                autoscaling_state.pending_instance_requests.append(
                    PendingInstanceRequest(
                        ray_node_type_name=instance_type,
                        count=int(count),
                        request_ts=int(request_time_ns // 1e9),
                    )
                )

        # Pending instances
        for instance in (
            instances_by_status[IMInstance.ALLOCATED]
            + instances_by_status[IMInstance.RAY_INSTALLING]
        ):

            status_history = sorted(
                instance.status_history, key=lambda x: x.timestamp_ns, reverse=True
            )
            autoscaling_state.pending_instances.append(
                PendingInstance(
                    instance_id=instance.instance_id,
                    ray_node_type_name=instance.instance_type,
                    details=status_history[0].details,
                )
            )

        # Failed instance requests
        for instance in instances_by_status[IMInstance.ALLOCATION_FAILED]:
            request_status_update = InstanceUtil.get_last_status_transition(
                instance, IMInstance.REQUESTED
            )
            failed_status_update = InstanceUtil.get_last_status_transition(
                instance, IMInstance.ALLOCATION_FAILED
            )
            failed_time = (
                failed_status_update.timestamp_ns if failed_status_update else 0
            )
            request_time = (
                request_status_update.timestamp_ns if request_status_update else 0
            )
            autoscaling_state.failed_instance_requests.append(
                FailedInstanceRequest(
                    ray_node_type_name=instance.instance_type,
                    start_ts=int(request_time // 1e9),
                    failed_ts=int(
                        failed_time // 1e9,
                    ),
                    reason=failed_status_update.details,
                    count=1,
                )
            )
=======
    def _handle_extra_cloud_instances(
        instance_manager: InstanceManager,
        non_terminated_cloud_instances: Dict[CloudInstanceId, CloudInstance],
    ):
        """
        Shut down extra cloud instances that are not managed by the instance manager.

        Since we have sync the IM states with the cloud provider's states in
        earlier step (`sync_from`), each non terminated cloud instance should either
        be:
            1. assigned to a newly ALLOCATED im instance
            2. already associated with an im instance that's running/terminating.

        Any cloud instance that's not managed by the IM should be considered leak.

        Args:
            instance_manager: The instance manager to reconcile.
            non_terminated_cloud_instances: The non-terminated cloud instances from
                the cloud provider.
        """
        instances, version = Reconciler._get_im_instances(instance_manager)

        cloud_instance_ids_managed_by_im = {
            instance.cloud_instance_id
            for instance in instances
            if instance.cloud_instance_id
        }

        leaked_cloud_instance_ids = []
        for cloud_instance_id, _ in non_terminated_cloud_instances.items():
            if cloud_instance_id in cloud_instance_ids_managed_by_im:
                continue

            leaked_cloud_instance_ids.append(cloud_instance_id)

        if not leaked_cloud_instance_ids:
            return

        # Update the IM with TERMINATING status for the leaked cloud instances.
        updates = {}

        for cloud_instance_id in leaked_cloud_instance_ids:
            updates[cloud_instance_id] = IMInstanceUpdateEvent(
                instance_id=InstanceUtil.random_instance_id(),  # Assign a new id.
                cloud_instance_id=cloud_instance_id,
                new_instance_status=IMInstance.TERMINATING,
                details="Leaked cloud instance",
            )

        Reconciler._update_instance_manager(instance_manager, version, updates)

        logger.warning(
            f"Terminating leaked cloud instances: {leaked_cloud_instance_ids}: no"
            " matching instance found in instance manager."
        )
>>>>>>> 09185e14
<|MERGE_RESOLUTION|>--- conflicted
+++ resolved
@@ -1267,7 +1267,6 @@
 
         Reconciler._update_instance_manager(instance_manager, version, updates)
 
-<<<<<<< HEAD
     @staticmethod
     def _fill_autoscaler_state(
         instance_manager: InstanceManager,
@@ -1358,7 +1357,8 @@
                     count=1,
                 )
             )
-=======
+
+    @staticmethod
     def _handle_extra_cloud_instances(
         instance_manager: InstanceManager,
         non_terminated_cloud_instances: Dict[CloudInstanceId, CloudInstance],
@@ -1413,5 +1413,4 @@
         logger.warning(
             f"Terminating leaked cloud instances: {leaked_cloud_instance_ids}: no"
             " matching instance found in instance manager."
-        )
->>>>>>> 09185e14
+        )