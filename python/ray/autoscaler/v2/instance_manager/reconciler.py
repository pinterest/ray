--- conflicted
+++ resolved
@@ -1,11 +1,7 @@
 import logging
 import math
+import uuid
 import time
-<<<<<<< HEAD
-from abc import ABC, abstractmethod
-=======
-import uuid
->>>>>>> d2019ad4
 from collections import defaultdict
 from typing import Dict, List, Optional, Set, Tuple
 
@@ -26,15 +22,12 @@
     TerminateNodeError,
 )
 from ray.autoscaler.v2.instance_manager.ray_installer import RayInstallError
-<<<<<<< HEAD
 from ray.autoscaler.v2.instance_manager.subscribers.ray_stopper import RayStopError
 from ray.autoscaler.v2.metrics_reporter import AutoscalerMetricsReporter
 from ray.autoscaler.v2.scheduler import IResourceScheduler, SchedulingRequest
 from ray.autoscaler.v2.schema import AutoscalerInstance, NodeType
-=======
 from ray.autoscaler.v2.scheduler import IResourceScheduler
 from ray.autoscaler.v2.schema import NodeType
->>>>>>> d2019ad4
 from ray.core.generated.autoscaler_pb2 import (
     AutoscalingState,
     ClusterResourceState,
@@ -58,141 +51,6 @@
 logger = logging.getLogger(__name__)
 
 
-class IInstanceUpdater(ABC):
-    """
-    An interface to for making instance update.
-    """
-
-    @abstractmethod
-    def make_update(self, instance: IMInstance) -> Optional[IMInstanceUpdateEvent]:
-        """
-        Make an instance update for the instance.
-
-        Args:
-            instance: The instance to make update.
-
-        Returns:
-            The instance update event if there's an update. None otherwise.
-        """
-        raise NotImplementedError
-
-
-class TimeoutInstanceUpdater(IInstanceUpdater):
-    """
-    An instance updater that updates the instance to a new status if it's stuck in the
-    current status for too long.
-    """
-
-    def __init__(
-        self,
-        cur_status: IMInstance.InstanceStatus,
-        timeout_s: int,
-        new_status: Optional["IMInstance.InstanceStatus"] = None,
-    ):
-        """
-        Args:
-            cur_status: The current status of the instance.
-            timeout_s: The timeout in seconds.
-            new_status: The new status to transition to if the instance is stuck in the
-                current status for too long.
-        """
-        self.cur_status = cur_status
-        self.timeout_s = timeout_s
-        self.new_status = new_status
-
-    def make_update(self, instance: IMInstance) -> Optional[IMInstanceUpdateEvent]:
-        if InstanceUtil.has_timeout(instance, self.timeout_s):
-            update = IMInstanceUpdateEvent(
-                instance_id=instance.instance_id,
-                new_instance_status=self.new_status,
-                details=(
-                    f"Timeout={self.timeout_s}s at status "
-                    f"{IMInstance.InstanceStatus.Name(self.cur_status)}"
-                ),
-            )
-
-            # Add status specific metadata
-            if self.new_status == IMInstance.TERMINATING:
-                update.cloud_instance_id = instance.cloud_instance_id
-
-            return update
-        return None
-
-
-class StuckRequestedInstanceUpdater(IInstanceUpdater):
-    """
-    An instance updater that makes updates for instances stuck in the REQUESTED status
-    for too long.
-    """
-
-    def __init__(
-        self,
-        timeout_s: int,
-        max_num_request_to_allocate: int,
-    ):
-        """
-        Args:
-            timeout_s: The timeout in seconds.
-            max_num_request_to_allocate: The maximum number of times an instance
-                could be requested to allocate.
-        """
-        self.max_num_request_to_allocate = max_num_request_to_allocate
-        self.timeout_s = timeout_s
-
-    def make_update(self, instance: IMInstance) -> Optional[IMInstanceUpdateEvent]:
-        if not InstanceUtil.has_timeout(instance, self.timeout_s):
-            # Not timeout yet, be patient.
-            return None
-
-        all_request_times_ns = sorted(
-            InstanceUtil.get_status_transition_times_ns(
-                instance, select_instance_status=IMInstance.REQUESTED
-            )
-        )
-
-        # Fail the allocation if we have tried too many times.
-        if len(all_request_times_ns) >= self.max_num_request_to_allocate:
-            return IMInstanceUpdateEvent(
-                instance_id=instance.instance_id,
-                new_instance_status=IMInstance.ALLOCATION_FAILED,
-                details=(
-                    "Failed to allocate cloud instance after "
-                    f"{len(all_request_times_ns)} attempts"
-                ),
-            )
-
-        # Retry the allocation if we could by transitioning to QUEUED again.
-        return IMInstanceUpdateEvent(
-            instance_id=instance.instance_id,
-            new_instance_status=IMInstance.QUEUED,
-            details=f"QUEUED again after timeout={self.timeout_s}s",
-        )
-
-
-class StuckRayStopRequestedInstanceUpdater(IInstanceUpdater):
-    """
-    An instance updater that makes updates for instances stuck in the RAY_STOP_REQUESTED
-    status for too long. It transitions the instance back to RAY_RUNNING.
-    """
-
-    def __init__(self, timeout_s: int):
-        self.timeout_s = timeout_s
-
-    def make_update(self, instance: IMInstance) -> Optional[IMInstanceUpdateEvent]:
-        if not InstanceUtil.has_timeout(instance, self.timeout_s):
-            # Not timeout yet, be patient.
-            return None
-
-        # Transition back to RAY_RUNNING if we have waited for too long.
-        return IMInstanceUpdateEvent(
-            instance_id=instance.instance_id,
-            new_instance_status=IMInstance.RAY_RUNNING,
-            details=f"Timeout={self.timeout_s}s at status "
-            f"{IMInstance.InstanceStatus.Name(IMInstance.RAY_STOP_REQUESTED)}",
-            ray_node_id=instance.node_id,
-        )
-
-
 class Reconciler:
     """
     A singleton class that reconciles the instance states of the instance manager
@@ -207,17 +65,11 @@
         cloud_provider: ICloudInstanceProvider,
         ray_cluster_resource_state: ClusterResourceState,
         non_terminated_cloud_instances: Dict[CloudInstanceId, CloudInstance],
-<<<<<<< HEAD
         autoscaling_config: AutoscalingConfig,
         cloud_provider_errors: Optional[List[CloudInstanceProviderError]] = None,
         ray_install_errors: Optional[List[RayInstallError]] = None,
         ray_stop_errors: Optional[List[RayStopError]] = None,
         metrics_reporter: Optional[AutoscalerMetricsReporter] = None,
-=======
-        cloud_provider_errors: List[CloudInstanceProviderError],
-        ray_install_errors: List[RayInstallError],
-        autoscaling_config: AutoscalingConfig,
->>>>>>> d2019ad4
         _logger: Optional[logging.Logger] = None,
     ) -> AutoscalingState:
         """
@@ -261,13 +113,9 @@
             non_terminated_cloud_instances=non_terminated_cloud_instances,
             cloud_provider_errors=cloud_provider_errors,
             ray_install_errors=ray_install_errors,
-<<<<<<< HEAD
             ray_stop_errors=ray_stop_errors,
-=======
->>>>>>> d2019ad4
-        )
-
-        autoscaling_state = AutoscalingState()
+        )
+
         Reconciler._step_next(
             autoscaling_state=autoscaling_state,
             instance_manager=instance_manager,
@@ -277,7 +125,6 @@
             non_terminated_cloud_instances=non_terminated_cloud_instances,
             autoscaling_config=autoscaling_config,
             _logger=_logger,
-<<<<<<< HEAD
         )
 
         Reconciler._report_metrics(
@@ -337,10 +184,7 @@
         assert len(instances) == 0, "No instance should have been initialized. "
         Reconciler._update_instance_manager(
             instance_manager, version=version, updates=updates
-=======
->>>>>>> d2019ad4
-        )
-        return autoscaling_state
+        )
 
     @staticmethod
     def _sync_from(
@@ -438,19 +282,11 @@
             1. Shut down leak cloud instances
                 Leaked cloud instances that are not managed by the instance manager.
             2. Terminating instances with ray stopped or ray install failure.
-<<<<<<< HEAD
             3. Scale down the cluster:
               (* -> RAY_STOP_REQUESTED/TERMINATING)
                 b. Extra cloud due to max nodes config.
                 c. Cloud instances with outdated configs.
             4. Scale up the cluster:
-=======
-            3. Scale up/down the cluster:
-              (* -> RAY_STOPPING)
-                b. Extra cloud due to max nodes config.
-                c. Cloud instances with outdated configs.
-            4. Create new instances
->>>>>>> d2019ad4
               (new QUEUED)
                 Create new instances based on the IResourceScheduler's decision for
                 scaling up.
@@ -482,7 +318,6 @@
             _logger=_logger or logger,
         )
 
-<<<<<<< HEAD
         Reconciler._scale_cluster(
             autoscaling_state=autoscaling_state,
             instance_manager=instance_manager,
@@ -505,11 +340,6 @@
         Reconciler._fill_autoscaler_state(
             instance_manager=instance_manager, autoscaling_state=autoscaling_state
         )
-=======
-        Reconciler._handle_instances_launch(
-            instance_manager=instance_manager, autoscaling_config=autoscaling_config
-        )
->>>>>>> d2019ad4
 
     #######################################################
     # Utility methods for reconciling instance states.
@@ -1016,11 +846,7 @@
                 # Reuse launch request id for any QUEUED instances that have been
                 # requested before due to retry.
                 launch_request_id = (
-<<<<<<< HEAD
-                    str(time.time_ns())
-=======
                     str(uuid.uuid4())
->>>>>>> d2019ad4
                     if len(instance.launch_request_id) == 0
                     else instance.launch_request_id
                 )
@@ -1151,74 +977,6 @@
             instances_by_status[instance.status].append(instance)
 
         im_updates = {}
-<<<<<<< HEAD
-        for status, updater in [
-            # Fail or retry the cloud instance allocation if it's stuck
-            # in the REQUESTED state.
-            (
-                IMInstance.REQUESTED,
-                StuckRequestedInstanceUpdater(
-                    max_num_request_to_allocate=reconcile_config.max_num_retry_request_to_allocate,  # noqa
-                    timeout_s=reconcile_config.request_status_timeout_s,
-                ),
-            ),
-            # Leaked ALLOCATED instances should be terminated.
-            # This usually happens when ray fails to be started on the instance, so
-            # it's unable to be RAY_RUNNING after a long time.
-            (
-                IMInstance.ALLOCATED,
-                TimeoutInstanceUpdater(
-                    new_status=IMInstance.TERMINATING,
-                    cur_status=IMInstance.ALLOCATED,
-                    timeout_s=reconcile_config.allocate_status_timeout_s,
-                ),
-            ),
-            # Fail the installation if it's stuck in RAY_INSTALLING for too long.
-            # If RAY_INSTALLING is stuck for too long, it's likely that the instance
-            # is not able to install ray, so we should also fail the installation.
-            (
-                IMInstance.RAY_INSTALLING,
-                TimeoutInstanceUpdater(
-                    new_status=IMInstance.RAY_INSTALL_FAILED,
-                    cur_status=IMInstance.RAY_INSTALLING,
-                    timeout_s=reconcile_config.ray_install_status_timeout_s,
-                ),
-            ),
-            # If we tried to terminate the instance, but it doesn't terminate (disappear
-            # from the cloud provider) after a long time, we fail the termination.
-            # This will trigger another attempt to terminate the instance.
-            (
-                IMInstance.TERMINATING,
-                TimeoutInstanceUpdater(
-                    new_status=IMInstance.TERMINATION_FAILED,
-                    cur_status=IMInstance.TERMINATING,
-                    timeout_s=reconcile_config.terminating_status_timeout_s,
-                ),
-            ),
-            # If we tried to stop ray on the instance, but it doesn't stop after a long
-            # time, we will transition it back to RAY_RUNNING as the stop/drain somehow
-            # failed. If it had succeed, we should have transition it to RAY_STOPPING
-            # or RAY_STOPPED.
-            (
-                IMInstance.RAY_STOP_REQUESTED,
-                StuckRayStopRequestedInstanceUpdater(
-                    timeout_s=reconcile_config.ray_stop_requested_status_timeout_s
-                ),
-            ),
-        ]:
-            for instance in instances_by_status[status]:
-                update = updater.make_update(instance)
-                if not update:
-                    continue
-                im_updates[instance.instance_id] = update
-                logger.info(
-                    "Updating {}({}) with {}".format(
-                        instance.instance_id,
-                        IMInstance.InstanceStatus.Name(instance.status),
-                        message_to_dict(im_updates[instance.instance_id]),
-                    )
-                )
-=======
 
         # Fail or retry the cloud instance allocation if it's stuck
         # in the REQUESTED state.
@@ -1266,7 +1024,17 @@
             )
             if update:
                 im_updates[instance.instance_id] = update
->>>>>>> d2019ad4
+
+        # FIXME
+        for instance in instances_by_status[IMInstance.RAY_STOP_REQUESTED]:
+            update = Reconciler._handle_stuck_instance(
+                instance,
+                reconcile_config.ray_stop_requested_status_timeout_s,
+                new_status=IMInstance.RAY_RUNNING,
+                ray_node_id=instance.node_id,
+            )
+            if update:
+                im_updates[instance.instance_id] = update
 
         # These statues could be unbounded or transient, and we don't have a timeout
         # mechanism to handle them. We only warn if they are stuck for too long.
@@ -1320,7 +1088,6 @@
                 )
 
     @staticmethod
-<<<<<<< HEAD
     def _scale_cluster(
         autoscaling_state: AutoscalingState,
         instance_manager: InstanceManager,
@@ -1623,7 +1390,7 @@
                     count=1,
                 )
             )
-=======
+
     def _handle_stuck_requested_instance(
         instance: IMInstance, timeout_s: int, max_num_retry_request_to_allocate: int
     ) -> Optional[IMInstanceUpdateEvent]:
@@ -1676,6 +1443,7 @@
         instance: IMInstance,
         timeout_s: int,
         new_status: IMInstance.InstanceStatus,
+        **update_kwargs,
     ) -> Optional[IMInstanceUpdateEvent]:
         """
         Fail the instance if it's stuck in the status for too long.
@@ -1700,8 +1468,8 @@
             new_instance_status=new_status,
             details=f"Timeout={timeout_s}s at status "
             f"{IMInstance.InstanceStatus.Name(instance.status)}",
-        )
->>>>>>> d2019ad4
+            **update_kwargs,
+        )
 
     @staticmethod
     def _handle_extra_cloud_instances(
@@ -1758,7 +1526,6 @@
         logger.warning(
             f"Terminating leaked cloud instances: {leaked_cloud_instance_ids}: no"
             " matching instance found in instance manager."
-<<<<<<< HEAD
         )
 
     @staticmethod
@@ -1774,7 +1541,4 @@
         node_type_configs = autoscaling_config.get_node_type_configs()
 
         metrics_reporter.report_instances(instances)
-        metrics_reporter.report_resources(instances, node_type_configs)
-=======
-        )
->>>>>>> d2019ad4
+        metrics_reporter.report_resources(instances, node_type_configs)