import logging
import math
import time
from abc import ABC, abstractmethod
from concurrent.futures import ThreadPoolExecutor
from dataclasses import dataclass
from queue import Queue
from typing import Any, Dict, List, Optional

from ray.autoscaler._private.constants import (
    AUTOSCALER_MAX_CONCURRENT_LAUNCHES,
    AUTOSCALER_MAX_LAUNCH_BATCH,
)
from ray.autoscaler._private.util import hash_launch_conf
from ray.autoscaler.node_provider import NodeProvider as NodeProviderV1
from ray.autoscaler.tags import (
    NODE_KIND_HEAD,
    NODE_KIND_UNMANAGED,
    NODE_KIND_WORKER,
    STATUS_UNINITIALIZED,
    TAG_RAY_LAUNCH_CONFIG,
    TAG_RAY_LAUNCH_REQUEST,
    TAG_RAY_NODE_KIND,
    TAG_RAY_NODE_NAME,
    TAG_RAY_NODE_STATUS,
    TAG_RAY_USER_NODE_TYPE,
)
from ray.autoscaler.v2.instance_manager.config import IConfigReader
from ray.autoscaler.v2.schema import NodeType
from ray.core.generated.instance_manager_pb2 import NodeKind

logger = logging.getLogger(__name__)

# Type Alias. This is a **unique identifier** for a cloud instance in the cluster.
# The provider should guarantee that this id is unique across the cluster,
# such that:
#   - When a cloud instance is created and running, no other cloud instance in the
#     cluster has the same id.
#   - When a cloud instance is terminated, no other cloud instance in the cluster will
#     be assigned the same id later.
CloudInstanceId = str


@dataclass
class CloudInstance:
    """
    A class that represents a cloud instance in the cluster, with necessary metadata
    of the cloud instance.
    """

    # The cloud instance id.
    cloud_instance_id: CloudInstanceId
    # The node type of the cloud instance.
    node_type: NodeType
    # If the cloud instance is already running.
    is_running: bool
<<<<<<< HEAD
    # The node kind, i.e head or worker.
=======
    # The ray node kind, i.e. head or worker
>>>>>>> f41aba36
    node_kind: NodeKind
    # Update request id from which the cloud instance is launched.
    # This could be None if the cloud instance couldn't be associated with requests
    # by the cloud provider: e.g. cloud provider doesn't support per-instance
    # extra metadata.
    # This is fine for now since the reconciler should be able to know how
    # to handle cloud instances w/o request ids.
    # TODO: make this a required field.
    request_id: Optional[str] = None


class CloudInstanceProviderError(Exception):
    """
    An base error class that represents an error that happened in the cloud instance
    provider.
    """

    # The timestamp of the error occurred in nanoseconds.
    timestamp_ns: int

    def __init__(self, msg, timestamp_ns) -> None:
        super().__init__(msg)
        self.timestamp_ns = timestamp_ns


class LaunchNodeError(CloudInstanceProviderError):
    # The node type that failed to launch.
    node_type: NodeType
    # Number of nodes that failed to launch.
    count: int
    # A unique id that identifies from which update request the error originates.
    request_id: str

    def __init__(
        self,
        node_type: NodeType,
        count: int,
        request_id: str,
        timestamp_ns: int,
<<<<<<< HEAD
        details: str = "",
        cause: Optional[Exception] = None,
    ) -> None:
        msg = (
            f"Failed to launch {count} nodes of type {node_type} with "
            f"request id {request_id}: {details}"
=======
    ) -> None:
        msg = (
            f"Failed to launch {count} nodes of type {node_type} with "
            f"request id {request_id}."
>>>>>>> f41aba36
        )
        super().__init__(msg, timestamp_ns=timestamp_ns)
        self.node_type = node_type
        self.count = count
        self.request_id = request_id
<<<<<<< HEAD
        if cause:
            self.__cause__ = cause
=======
>>>>>>> f41aba36

    def __repr__(self) -> str:
        return (
            f"LaunchNodeError(node_type={self.node_type}, count={self.count}, "
            f"request_id={self.request_id}): {self.__cause__}"
        )


class TerminateNodeError(CloudInstanceProviderError):
    # The cloud instance id of the node that failed to terminate.
    cloud_instance_id: CloudInstanceId
    # A unique id that identifies from which update request the error originates.
    request_id: str

    def __init__(
        self,
        cloud_instance_id: CloudInstanceId,
        request_id: str,
        timestamp_ns: int,
<<<<<<< HEAD
        details: str = "",
        cause: Optional[Exception] = None,
    ) -> None:
        msg = (
            f"Failed to terminate node {cloud_instance_id} with "
            f"request id {request_id}: {details}"
=======
    ) -> None:
        msg = (
            f"Failed to terminate node {cloud_instance_id} with request id {request_id}"
>>>>>>> f41aba36
        )
        super().__init__(msg, timestamp_ns=timestamp_ns)
        self.cloud_instance_id = cloud_instance_id
        self.request_id = request_id
<<<<<<< HEAD
        if cause:
            self.__cause__ = cause
=======
>>>>>>> f41aba36

    def __repr__(self) -> str:
        return (
            f"TerminateNodeError(cloud_instance_id={self.cloud_instance_id}, "
            f"request_id={self.request_id}): {self.__cause__}"
        )


class ICloudInstanceProvider(ABC):
    """
    The interface for a cloud instance provider.

    This interface is a minimal interface that should be implemented by the
    various cloud instance providers (e.g. AWS, and etc).

    The cloud instance provider is responsible for managing the cloud instances in the
    cluster. It provides the following main functionalities:
        - Launch new cloud instances.
        - Terminate existing running instances.
        - Get the non-terminated cloud instances in the cluster.
        - Poll the errors that happened for the updates to the cloud instance provider.

    Below properties of the cloud instance provider are assumed with this interface:

    1. Eventually consistent
    The cloud instance provider is expected to be eventually consistent with the
    cluster state. For example, when a cloud instance is request to be terminated
    or launched, the provider may not immediately reflect the change in its state.
    However, the provider is expected to eventually reflect the change in its state.

    2. Asynchronous
    The provider could also be asynchronous, where the termination/launch
    request may not immediately return the result of the request.

    3. Unique cloud instance ids
    Cloud instance ids are expected to be unique across the cluster.

    4. Idempotent updates
    For the update APIs (e.g. ensure_min_nodes, terminate), the provider may use the
    request ids to provide idempotency.

    Usage:
        ```
            provider: ICloudInstanceProvider = ...

            # Update the cluster with a desired shape.
            provider.launch(
                shape={
                    "worker_nodes": 10,
                    "ray_head": 1,
                },
                request_id="1",
                config=AutoscalingConfig(...),
            )

            # Get the non-terminated nodes of the cloud instance provider.
            running = provider.get_non_terminated()

            # Poll the errors
            errors = provider.poll_errors()

            # Terminate nodes.
            provider.terminate(
                ids=["cloud_instance_id_1", "cloud_instance_id_2"],
                request_id="2",
            )

            # Process the state of the provider.
            ...
        ```
    """

    @abstractmethod
    def get_non_terminated(self) -> Dict[CloudInstanceId, CloudInstance]:
        """Get the non-terminated cloud instances in the cluster.

        Returns:
            A dictionary of the non-terminated cloud instances in the cluster.
            The key is the cloud instance id, and the value is the cloud instance.
        """
        pass

    @abstractmethod
    def terminate(self, ids: List[CloudInstanceId], request_id: str) -> None:
        """
        Terminate the cloud instances asynchronously.

        This method is expected to be idempotent, i.e. if the same request id is used
        to terminate the same cloud instances, this should be a no-op if
        the cloud instances are already terminated or being terminated.

        Args:
            ids: the cloud instance ids to terminate.
            request_id: a unique id that identifies the request.
        """
        pass

    @abstractmethod
    def launch(
        self,
        shape: Dict[NodeType, int],
        request_id: str,
    ) -> None:
        """Launch the cloud instances asynchronously.

        Args:
            shape: A map from node type to number of nodes to launch.
            request_id: a unique id that identifies the update request.
            config: The autoscaling config.
        """
        pass

    @abstractmethod
    def poll_errors(self) -> List[CloudInstanceProviderError]:
        """
        Poll the errors that happened since the last poll.

        This method would also clear the errors that happened since the last poll.

        Returns:
            The errors that happened since the last poll.
        """
        pass


@dataclass(frozen=True)
class CloudInstanceLaunchRequest:
    """
    The arguments to launch a node.
    """

    # The node type to launch.
    node_type: NodeType
    # Number of nodes to launch.
    count: int
    # A unique id that identifies the request.
    request_id: str


@dataclass(frozen=True)
class CloudInstanceTerminateRequest:
    """
    The arguments to terminate a node.
    """

    # The cloud instance id of the node to terminate.
    cloud_instance_id: CloudInstanceId
    # A unique id that identifies the request.
    request_id: str


class NodeProviderAdapter(ICloudInstanceProvider):
    """
    Warps a NodeProviderV1 to a ICloudInstanceProvider.

    TODO(rickyx):
    The current adapter right now consists of two sets of APIs:
    - v1: the old APIs that are used by the autoscaler, where
    we forward the calls to the NodeProviderV1.
    - v2: the new APIs that are used by the autoscaler v2, this is
    defined in the ICloudInstanceProvider interface.

    We should eventually remove the v1 APIs and only use the v2 APIs.
    It's currently left as a TODO since changing the v1 APIs would
    requires a lot of changes in the cluster launcher codebase.
    """

    def __init__(
        self,
        v1_provider: NodeProviderV1,
        config_reader: IConfigReader,
        max_launch_batch_per_type: int = AUTOSCALER_MAX_LAUNCH_BATCH,
        max_concurrent_launches: int = AUTOSCALER_MAX_CONCURRENT_LAUNCHES,
    ) -> None:
<<<<<<< HEAD
        """ """
=======
        """
        Args:
            v1_provider: The v1 node provider to wrap.
            config_reader: The config reader to read the autoscaling config.
            max_launch_batch_per_type: The maximum number of nodes to launch per
                node type in a single batch.
            max_concurrent_launches: The maximum number of concurrent launches.
        """
>>>>>>> f41aba36

        super().__init__()
        self._v1_provider = v1_provider
        self._config_reader = config_reader
        # Executor to async launching and terminating nodes.
        self._main_executor = ThreadPoolExecutor(
            max_workers=1, thread_name_prefix="ray::NodeProviderAdapter"
        )

        # v1 legacy rate limiting on the node provider launch calls.
        self._max_launch_batch_per_type = max_launch_batch_per_type
        max_batches = math.ceil(
            max_concurrent_launches / float(max_launch_batch_per_type)
        )
        self._node_launcher_executors = ThreadPoolExecutor(
            max_workers=max_batches,
            thread_name_prefix="ray::NodeLauncherPool",
        )

        # Queue to retrieve new errors occur in the multi-thread executors
        # temporarily.
        self._errors_queue = Queue()

    def get_non_terminated(self) -> Dict[CloudInstanceId, CloudInstance]:
        nodes = {}

        cloud_instance_ids = self._v1_non_terminated_nodes({})
        # Filter out nodes that are not running.
        # This is efficient since the provider is expected to cache the
        # running status of the nodes.
        for cloud_instance_id in cloud_instance_ids:
            node_tags = self._v1_node_tags(cloud_instance_id)
<<<<<<< HEAD
            node_kind = node_tags.get(TAG_RAY_NODE_KIND, NODE_KIND_UNMANAGED)
            if node_kind == NODE_KIND_WORKER:
                node_kind = NodeKind.WORKER
            elif node_kind == NODE_KIND_HEAD:
                node_kind = NodeKind.HEAD
            else:
                node_kind = NodeKind.UNMANAGED
=======
            node_kind_tag = node_tags.get(TAG_RAY_NODE_KIND, NODE_KIND_UNMANAGED)
            if node_kind_tag == NODE_KIND_UNMANAGED:
                # Filter out unmanaged nodes.
                continue
            elif node_kind_tag == NODE_KIND_WORKER:
                node_kind = NodeKind.WORKER
            elif node_kind_tag == NODE_KIND_HEAD:
                node_kind = NodeKind.HEAD
            else:
                raise ValueError(f"Invalid node kind: {node_kind_tag}")
>>>>>>> f41aba36

            nodes[cloud_instance_id] = CloudInstance(
                cloud_instance_id=cloud_instance_id,
                node_type=node_tags.get(TAG_RAY_USER_NODE_TYPE, ""),
                is_running=self._v1_is_running(cloud_instance_id),
                request_id=node_tags.get(TAG_RAY_LAUNCH_REQUEST, ""),
                node_kind=node_kind,
            )

        return nodes

    def poll_errors(self) -> List[CloudInstanceProviderError]:
        errors = []
        while not self._errors_queue.empty():
            errors.append(self._errors_queue.get_nowait())
        return errors

    def launch(
        self,
        shape: Dict[NodeType, int],
        request_id: str,
    ) -> None:
        self._main_executor.submit(self._do_launch, shape, request_id)

    def terminate(self, ids: List[CloudInstanceId], request_id: str) -> None:
        self._main_executor.submit(self._do_terminate, ids, request_id)

    ###########################################
    # Private APIs
    ###########################################

    def _do_launch(
        self,
        shape: Dict[NodeType, int],
        request_id: str,
    ) -> None:
        """
        Launch the cloud instances by calling into the v1 base node provider.

        Args:
            shape: The requested to launch node type and number of nodes.
            request_id: The request id that identifies the request.
        """
        for node_type, count in shape.items():
            # Keep submitting the launch requests to the launch pool in batches.
            while count > 0:
                to_launch = min(count, self._max_launch_batch_per_type)
                self._node_launcher_executors.submit(
                    self._launch_nodes_by_type,
                    node_type,
                    to_launch,
                    request_id,
                )
                count -= to_launch

    def _do_terminate(self, ids: List[CloudInstanceId], request_id: str) -> None:
        """
        Terminate the cloud instances by calling into the v1 base node provider.

        If errors happen during the termination, the errors will be put into the
        errors queue.

        Args:
            ids: The cloud instance ids to terminate.
            request_id: The request id that identifies the request.
        """

        try:
            self._v1_terminate_nodes(ids)
        except Exception as e:
            for id in ids:
                error = TerminateNodeError(id, request_id, int(time.time_ns()))
                error.__cause__ = e
                self._errors_queue.put(error)

    def _launch_nodes_by_type(
        self,
        node_type: NodeType,
        count: int,
        request_id: str,
    ) -> None:
        """
        Launch nodes of the given node type.

        Args:
            node_type: The node type to launch.
            count: Number of nodes to launch.
            request_id: A unique id that identifies the request.
<<<<<<< HEAD
            config: The autoscaling config.
=======
>>>>>>> f41aba36

        Raises:
            ValueError: If the node type is invalid.
            LaunchNodeError: If the launch failed and raised by the underlying provider.
        """
        # Check node type is valid.
        try:
            config = self._config_reader.get_autoscaling_config()
            launch_config = config.get_cloud_node_config(node_type)
            resources = config.get_node_resources(node_type)
            labels = config.get_node_labels(node_type)

            # This is to be compatible with the v1 node launcher.
            # See more in https://github.com/ray-project/ray/blob/6f5a189bc463e52c51a70f8aea41fb2950b443e8/python/ray/autoscaler/_private/node_launcher.py#L78-L85 # noqa
            # TODO: this should be synced with what's stored in the IM, it should
            # probably be made as a metadata field in the cloud instance. This is
            # another incompatibility with KubeRay.
            launch_hash = hash_launch_conf(launch_config, config.get_config("auth", {}))
            node_tags = {
                TAG_RAY_NODE_NAME: "ray-{}-worker".format(
                    config.get_config("cluster_name", "")
                ),
                TAG_RAY_NODE_KIND: NODE_KIND_WORKER,
                TAG_RAY_NODE_STATUS: STATUS_UNINITIALIZED,
                TAG_RAY_LAUNCH_CONFIG: launch_hash,
                TAG_RAY_LAUNCH_REQUEST: request_id,
                TAG_RAY_USER_NODE_TYPE: node_type,
            }

            logger.info("Launching {} nodes of type {}.".format(count, node_type))
            self._v1_provider.create_node_with_resources_and_labels(
                launch_config, node_tags, count, resources, labels
            )
            logger.info("Launched {} nodes of type {}.".format(count, node_type))
        except Exception as e:
            error = LaunchNodeError(node_type, count, request_id, int(time.time_ns()))
            error.__cause__ = e
            self._errors_queue.put(error)

    ###########################################
    # V1 Legacy APIs
    ###########################################
    """
    Below are the necessary legacy APIs from the V1 node provider.
    These are needed as of now to provide the needed features
    for V2 node provider.
    The goal is to eventually remove these APIs and only use the
    V2 APIs by modifying the individual node provider to inherit
    from ICloudInstanceProvider.
    """

    def _v1_terminate_nodes(
        self, ids: List[CloudInstanceId]
    ) -> Optional[Dict[str, Any]]:
        return self._v1_provider.terminate_nodes(ids)

    def _v1_non_terminated_nodes(
        self, tag_filters: Dict[str, str]
    ) -> List[CloudInstanceId]:
        return self._v1_provider.non_terminated_nodes(tag_filters)

    def _v1_is_running(self, node_id: CloudInstanceId) -> bool:
        return self._v1_provider.is_running(node_id)

    def _v1_post_process(self) -> None:
        self._v1_provider.post_process()

    def _v1_node_tags(self, node_id: CloudInstanceId) -> Dict[str, str]:
        return self._v1_provider.node_tags(node_id)

    def _v1_safe_to_scale(self) -> bool:
        return self._v1_provider.safe_to_scale()<|MERGE_RESOLUTION|>--- conflicted
+++ resolved
@@ -54,11 +54,7 @@
     node_type: NodeType
     # If the cloud instance is already running.
     is_running: bool
-<<<<<<< HEAD
-    # The node kind, i.e head or worker.
-=======
     # The ray node kind, i.e. head or worker
->>>>>>> f41aba36
     node_kind: NodeKind
     # Update request id from which the cloud instance is launched.
     # This could be None if the cloud instance couldn't be associated with requests
@@ -98,29 +94,19 @@
         count: int,
         request_id: str,
         timestamp_ns: int,
-<<<<<<< HEAD
         details: str = "",
         cause: Optional[Exception] = None,
     ) -> None:
         msg = (
             f"Failed to launch {count} nodes of type {node_type} with "
             f"request id {request_id}: {details}"
-=======
-    ) -> None:
-        msg = (
-            f"Failed to launch {count} nodes of type {node_type} with "
-            f"request id {request_id}."
->>>>>>> f41aba36
         )
         super().__init__(msg, timestamp_ns=timestamp_ns)
         self.node_type = node_type
         self.count = count
         self.request_id = request_id
-<<<<<<< HEAD
         if cause:
             self.__cause__ = cause
-=======
->>>>>>> f41aba36
 
     def __repr__(self) -> str:
         return (
@@ -140,27 +126,18 @@
         cloud_instance_id: CloudInstanceId,
         request_id: str,
         timestamp_ns: int,
-<<<<<<< HEAD
         details: str = "",
         cause: Optional[Exception] = None,
     ) -> None:
         msg = (
             f"Failed to terminate node {cloud_instance_id} with "
             f"request id {request_id}: {details}"
-=======
-    ) -> None:
-        msg = (
-            f"Failed to terminate node {cloud_instance_id} with request id {request_id}"
->>>>>>> f41aba36
         )
         super().__init__(msg, timestamp_ns=timestamp_ns)
         self.cloud_instance_id = cloud_instance_id
         self.request_id = request_id
-<<<<<<< HEAD
         if cause:
             self.__cause__ = cause
-=======
->>>>>>> f41aba36
 
     def __repr__(self) -> str:
         return (
@@ -335,9 +312,6 @@
         max_launch_batch_per_type: int = AUTOSCALER_MAX_LAUNCH_BATCH,
         max_concurrent_launches: int = AUTOSCALER_MAX_CONCURRENT_LAUNCHES,
     ) -> None:
-<<<<<<< HEAD
-        """ """
-=======
         """
         Args:
             v1_provider: The v1 node provider to wrap.
@@ -346,7 +320,6 @@
                 node type in a single batch.
             max_concurrent_launches: The maximum number of concurrent launches.
         """
->>>>>>> f41aba36
 
         super().__init__()
         self._v1_provider = v1_provider
@@ -379,15 +352,6 @@
         # running status of the nodes.
         for cloud_instance_id in cloud_instance_ids:
             node_tags = self._v1_node_tags(cloud_instance_id)
-<<<<<<< HEAD
-            node_kind = node_tags.get(TAG_RAY_NODE_KIND, NODE_KIND_UNMANAGED)
-            if node_kind == NODE_KIND_WORKER:
-                node_kind = NodeKind.WORKER
-            elif node_kind == NODE_KIND_HEAD:
-                node_kind = NodeKind.HEAD
-            else:
-                node_kind = NodeKind.UNMANAGED
-=======
             node_kind_tag = node_tags.get(TAG_RAY_NODE_KIND, NODE_KIND_UNMANAGED)
             if node_kind_tag == NODE_KIND_UNMANAGED:
                 # Filter out unmanaged nodes.
@@ -398,7 +362,6 @@
                 node_kind = NodeKind.HEAD
             else:
                 raise ValueError(f"Invalid node kind: {node_kind_tag}")
->>>>>>> f41aba36
 
             nodes[cloud_instance_id] = CloudInstance(
                 cloud_instance_id=cloud_instance_id,
@@ -470,8 +433,7 @@
             self._v1_terminate_nodes(ids)
         except Exception as e:
             for id in ids:
-                error = TerminateNodeError(id, request_id, int(time.time_ns()))
-                error.__cause__ = e
+                error = TerminateNodeError(id, request_id, int(time.time_ns()), cause=e)
                 self._errors_queue.put(error)
 
     def _launch_nodes_by_type(
@@ -487,10 +449,6 @@
             node_type: The node type to launch.
             count: Number of nodes to launch.
             request_id: A unique id that identifies the request.
-<<<<<<< HEAD
-            config: The autoscaling config.
-=======
->>>>>>> f41aba36
 
         Raises:
             ValueError: If the node type is invalid.
@@ -526,8 +484,9 @@
             )
             logger.info("Launched {} nodes of type {}.".format(count, node_type))
         except Exception as e:
-            error = LaunchNodeError(node_type, count, request_id, int(time.time_ns()))
-            error.__cause__ = e
+            error = LaunchNodeError(
+                node_type, count, request_id, int(time.time_ns()), cause=e
+            )
             self._errors_queue.put(error)
 
     ###########################################
